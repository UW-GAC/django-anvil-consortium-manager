--- conflicted
+++ resolved
@@ -39,122 +39,6 @@
 
   <body>
 
-<<<<<<< HEAD
-    <div class="mb-1">
-      <nav class="navbar navbar-expand-md navbar-light bg-light">
-        <div class="container-fluid">
-          <button class="navbar-toggler navbar-toggler-right" type="button" data-bs-toggle="collapse" data-bs-target="#navbarSupportedContent" aria-controls="navbarSupportedContent" aria-expanded="false" aria-label="Toggle navigation">
-            <span class="navbar-toggler-icon"></span>
-          </button>
-          <a class="navbar-brand" href="{% url 'home' %}">example_site</a>
-
-          <div class="collapse navbar-collapse" id="navbarSupportedContent">
-            <ul class="navbar-nav mr-auto">
-
-              <li class="nav-item">
-                  <a class="nav-link" href="{% url 'anvil_consortium_manager:status' %}">AnVIL status</a>
-              </li>
-
-              <li class="nav-item dropdown">
-                <a class="nav-link dropdown-toggle" href="#" id="navbarDarkDropdownMenuLink" role="button" data-bs-toggle="dropdown" aria-expanded="false">
-                  Billing Projects
-                </a>
-                <ul class="dropdown-menu dropdown-menu-dark" aria-labelledby="navbarDarkDropdownMenuLink">
-                  <li>
-                    <a class="dropdown-item" href="{% url 'anvil_consortium_manager:billing_projects:list' %}">List billing projects</a>
-                  </li>
-                  <li>
-                    <a class="dropdown-item" href="{% url 'anvil_consortium_manager:billing_projects:import' %}">Import a billing project</a>
-                  </li>
-                </ul>
-              </li>
-
-              <li class="nav-item dropdown">
-                <a class="nav-link dropdown-toggle" href="#" id="navbarDarkDropdownMenuLink" role="button" data-bs-toggle="dropdown" aria-expanded="false">
-                  Accounts
-                </a>
-                <ul class="dropdown-menu dropdown-menu-dark" aria-labelledby="navbarDarkDropdownMenuLink">
-                  <li>
-                    <a class="dropdown-item" href="{% url 'anvil_consortium_manager:accounts:list' %}">List accounts</a>
-                  </li>
-                  <li>
-                    <a class="dropdown-item" href="{% url 'anvil_consortium_manager:accounts:import' %}">Import an account</a>
-                  </li>
-                </ul>
-              </li>
-
-              <li class="nav-item dropdown">
-                <a class="nav-link dropdown-toggle" href="#" id="navbarDarkDropdownMenuLink" role="button" data-bs-toggle="dropdown" aria-expanded="false">
-                  Managed Groups
-                </a>
-                <ul class="dropdown-menu dropdown-menu-dark" aria-labelledby="navbarDarkDropdownMenuLink">
-                  <li>
-                    <a class="dropdown-item" href="{% url 'anvil_consortium_manager:managed_groups:list' %}">List groups</a>
-                  </li>
-                  <li>
-                    <a class="dropdown-item" href="{% url 'anvil_consortium_manager:managed_groups:new' %}">Add a group</a>
-                  </li>
-                  <li>
-                    <a class="dropdown-item" href="{% url 'anvil_consortium_manager:group_account_membership:list' %}">Group-account membership</a>
-                  </li>
-                  <li>
-                    <a class="dropdown-item" href="{% url 'anvil_consortium_manager:group_group_membership:list' %}">Group-group membership</a>
-                  </li>
-                  <li>
-                    <a class="dropdown-item" href="{% url 'anvil_consortium_manager:group_account_membership:new' %}">Add an account to a group</a>
-                  </li>
-                  <li>
-                    <a class="dropdown-item" href="{% url 'anvil_consortium_manager:group_group_membership:new' %}">Add a group to a group</a>
-                  </li>
-
-                </ul>
-              </li>
-
-              <li class="nav-item dropdown">
-                <a class="nav-link dropdown-toggle" href="#" id="navbarDarkDropdownMenuLink" role="button" data-bs-toggle="dropdown" aria-expanded="false">
-                  Workspaces
-                </a>
-                <ul class="dropdown-menu dropdown-menu-dark" aria-labelledby="navbarDarkDropdownMenuLink">
-                  <li>
-                    <a class="dropdown-item" href="{% url 'anvil_consortium_manager:workspaces:list' %}">List workspaces</a>
-                  </li>
-                  <li>
-                    <a class="dropdown-item" href="{% url 'anvil_consortium_manager:workspaces:new' %}">Add a workspace</a>
-                  </li>
-                  <li>
-                    <a class="dropdown-item" href="{% url 'anvil_consortium_manager:workspaces:import' %}">Import a workspace from AnVIL</a>
-                  </li>
-                  <li>
-                    <a class="dropdown-item" href="{% url 'anvil_consortium_manager:workspace_group_access:list' %}">Workspace access</a>
-                  </li>
-                </ul>
-              </li>
-
-            </ul>
-
-            <!-- Login links -->
-            <ul class="navbar-nav flex-row flex-wrap ms-md-auto">
-              {% if request.user.is_authenticated %}
-                {# show logout #}
-                <li class="nav-item">
-                  <a class="nav-link" href="{% url 'logout' %}"><span class="fa-solid fa-right-from-bracket"></span> Logout {{ user.username }}<a>
-                </li>
-              {% else %}
-                {# show login #}
-                <li class="nav-item">
-                  <a class="nav-link" href="{% url 'login' %}"><span class="fa-solid fa-right-to-bracket"></span> Login<a>
-                </li>
-              {% endif %}
-            </ul>
-
-          </div>
-        </div>
-      </nav>
-
-    </div>
-
-=======
->>>>>>> cbc04138
     <div class="container">
 
       {% if messages %}
