--- conflicted
+++ resolved
@@ -6,12 +6,9 @@
 - Fix broken links in group membership detail pages.
 - Add last update date to GroupGroupMembership, GroupAccountMembership, and WorkspaceGroupSharing tables.
 - Load workspace data form media in workspace editing templates.
-<<<<<<< HEAD
+- Bugfix: Accessible workspaces for an account only includes workspaces that are shared with groups they are in.
 - Add a view to show a graph-based visualization of ManagedGroups.
 - Show a graph-based visualization of group relationships in the ManagedGroupDetail view.
-=======
-- Bugfix: Accessible workspaces for an account only includes workspaces that are shared with groups they are in.
->>>>>>> 29a1c429
 
 ## 0.11 (2023-02-24)
 
