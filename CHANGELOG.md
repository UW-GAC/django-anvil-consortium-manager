--- conflicted
+++ resolved
@@ -1,8 +1,9 @@
 # Change log
 
-<<<<<<< HEAD
-## 0.31.0 (Devel)
-
+## 0.33.0 (Devel)
+
+* Implement new `anvil_api` method `get_billing_projects` to get a list of billing projects for the user
+* Update `BillingProjectImport` to use the billing project list to provide a dropdown of choices available to import
 * Allow the app to manage workspaces where it is an owner but does not have access (e.g., due to auth domain membership).
 * Rework methods for determining access to workspaces.
     * Add `Workspace.has_account_in_authorization_domain()`, `Workspace.is_shared_with_account()`, `Workspace.is_accessible_by_account()` methods to determine access to a workspace for an account.
@@ -11,12 +12,6 @@
     * Remove old `ManagedGroup` methods used for determining workspace access: `is_in_authorization_domain`, `is_shared`, `has_access`.
     * Remove old `Account` methods used for determine workspace access: `get_accessible_workspaces`, `has_workspace_access`.
 
-=======
-## 0.32.1 (Devel)
-
-* Implement new `anvil_api` method `get_billing_projects` to get a list of billing projects for the user
-* Update `BillingProjectImport` to use the billing project list to provide a dropdown of choices available to import
-
 ## 0.32.0 (2025-07-01)
 
 * Implement audit result caching. Users should set the `ANVIL_AUDIT_CACHE` setting and set an appropriate backend.
@@ -27,7 +22,6 @@
 ## 0.31.0 (2025-06-03)
 
 * Add a new to update workspace requester pays status on AnVIL. Note that this removes the "is_requester_pays" field from the `WorkspaceForm`, since updates are now handled via the new `WorkspaceUpdateRequesterPays` view.
->>>>>>> 3e25b9c7
 
 ## 0.30.1 (2025-03-07)
 
