--- conflicted
+++ resolved
@@ -4,7 +4,6 @@
 
 * Switch to using `pyproject.toml` where possible.
 * Use hatch for backend building.
-<<<<<<< HEAD
 * Rename permissions and associated auth mixins.
     - anvil_project_manager_edit -> anvil_consortium_manager_staff_edit
     - anvil_project_manager_view -> anvil_consortium_manager_staff_view
@@ -12,9 +11,7 @@
     - `AnVILConsortiumManagerEditRequired` -> `AnVILConsortiumManagerStaffEditRequired`
     - `AnVILConsortiumManagerViewRequired` -> `AnVILConsortiumManagerStaffViewRequired`
     - `AnVILConsortiumManagerLimitedViewRequired` -> `AnVILConsortiumManagerViewRequired`
-=======
 * Bugfix: Allow Workspace Data objects to have a second foreign key to `Workspace`.
->>>>>>> e475e2f4
 
 ## 0.19 (2023-10-27)
 
