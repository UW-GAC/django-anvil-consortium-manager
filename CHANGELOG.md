--- conflicted
+++ resolved
@@ -1,13 +1,5 @@
 # Change log
 
-<<<<<<< HEAD
-# Devel
-
-- Add the `Account.get_accessible_workspaces` method.
-- Show the workspaces accessible to an Account in the `AccountDetail` view.
-
-## 0.8 (unreleased)
-=======
 ## Devel
 
 - Update `anvil_api` to use Rawls and Sam APIs for most API calls. These APIs were recommended over the Firecloud API by Terra support.
@@ -15,6 +7,8 @@
 - In tests, require that all registered requests are actually requested.
 - Add a default `__str__` method to `BaseWorkspaceData`.
 - Add a django-simple-history `history` field to `BaseWorkspaceData`. Any model inheriting from `BaseWorkspaceData` to have history, which is consistent with other models in the app.
+- Add the `Account.get_accessible_workspaces` method.
+- Show the workspaces accessible to an Account in the `AccountDetail` view.
 
 ## 0.9 (2023-01-09)
 
@@ -23,7 +17,6 @@
 - Various UI updates: the detail box on object detail pages now uses a description list instead of an unordered list.
 
 ## 0.8 (2022-12-27)
->>>>>>> 00cc8023
 
 - Change `Workspace` link on AnVIL to use `anvil.terra.bio` instead of `app.terra.bio`
 - Add ability to send a notification email when a user links their AnVIL account.
