<<<<<<< HEAD
import datetime
=======
import json
>>>>>>> bbbd5a21
from unittest import skip
from uuid import uuid4

import responses
from django.conf import settings
from django.contrib.auth.models import Permission, User
<<<<<<< HEAD
from django.core import mail
from django.core.exceptions import ObjectDoesNotExist, PermissionDenied
=======
from django.core.exceptions import PermissionDenied
from django.forms import BaseInlineFormSet
>>>>>>> bbbd5a21
from django.http.response import Http404
from django.shortcuts import resolve_url
from django.test import RequestFactory, TestCase
from django.urls import reverse
from django.utils import timezone

<<<<<<< HEAD
from .. import forms, models, tables, views
from ..tokens import account_verification_token
=======
from .. import __version__, forms, models, tables, views
from ..adapters.default import DefaultWorkspaceAdapter
from ..adapters.workspace import workspace_adapter_registry
>>>>>>> bbbd5a21
from . import factories
from .adapter_app import forms as app_forms
from .adapter_app import models as app_models
from .adapter_app import tables as app_tables
from .adapter_app.adapters import TestWorkspaceAdapter
from .utils import AnVILAPIMockTestMixin


class IndexTest(TestCase):
    def setUp(self):
        """Set up test class."""
        self.factory = RequestFactory()
        # Create a user with view permission.
        self.user = User.objects.create_user(username="test", password="test")
        self.user.user_permissions.add(
            Permission.objects.get(
                codename=models.AnVILProjectManagerAccess.VIEW_PERMISSION_CODENAME
            )
        )

    def get_url(self, *args):
        """Get the url for the view being tested."""
        return reverse("anvil_consortium_manager:index", args=args)

    def get_view(self):
        """Return the view being tested."""
        return views.Index.as_view()

    def test_view_redirect_not_logged_in(self):
        "View redirects to login view when user is not logged in."
        # Need a client for redirects.
        response = self.client.get(self.get_url())
        self.assertRedirects(
            response, resolve_url(settings.LOGIN_URL) + "?next=" + self.get_url()
        )

    def test_status_code_with_user_permission(self):
        """Returns successful response code."""
        request = self.factory.get(self.get_url())
        request.user = self.user
        response = self.get_view()(request)
        self.assertEqual(response.status_code, 200)

    def test_access_without_user_permission(self):
        """Raises permission denied if user has no permissions."""
        user_no_perms = User.objects.create_user(
            username="test-none", password="test-none"
        )
        request = self.factory.get(self.get_url())
        request.user = user_no_perms
        with self.assertRaises(PermissionDenied):
            self.get_view()(request)

    def test_context_data_version(self):
        """Context data includes version."""
        request = self.factory.get(self.get_url())
        request.user = self.user
        response = self.get_view()(request)
        self.assertIn("app_version", response.context_data)
        self.assertEqual(response.context_data["app_version"], __version__)


class AnVILStatusTest(AnVILAPIMockTestMixin, TestCase):
    def setUp(self):
        """Set up test class."""
        # The superclass uses the responses package to mock API responses.
        super().setUp()
        self.factory = RequestFactory()
        # Create a user with view permission.
        self.user = User.objects.create_user(username="test", password="test")
        self.user.user_permissions.add(
            Permission.objects.get(
                codename=models.AnVILProjectManagerAccess.VIEW_PERMISSION_CODENAME
            )
        )

    def get_json_me_data(self):
        json_data = {
            "enabled": True,
            "userEmail": "test-user@example.com",
            "userSubjectId": "121759663603983501425",
        }
        return json_data

    def get_json_status_data(self, status_ok=True):
        json_data = {
            "ok": status_ok,
            "systems": {
                "system1": {"ok": True},
                "system2": {"ok": False, "messages": ["Error"]},
            },
        }
        return json_data

    def get_url(self, *args):
        """Get the url for the view being tested."""
        return reverse("anvil_consortium_manager:status", args=args)

    def get_view(self):
        """Return the view being tested."""
        return views.AnVILStatus.as_view()

    def test_view_redirect_not_logged_in(self):
        "View redirects to login view when user is not logged in."
        # Need a client for redirects.
        response = self.client.get(self.get_url())
        self.assertRedirects(
            response, resolve_url(settings.LOGIN_URL) + "?next=" + self.get_url()
        )

    def test_status_code_with_user_permission(self):
        """Returns successful response code."""
        url_me = self.entry_point + "/me?userDetailsOnly=true"
        responses.add(responses.GET, url_me, status=200, json=self.get_json_me_data())
        url_status = self.entry_point + "/status"
        responses.add(
            responses.GET, url_status, status=200, json=self.get_json_status_data()
        )
        request = self.factory.get(self.get_url())
        request.user = self.user
        response = self.get_view()(request)
        self.assertEqual(response.status_code, 200)

    def test_access_without_user_permission(self):
        """Raises permission denied if user has no permissions."""
        user_no_perms = User.objects.create_user(
            username="test-none", password="test-none"
        )
        request = self.factory.get(self.get_url())
        request.user = user_no_perms
        with self.assertRaises(PermissionDenied):
            self.get_view()(request)

    def test_context_data_anvil_status_ok(self):
        """Context data contains anvil_status."""
        url_me = self.entry_point + "/me?userDetailsOnly=true"
        responses.add(responses.GET, url_me, status=200, json=self.get_json_me_data())
        url_status = self.entry_point + "/status"
        responses.add(
            responses.GET, url_status, status=200, json=self.get_json_status_data()
        )
        request = self.factory.get(self.get_url())
        request.user = self.user
        response = self.get_view()(request)
        self.assertEqual(response.status_code, 200)
        self.assertIn("anvil_status", response.context_data)
        self.assertEqual(response.context_data["anvil_status"], {"ok": True})
        self.assertIn("anvil_systems_status", response.context_data)
        responses.assert_call_count(url_me, 1)
        responses.assert_call_count(url_status, 1)

    def test_context_data_anvil_status_not_ok(self):
        """Context data contains anvil_status."""
        url_me = self.entry_point + "/me?userDetailsOnly=true"
        responses.add(responses.GET, url_me, status=200, json=self.get_json_me_data())
        url_status = self.entry_point + "/status"
        responses.add(
            responses.GET,
            url_status,
            status=200,
            json=self.get_json_status_data(status_ok=False),
        )
        request = self.factory.get(self.get_url())
        request.user = self.user
        response = self.get_view()(request)
        self.assertEqual(response.status_code, 200)
        self.assertIn("anvil_status", response.context_data)
        self.assertEqual(response.context_data["anvil_status"], {"ok": False})
        self.assertIn("anvil_systems_status", response.context_data)
        responses.assert_call_count(url_me, 1)
        responses.assert_call_count(url_status, 1)

    def test_context_data_status_api_error(self):
        """Page still loads if there is an AnVIL API error in the status call."""
        url_me = self.entry_point + "/me?userDetailsOnly=true"
        responses.add(responses.GET, url_me, status=200, json=self.get_json_me_data())
        # Error in status API
        url_status = self.entry_point + "/status"
        responses.add(responses.GET, url_status, status=499)
        self.client.force_login(self.user)
        response = self.client.get(self.get_url())
        self.assertEqual(response.status_code, 200)
        self.assertIn("messages", response.context)
        messages = list(response.context["messages"])
        self.assertEqual(len(messages), 1)
        self.assertEqual("AnVIL API Error: error checking API status", str(messages[0]))
        responses.assert_call_count(url_me, 1)
        responses.assert_call_count(url_status, 1)

    def test_context_data_status_me_error(self):
        """Page still loads if there is an AnVIL API error in the me call."""
        url_me = self.entry_point + "/me?userDetailsOnly=true"
        responses.add(responses.GET, url_me, status=499)
        url_status = self.entry_point + "/status"
        responses.add(
            responses.GET,
            url_status,
            status=200,
            json=self.get_json_status_data(status_ok=False),
        )
        self.client.force_login(self.user)
        response = self.client.get(self.get_url())
        self.assertEqual(response.status_code, 200)
        self.assertIn("messages", response.context)
        messages = list(response.context["messages"])
        self.assertEqual(len(messages), 1)
        self.assertEqual("AnVIL API Error: error checking API user", str(messages[0]))
        responses.assert_call_count(url_me, 1)
        responses.assert_call_count(url_status, 1)

    def test_context_data_both_api_error(self):
        """Page still loads if there is an AnVIL API error in both the status and me call."""
        url_me = self.entry_point + "/me?userDetailsOnly=true"
        responses.add(responses.GET, url_me, status=499)
        # Error in status API
        url_status = self.entry_point + "/status"
        responses.add(responses.GET, url_status, status=499)
        self.client.force_login(self.user)
        response = self.client.get(self.get_url())
        self.assertEqual(response.status_code, 200)
        self.assertIn("messages", response.context)
        messages = list(response.context["messages"])
        self.assertEqual(len(messages), 2)
        self.assertEqual("AnVIL API Error: error checking API status", str(messages[0]))
        self.assertEqual("AnVIL API Error: error checking API user", str(messages[1]))
        responses.assert_call_count(url_me, 1)
        responses.assert_call_count(url_status, 1)


class BillingProjectImportTest(AnVILAPIMockTestMixin, TestCase):
    def setUp(self):
        """Set up test class."""
        super().setUp()
        self.factory = RequestFactory()
        # Create a user with both view and edit permissions.
        self.user = User.objects.create_user(username="test", password="test")
        self.user.user_permissions.add(
            Permission.objects.get(
                codename=models.AnVILProjectManagerAccess.VIEW_PERMISSION_CODENAME
            )
        )
        self.user.user_permissions.add(
            Permission.objects.get(
                codename=models.AnVILProjectManagerAccess.EDIT_PERMISSION_CODENAME
            )
        )

    def get_api_url(self, billing_project_name):
        """Get the AnVIL API url that is called by the anvil_exists method."""
        return self.entry_point + "/api/billing/v2/" + billing_project_name

    def get_api_json_response(self):
        return {
            "roles": ["User"],
        }

    def get_url(self, *args):
        """Get the url for the view being tested."""
        return reverse("anvil_consortium_manager:billing_projects:import", args=args)

    def get_view(self):
        """Return the view being tested."""
        return views.BillingProjectImport.as_view()

    def test_view_redirect_not_logged_in(self):
        "View redirects to login view when user is not logged in."
        # Need a client for redirects.
        response = self.client.get(self.get_url())
        self.assertRedirects(
            response, resolve_url(settings.LOGIN_URL) + "?next=" + self.get_url()
        )

    def test_status_code_with_user_permission(self):
        """Returns successful response code."""
        request = self.factory.get(self.get_url())
        request.user = self.user
        response = self.get_view()(request)
        self.assertEqual(response.status_code, 200)

    def test_access_with_view_permission(self):
        """Raises permission denied if user has only view permission."""
        user_with_view_perm = User.objects.create_user(
            username="test-other", password="test-other"
        )
        user_with_view_perm.user_permissions.add(
            Permission.objects.get(
                codename=models.AnVILProjectManagerAccess.VIEW_PERMISSION_CODENAME
            )
        )
        request = self.factory.get(self.get_url())
        request.user = user_with_view_perm
        with self.assertRaises(PermissionDenied):
            self.get_view()(request)

    def test_access_without_user_permission(self):
        """Raises permission denied if user has no permissions."""
        user_no_perms = User.objects.create_user(
            username="test-none", password="test-none"
        )
        request = self.factory.get(self.get_url())
        request.user = user_no_perms
        with self.assertRaises(PermissionDenied):
            self.get_view()(request)

    def test_has_form_in_context(self):
        """Response includes a form."""
        request = self.factory.get(self.get_url())
        request.user = self.user
        response = self.get_view()(request)
        self.assertTrue("form" in response.context_data)
        self.assertIsInstance(
            response.context_data["form"], forms.BillingProjectImportForm
        )

    def test_can_create_an_object(self):
        """Posting valid data to the form creates an object."""
        billing_project_name = "test-billing"
        url = self.get_api_url(billing_project_name)
        responses.add(responses.GET, url, status=200, json=self.get_api_json_response())
        # Need a client for messages.
        self.client.force_login(self.user)
        response = self.client.post(self.get_url(), {"name": billing_project_name})
        self.assertEqual(response.status_code, 302)
        new_object = models.BillingProject.objects.latest("pk")
        self.assertIsInstance(new_object, models.BillingProject)
        self.assertEqual(new_object.name, billing_project_name)
        self.assertEqual(new_object.has_app_as_user, True)
        # History is added.
        self.assertEqual(new_object.history.count(), 1)
        self.assertEqual(new_object.history.latest().history_type, "+")

    def test_success_message(self):
        """Response includes a success message if successful."""
        billing_project_name = "test-billing"
        url = self.get_api_url(billing_project_name)
        responses.add(responses.GET, url, status=200, json=self.get_api_json_response())
        self.client.force_login(self.user)
        response = self.client.post(
            self.get_url(), {"name": billing_project_name}, follow=True
        )
        self.assertIn("messages", response.context)
        messages = list(response.context["messages"])
        self.assertEqual(len(messages), 1)
        self.assertEqual(views.BillingProjectImport.success_msg, str(messages[0]))

    def test_redirects_to_new_object_detail(self):
        """After successfully creating an object, view redirects to the object's detail page."""
        # This needs to use the client because the RequestFactory doesn't handle redirects.
        billing_project_name = "test-billing"
        url = self.get_api_url(billing_project_name)
        responses.add(responses.GET, url, status=200, json=self.get_api_json_response())
        self.client.force_login(self.user)
        response = self.client.post(self.get_url(), {"name": billing_project_name})
        new_object = models.BillingProject.objects.latest("pk")
        self.assertRedirects(response, new_object.get_absolute_url())

    def test_cannot_create_duplicate_object(self):
        """Cannot create two billing projects with the same name."""
        obj = factories.BillingProjectFactory.create()
        request = self.factory.post(self.get_url(), {"name": obj.name})
        request.user = self.user
        response = self.get_view()(request)
        self.assertEqual(response.status_code, 200)
        form = response.context_data["form"]
        self.assertFalse(form.is_valid())
        self.assertIn("name", form.errors.keys())
        self.assertIn("already exists", form.errors["name"][0])
        self.assertQuerysetEqual(
            models.BillingProject.objects.all(),
            models.BillingProject.objects.filter(pk=obj.pk),
        )

    def test_cannot_create_duplicate_object_case_insensitive(self):
        """Cannot create two billing projects with the same name."""
        obj = factories.BillingProjectFactory.create(name="project")
        # No API calls should be made.
        request = self.factory.post(self.get_url(), {"name": "PROJECT"})
        request.user = self.user
        response = self.get_view()(request)
        self.assertEqual(response.status_code, 200)
        form = response.context_data["form"]
        self.assertFalse(form.is_valid())
        self.assertIn("name", form.errors.keys())
        self.assertIn("already exists", form.errors["name"][0])
        self.assertQuerysetEqual(
            models.BillingProject.objects.all(),
            models.BillingProject.objects.filter(pk=obj.pk),
        )

    def test_invalid_input(self):
        """Posting invalid data does not create an object."""
        request = self.factory.post(self.get_url(), {"name": ""})
        request.user = self.user
        response = self.get_view()(request)
        self.assertEqual(response.status_code, 200)
        form = response.context_data["form"]
        self.assertFalse(form.is_valid())
        self.assertIn("name", form.errors.keys())
        self.assertIn("required", form.errors["name"][0])
        self.assertEqual(models.BillingProject.objects.count(), 0)

    def test_post_blank_data(self):
        """Posting blank data does not create an object."""
        request = self.factory.post(self.get_url(), {})
        request.user = self.user
        response = self.get_view()(request)
        self.assertEqual(response.status_code, 200)
        form = response.context_data["form"]
        self.assertFalse(form.is_valid())
        self.assertIn("name", form.errors.keys())
        self.assertIn("required", form.errors["name"][0])
        self.assertEqual(models.BillingProject.objects.count(), 0)

    def test_not_users_of_billing_project(self):
        """Posting valid data to the form does not create an object if we are not users on AnVIL."""
        billing_project_name = "test-billing"
        url = self.get_api_url(billing_project_name)
        responses.add(responses.GET, url, status=404, json={"message": "other"})
        # Need a client to check messages.
        self.client.force_login(self.user)
        response = self.client.post(self.get_url(), {"name": billing_project_name})
        self.assertEqual(response.status_code, 200)
        # the form is valid...
        self.assertIn("form", response.context)
        form = response.context["form"]
        self.assertTrue(form.is_valid())
        # ...but there were issues with the API call.
        # No object was created.
        self.assertEqual(models.BillingProject.objects.count(), 0)
        # There is a message on the page.
        messages = list(response.context["messages"])
        self.assertEqual(len(messages), 1)
        self.assertEqual(
            str(messages[0]),
            views.BillingProjectImport.message_not_users_of_billing_project,
        )
        # No accounts were created.
        self.assertEqual(models.Account.objects.count(), 0)

    def test_api_error(self):
        """Does not create a new Account if the API returns some other error."""
        billing_project_name = "test-billing"
        responses.add(
            responses.GET,
            self.get_api_url(billing_project_name),
            status=500,
            json={"message": "other error"},
        )
        # Need the client for messages.
        self.client.force_login(self.user)
        response = self.client.post(self.get_url(), {"name": billing_project_name})
        self.assertEqual(response.status_code, 200)
        self.assertIn("form", response.context)
        form = response.context["form"]
        # The form is valid...
        self.assertTrue(form.is_valid())
        # ...but there was some error from the API.
        messages = list(response.context["messages"])
        self.assertEqual(len(messages), 1)
        self.assertEqual("AnVIL API Error: other error", str(messages[0]))
        # No accounts were created.
        self.assertEqual(models.BillingProject.objects.count(), 0)


class BillingProjectDetailTest(TestCase):
    def setUp(self):
        """Set up test class."""
        self.factory = RequestFactory()
        # Create a user with both view and edit permission.
        self.user = User.objects.create_user(username="test", password="test")
        self.user.user_permissions.add(
            Permission.objects.get(
                codename=models.AnVILProjectManagerAccess.VIEW_PERMISSION_CODENAME
            )
        )

    def get_url(self, *args):
        """Get the url for the view being tested."""
        return reverse("anvil_consortium_manager:billing_projects:detail", args=args)

    def get_view(self):
        """Return the view being tested."""
        return views.BillingProjectDetail.as_view()

    def test_view_redirect_not_logged_in(self):
        "View redirects to login view when user is not logged in."
        # Need a client for redirects.
        response = self.client.get(self.get_url("foo"))
        self.assertRedirects(
            response, resolve_url(settings.LOGIN_URL) + "?next=" + self.get_url("foo")
        )

    def test_status_code_with_user_permission(self):
        """Returns successful response code."""
        obj = factories.BillingProjectFactory.create()
        request = self.factory.get(self.get_url(obj.name))
        request.user = self.user
        response = self.get_view()(request, slug=obj.name)
        self.assertEqual(response.status_code, 200)

    def test_access_without_user_permission(self):
        """Raises permission denied if user has no permissions."""
        user_no_perms = User.objects.create_user(
            username="test-none", password="test-none"
        )
        request = self.factory.get(self.get_url("foo"))
        request.user = user_no_perms
        with self.assertRaises(PermissionDenied):
            self.get_view()(request)

    def test_view_status_code_with_existing_object_not_user(self):
        """Returns a successful status code for an existing object pk."""
        obj = factories.BillingProjectFactory.create(has_app_as_user=False)
        # Only clients load the template.
        self.client.force_login(self.user)
        response = self.client.get(self.get_url(obj.name))
        self.assertEqual(response.status_code, 200)

    def test_view_status_code_with_invalid_slug(self):
        """Raises a 404 error with an invalid object slug."""
        factories.BillingProjectFactory.create()
        request = self.factory.get(self.get_url("foo"))
        request.user = self.user
        with self.assertRaises(Http404):
            self.get_view()(request, slug="foo")

    def test_workspace_table(self):
        """The workspace table exists."""
        obj = factories.BillingProjectFactory.create()
        request = self.factory.get(self.get_url(obj.name))
        request.user = self.user
        response = self.get_view()(request, slug=obj.name)
        self.assertIn("workspace_table", response.context_data)
        self.assertIsInstance(
            response.context_data["workspace_table"], tables.WorkspaceTable
        )

    def test_workspace_table_none(self):
        """No workspaces are shown if the billing project does not have any workspaces."""
        billing_project = factories.BillingProjectFactory.create()
        request = self.factory.get(self.get_url(billing_project.name))
        request.user = self.user
        response = self.get_view()(request, slug=billing_project.name)
        self.assertIn("workspace_table", response.context_data)
        self.assertEqual(len(response.context_data["workspace_table"].rows), 0)

    def test_workspace_table_one(self):
        """One workspace is shown if the group have access to one workspace."""
        billing_project = factories.BillingProjectFactory.create()
        factories.WorkspaceFactory.create(billing_project=billing_project)
        request = self.factory.get(self.get_url(billing_project.name))
        request.user = self.user
        response = self.get_view()(request, slug=billing_project.name)
        self.assertIn("workspace_table", response.context_data)
        self.assertEqual(len(response.context_data["workspace_table"].rows), 1)

    def test_workspace_table_two(self):
        """Two workspaces are shown if the group have access to two workspaces."""
        billing_project = factories.BillingProjectFactory.create()
        factories.WorkspaceFactory.create_batch(2, billing_project=billing_project)
        request = self.factory.get(self.get_url(billing_project.name))
        request.user = self.user
        response = self.get_view()(request, slug=billing_project.name)
        self.assertIn("workspace_table", response.context_data)
        self.assertEqual(len(response.context_data["workspace_table"].rows), 2)

    def test_shows_workspace_for_only_this_group(self):
        """Only shows workspcaes that this group has access to."""
        billing_project = factories.BillingProjectFactory.create()
        other_billing_project = factories.BillingProjectFactory.create()
        factories.WorkspaceFactory.create(billing_project=other_billing_project)
        request = self.factory.get(self.get_url(billing_project.name))
        request.user = self.user
        response = self.get_view()(request, slug=billing_project.name)
        self.assertIn("workspace_table", response.context_data)
        self.assertEqual(len(response.context_data["workspace_table"].rows), 0)


class BillingProjectListTest(TestCase):
    def setUp(self):
        """Set up test class."""
        self.factory = RequestFactory()
        # Create a user with both view and edit permission.
        self.user = User.objects.create_user(username="test", password="test")
        self.user.user_permissions.add(
            Permission.objects.get(
                codename=models.AnVILProjectManagerAccess.VIEW_PERMISSION_CODENAME
            )
        )

    def get_url(self, *args):
        """Get the url for the view being tested."""
        return reverse("anvil_consortium_manager:billing_projects:list", args=args)

    def get_view(self):
        """Return the view being tested."""
        return views.BillingProjectList.as_view()

    def test_view_redirect_not_logged_in(self):
        "View redirects to login view when user is not logged in."
        # Need a client for redirects.
        response = self.client.get(self.get_url())
        self.assertRedirects(
            response, resolve_url(settings.LOGIN_URL) + "?next=" + self.get_url()
        )

    def test_status_code_with_user_permission(self):
        """Returns successful response code."""
        request = self.factory.get(self.get_url())
        request.user = self.user
        response = self.get_view()(request)
        self.assertEqual(response.status_code, 200)

    def test_template_with_user_permission(self):
        """Returns successful response code."""
        self.client.force_login(self.user)
        response = self.client.get(self.get_url())
        self.assertEqual(response.status_code, 200)

    def test_access_without_user_permission(self):
        """Raises permission denied if user has no permissions."""
        user_no_perms = User.objects.create_user(
            username="test-none", password="test-none"
        )
        request = self.factory.get(self.get_url())
        request.user = user_no_perms
        with self.assertRaises(PermissionDenied):
            self.get_view()(request)

    def test_view_has_correct_table_class(self):
        request = self.factory.get(self.get_url())
        request.user = self.user
        response = self.get_view()(request)
        self.assertIn("table", response.context_data)
        self.assertIsInstance(
            response.context_data["table"], tables.BillingProjectTable
        )

    def test_view_with_no_objects(self):
        request = self.factory.get(self.get_url())
        request.user = self.user
        response = self.get_view()(request)
        self.assertEqual(response.status_code, 200)
        self.assertIn("table", response.context_data)
        self.assertEqual(len(response.context_data["table"].rows), 0)

    def test_view_with_one_object(self):
        factories.BillingProjectFactory()
        request = self.factory.get(self.get_url())
        request.user = self.user
        response = self.get_view()(request)
        self.assertEqual(response.status_code, 200)
        self.assertIn("table", response.context_data)
        self.assertEqual(len(response.context_data["table"].rows), 1)

    def test_view_with_two_objects(self):
        factories.BillingProjectFactory.create_batch(2)
        request = self.factory.get(self.get_url())
        request.user = self.user
        response = self.get_view()(request)
        self.assertEqual(response.status_code, 200)
        self.assertIn("table", response.context_data)
        self.assertEqual(len(response.context_data["table"].rows), 2)


class BillingProjectAutocompleteTest(TestCase):
    def setUp(self):
        """Set up test class."""
        self.factory = RequestFactory()
        # Create a user with the correct permissions.
        self.user = User.objects.create_user(username="test", password="test")
        self.user.user_permissions.add(
            Permission.objects.get(
                codename=models.AnVILProjectManagerAccess.VIEW_PERMISSION_CODENAME
            )
        )

    def get_url(self, *args):
        """Get the url for the view being tested."""
        return reverse(
            "anvil_consortium_manager:billing_projects:autocomplete", args=args
        )

    def get_view(self):
        """Return the view being tested."""
        return views.BillingProjectAutocomplete.as_view()

    def test_view_redirect_not_logged_in(self):
        "View redirects to login view when user is not logged in."
        # Need a client for redirects.
        response = self.client.get(self.get_url())
        self.assertRedirects(
            response, resolve_url(settings.LOGIN_URL) + "?next=" + self.get_url()
        )

    def test_status_code_with_user_permission(self):
        """Returns successful response code."""
        request = self.factory.get(self.get_url())
        request.user = self.user
        response = self.get_view()(request)
        self.assertEqual(response.status_code, 200)

    def test_access_without_user_permission(self):
        """Raises permission denied if user has no permissions."""
        user_no_perms = User.objects.create_user(
            username="test-none", password="test-none"
        )
        request = self.factory.get(self.get_url())
        request.user = user_no_perms
        with self.assertRaises(PermissionDenied):
            self.get_view()(request)

    def test_returns_all_objects(self):
        """Queryset returns all objects when there is no query."""
        objects = factories.BillingProjectFactory.create_batch(10)
        request = self.factory.get(self.get_url())
        request.user = self.user
        response = self.get_view()(request)
        returned_ids = [
            int(x["id"])
            for x in json.loads(response.content.decode("utf-8"))["results"]
        ]
        self.assertEqual(len(returned_ids), 10)
        self.assertEqual(
            sorted(returned_ids), sorted([object.pk for object in objects])
        )

    def test_returns_correct_object_match(self):
        """Queryset returns the correct objects when query matches the name."""
        object = factories.BillingProjectFactory.create(name="test-bp")
        request = self.factory.get(self.get_url(), {"q": "test-bp"})
        request.user = self.user
        response = self.get_view()(request)
        returned_ids = [
            int(x["id"])
            for x in json.loads(response.content.decode("utf-8"))["results"]
        ]
        self.assertEqual(len(returned_ids), 1)
        self.assertEqual(returned_ids[0], object.pk)

    def test_returns_correct_object_starting_with_query(self):
        """Queryset returns the correct objects when query matches the beginning of the name."""
        object = factories.BillingProjectFactory.create(name="test-bp")
        request = self.factory.get(self.get_url(), {"q": "test"})
        request.user = self.user
        response = self.get_view()(request)
        returned_ids = [
            int(x["id"])
            for x in json.loads(response.content.decode("utf-8"))["results"]
        ]
        self.assertEqual(len(returned_ids), 1)
        self.assertEqual(returned_ids[0], object.pk)

    def test_returns_correct_object_containing_query(self):
        """Queryset returns the correct objects when the name contains the query."""
        object = factories.BillingProjectFactory.create(name="test-bp")
        request = self.factory.get(self.get_url(), {"q": "bp"})
        request.user = self.user
        response = self.get_view()(request)
        returned_ids = [
            int(x["id"])
            for x in json.loads(response.content.decode("utf-8"))["results"]
        ]
        self.assertEqual(len(returned_ids), 1)
        self.assertEqual(returned_ids[0], object.pk)

    def test_returns_correct_object_case_insensitive(self):
        """Queryset returns the correct objects when query matches the beginning of the name."""
        object = factories.BillingProjectFactory.create(name="TEST-BP")
        request = self.factory.get(self.get_url(), {"q": "test-bp"})
        request.user = self.user
        response = self.get_view()(request)
        returned_ids = [
            int(x["id"])
            for x in json.loads(response.content.decode("utf-8"))["results"]
        ]
        self.assertEqual(len(returned_ids), 1)
        self.assertEqual(returned_ids[0], object.pk)

    def test_does_not_return_groups_not_managed_by_app(self):
        """Queryset does not return groups that are not managed by the app."""
        factories.BillingProjectFactory.create(name="test-bp", has_app_as_user=False)
        request = self.factory.get(self.get_url())
        request.user = self.user
        response = self.get_view()(request)
        self.assertEqual(json.loads(response.content.decode("utf-8"))["results"], [])


class AccountDetailTest(TestCase):
    def setUp(self):
        """Set up test class."""
        self.factory = RequestFactory()
        # Create a user with both view and edit permission.
        self.user = User.objects.create_user(username="test", password="test")
        self.user.user_permissions.add(
            Permission.objects.get(
                codename=models.AnVILProjectManagerAccess.VIEW_PERMISSION_CODENAME
            )
        )

    def get_url(self, *args):
        """Get the url for the view being tested."""
        return reverse("anvil_consortium_manager:accounts:detail", args=args)

    def get_view(self):
        """Return the view being tested."""
        return views.AccountDetail.as_view()

    def test_view_redirect_not_logged_in(self):
        "View redirects to login view when user is not logged in."
        # Need a client for redirects.
        uuid = uuid4()
        response = self.client.get(self.get_url(uuid))
        self.assertRedirects(
            response, resolve_url(settings.LOGIN_URL) + "?next=" + self.get_url(uuid)
        )

    def test_status_code_with_user_permission(self):
        """Returns successful response code."""
        obj = factories.AccountFactory.create()
        request = self.factory.get(self.get_url(obj.uuid))
        request.user = self.user
        response = self.get_view()(request, uuid=obj.uuid)
        self.assertEqual(response.status_code, 200)

    def test_access_without_user_permission(self):
        """Raises permission denied if user has no permissions."""
        uuid = uuid4()
        user_no_perms = User.objects.create_user(
            username="test-none", password="test-none"
        )
        request = self.factory.get(self.get_url(uuid))
        request.user = user_no_perms
        with self.assertRaises(PermissionDenied):
            self.get_view()(request)

    def test_context_active_account(self):
        """An is_inactive flag is included in the context."""
        active_account = factories.AccountFactory.create()
        request = self.factory.get(self.get_url(active_account.uuid))
        request.user = self.user
        response = self.get_view()(request, uuid=active_account.uuid)
        context = response.context_data
        self.assertIn("is_inactive", context)
        self.assertFalse(context["is_inactive"])
        self.assertIn("show_deactivate_button", context)
        self.assertTrue(context["show_deactivate_button"])
        self.assertIn("show_reactivate_button", context)
        self.assertFalse(context["show_reactivate_button"])

    def test_context_inactive_account(self):
        """An is_inactive flag is included in the context."""
        active_account = factories.AccountFactory.create(
            status=models.Account.INACTIVE_STATUS
        )
        request = self.factory.get(self.get_url(active_account.uuid))
        request.user = self.user
        response = self.get_view()(request, uuid=active_account.uuid)
        context = response.context_data
        self.assertIn("is_inactive", context)
        self.assertTrue(context["is_inactive"])
        self.assertIn("show_deactivate_button", context)
        self.assertFalse(context["show_deactivate_button"])
        self.assertIn("show_reactivate_button", context)
        self.assertTrue(context["show_reactivate_button"])

    def test_view_status_code_with_existing_object_service_account(self):
        """Returns a successful status code for an existing object pk."""
        obj = factories.AccountFactory.create(is_service_account=True)
        # Only clients load the template.
        self.client.force_login(self.user)
        response = self.client.get(self.get_url(obj.uuid))
        self.assertEqual(response.status_code, 200)

    def test_view_status_code_with_invalid_pk(self):
        """Raises a 404 error with an invalid object pk."""
        uuid = uuid4()
        request = self.factory.get(self.get_url(uuid))
        request.user = self.user
        with self.assertRaises(Http404):
            self.get_view()(request, uuid=uuid)

    def test_group_account_membership_table(self):
        """The group membership table exists."""
        obj = factories.AccountFactory.create()
        request = self.factory.get(self.get_url(obj.uuid))
        request.user = self.user
        response = self.get_view()(request, uuid=obj.uuid)
        self.assertIn("group_table", response.context_data)
        self.assertIsInstance(
            response.context_data["group_table"], tables.GroupAccountMembershipTable
        )

    def test_group_account_membership_none(self):
        """No groups are shown if the account is not part of any groups."""
        account = factories.AccountFactory.create()
        request = self.factory.get(self.get_url(account.uuid))
        request.user = self.user
        response = self.get_view()(request, uuid=account.uuid)
        self.assertIn("group_table", response.context_data)
        self.assertEqual(len(response.context_data["group_table"].rows), 0)

    def test_group_account_membership_one(self):
        """One group is shown if the account is part of one group."""
        account = factories.AccountFactory.create()
        factories.GroupAccountMembershipFactory.create(account=account)
        request = self.factory.get(self.get_url(account.uuid))
        request.user = self.user
        response = self.get_view()(request, uuid=account.uuid)
        self.assertIn("group_table", response.context_data)
        self.assertEqual(len(response.context_data["group_table"].rows), 1)

    def test_group_account_membership_two(self):
        """Two groups are shown if the account is part of two groups."""
        account = factories.AccountFactory.create()
        factories.GroupAccountMembershipFactory.create_batch(2, account=account)
        request = self.factory.get(self.get_url(account.uuid))
        request.user = self.user
        response = self.get_view()(request, uuid=account.uuid)
        self.assertIn("group_table", response.context_data)
        self.assertEqual(len(response.context_data["group_table"].rows), 2)

    def test_shows_group_account_membership_for_only_that_user(self):
        """Only shows groups that this research is part of."""
        account = factories.AccountFactory.create(email="email_1@example.com")
        other_account = factories.AccountFactory.create(email="email_2@example.com")
        factories.GroupAccountMembershipFactory.create(account=other_account)
        request = self.factory.get(self.get_url(account.uuid))
        request.user = self.user
        response = self.get_view()(request, uuid=account.uuid)
        self.assertIn("group_table", response.context_data)
        self.assertEqual(len(response.context_data["group_table"].rows), 0)


class AccountImportTest(AnVILAPIMockTestMixin, TestCase):
    def setUp(self):
        """Set up test class."""
        super().setUp()
        self.factory = RequestFactory()
        # Create a user with both view and edit permissions.
        self.user = User.objects.create_user(username="test", password="test")
        self.user.user_permissions.add(
            Permission.objects.get(
                codename=models.AnVILProjectManagerAccess.VIEW_PERMISSION_CODENAME
            )
        )
        self.user.user_permissions.add(
            Permission.objects.get(
                codename=models.AnVILProjectManagerAccess.EDIT_PERMISSION_CODENAME
            )
        )

    def get_api_url(self, email):
        """Get the AnVIL API url that is called by the anvil_exists method."""
        return self.entry_point + "/api/proxyGroup/" + email

    def get_url(self, *args):
        """Get the url for the view being tested."""
        return reverse("anvil_consortium_manager:accounts:import", args=args)

    def get_view(self):
        """Return the view being tested."""
        return views.AccountImport.as_view()

    def test_view_redirect_not_logged_in(self):
        "View redirects to login view when user is not logged in."
        # Need a client for redirects.
        response = self.client.get(self.get_url())
        self.assertRedirects(
            response, resolve_url(settings.LOGIN_URL) + "?next=" + self.get_url()
        )

    def test_status_code_with_user_permission(self):
        """Returns successful response code."""
        request = self.factory.get(self.get_url())
        request.user = self.user
        response = self.get_view()(request)
        self.assertEqual(response.status_code, 200)

    def test_access_with_view_permission(self):
        """Raises permission denied if user has only view permission."""
        user_with_view_perm = User.objects.create_user(
            username="test-other", password="test-other"
        )
        user_with_view_perm.user_permissions.add(
            Permission.objects.get(
                codename=models.AnVILProjectManagerAccess.VIEW_PERMISSION_CODENAME
            )
        )
        request = self.factory.get(self.get_url())
        request.user = user_with_view_perm
        with self.assertRaises(PermissionDenied):
            self.get_view()(request)

    def test_access_without_user_permission(self):
        """Raises permission denied if user has no permissions."""
        user_no_perms = User.objects.create_user(
            username="test-none", password="test-none"
        )
        request = self.factory.get(self.get_url())
        request.user = user_no_perms
        with self.assertRaises(PermissionDenied):
            self.get_view()(request)

    def test_has_form_in_context(self):
        """Response includes a form."""
        request = self.factory.get(self.get_url())
        request.user = self.user
        response = self.get_view()(request)
        self.assertTrue("form" in response.context_data)
        self.assertIsInstance(response.context_data["form"], forms.AccountImportForm)

    def test_can_create_an_object(self):
        """Posting valid data to the form creates an object."""
        email = "test@example.com"
        responses.add(responses.GET, self.get_api_url(email), status=200)
        # Need a client because messages are added.
        self.client.force_login(self.user)
        response = self.client.post(self.get_url(), {"email": email})
        self.assertEqual(response.status_code, 302)
        new_object = models.Account.objects.latest("pk")
        self.assertIsInstance(new_object, models.Account)
        self.assertFalse(new_object.is_service_account)
        # History is added.
        self.assertEqual(new_object.history.count(), 1)
        self.assertEqual(new_object.history.latest().history_type, "+")

    def test_success_message(self):
        """Response includes a success message if successful."""
        email = "test@example.com"
        responses.add(responses.GET, self.get_api_url(email), status=200)
        self.client.force_login(self.user)
        response = self.client.post(self.get_url(), {"email": email}, follow=True)
        self.assertIn("messages", response.context)
        messages = list(response.context["messages"])
        self.assertEqual(len(messages), 1)
        self.assertEqual(views.AccountImport.success_msg, str(messages[0]))

    def test_redirects_to_new_object_detail(self):
        """After successfully creating an object, view redirects to the object's detail page."""
        # This needs to use the client because the RequestFactory doesn't handle redirects.
        email = "test@example.com"
        responses.add(responses.GET, self.get_api_url(email), status=200)
        self.client.force_login(self.user)
        response = self.client.post(self.get_url(), {"email": email})
        new_object = models.Account.objects.latest("pk")
        self.assertRedirects(
            response,
            new_object.get_absolute_url(),
        )

    def test_cannot_create_duplicate_object(self):
        """Cannot create two accounts with the same email."""
        obj = factories.AccountFactory.create()
        request = self.factory.post(self.get_url(), {"email": obj.email})
        request.user = self.user
        response = self.get_view()(request)
        self.assertEqual(response.status_code, 200)
        form = response.context_data["form"]
        self.assertFalse(form.is_valid())
        self.assertIn("email", form.errors.keys())
        self.assertIn("already exists", form.errors["email"][0])
        self.assertQuerysetEqual(
            models.Account.objects.all(),
            models.Account.objects.filter(pk=obj.pk),
        )

    def test_cannot_create_duplicate_object_case_insensitive(self):
        """Cannot import two accounts with the same email, regardless of case."""
        obj = factories.AccountFactory.create(email="foo@example.com")
        # No API calls should be made.
        request = self.factory.post(self.get_url(), {"email": "FOO@example.com"})
        request.user = self.user
        response = self.get_view()(request)
        self.assertEqual(response.status_code, 200)
        form = response.context_data["form"]
        self.assertFalse(form.is_valid())
        self.assertIn("email", form.errors.keys())
        self.assertIn("already exists", form.errors["email"][0])
        self.assertQuerysetEqual(
            models.Account.objects.all(),
            models.Account.objects.filter(pk=obj.pk),
        )

    def test_invalid_input(self):
        """Posting invalid data does not create an object."""
        request = self.factory.post(self.get_url(), {"email": "1"})
        request.user = self.user
        response = self.get_view()(request)
        self.assertEqual(response.status_code, 200)
        form = response.context_data["form"]
        self.assertFalse(form.is_valid())
        self.assertIn("email", form.errors.keys())
        self.assertIn("valid email", form.errors["email"][0])
        self.assertEqual(models.Account.objects.count(), 0)

    def test_post_blank_data(self):
        """Posting blank data does not create an object."""
        request = self.factory.post(self.get_url(), {})
        request.user = self.user
        response = self.get_view()(request)
        self.assertEqual(response.status_code, 200)
        form = response.context_data["form"]
        self.assertFalse(form.is_valid())
        self.assertIn("email", form.errors.keys())
        self.assertIn("required", form.errors["email"][0])
        self.assertEqual(models.Account.objects.count(), 0)

    def test_can_create_service_account(self):
        """Can create a service account."""
        email = "test@example.com"
        responses.add(responses.GET, self.get_api_url(email), status=200)
        # Need a client because messages are added.
        self.client.force_login(self.user)
        response = self.client.post(
            self.get_url(), {"email": email, "is_service_account": True}
        )
        self.assertEqual(response.status_code, 302)
        new_object = models.Account.objects.latest("pk")
        self.assertIsInstance(new_object, models.Account)
        self.assertTrue(new_object.is_service_account)
        # History is added.
        self.assertEqual(new_object.history.count(), 1)
        self.assertEqual(new_object.history.latest().history_type, "+")

    def test_does_not_exist_on_anvil(self):
        """Does not create a new Account when it doesn't exist on AnVIL."""
        email = "test@example.com"
        responses.add(
            responses.GET,
            self.get_api_url(email),
            status=404,
            json={"message": "other error"},
        )
        # Need the client for messages.
        self.client.force_login(self.user)
        response = self.client.post(self.get_url(), {"email": email})
        self.assertEqual(response.status_code, 200)
        self.assertIn("form", response.context)
        form = response.context["form"]
        # The form is valid...
        self.assertTrue(form.is_valid())
        # ...but the account doesn't exist on AnVIL
        messages = list(response.context["messages"])
        self.assertEqual(len(messages), 1)
        self.assertEqual(
            str(messages[0]), views.AccountImport.message_account_does_not_exist
        )
        # No accounts were created.
        self.assertEqual(models.Account.objects.count(), 0)

    def test_api_error(self):
        """Does not create a new Account if the API returns some other error."""
        email = "test@example.com"
        responses.add(
            responses.GET,
            self.get_api_url(email),
            status=500,
            json={"message": "other error"},
        )
        # Need the client for messages.
        self.client.force_login(self.user)
        response = self.client.post(self.get_url(), {"email": email})
        self.assertEqual(response.status_code, 200)
        self.assertIn("form", response.context)
        form = response.context["form"]
        # The form is valid...
        self.assertTrue(form.is_valid())
        # ...but there was some error from the API.
        messages = list(response.context["messages"])
        self.assertEqual(len(messages), 1)
        self.assertEqual("AnVIL API Error: other error", str(messages[0]))
        # No accounts were created.
        self.assertEqual(models.Account.objects.count(), 0)


class AccountLinkTest(AnVILAPIMockTestMixin, TestCase):
    """Tests for the AccountLink view."""

    def setUp(self):
        """Set up test class."""
        super().setUp()
        self.factory = RequestFactory()
        # Create a user with both view and edit permissions.
        self.user = User.objects.create_user(username="test", password="test")

    def get_url(self, *args):
        """Get the url for the view being tested."""
        return reverse("anvil_consortium_manager:accounts:link", args=args)

    def get_api_url(self, email):
        """Get the AnVIL API url that is called by the anvil_exists method."""
        return self.entry_point + "/api/proxyGroup/" + email

    def get_view(self):
        """Return the view being tested."""
        return views.AccountLink.as_view()

    def test_view_redirect_not_logged_in(self):
        "View redirects to login view when user is not logged in."
        response = self.client.get(self.get_url())
        self.assertRedirects(
            response, resolve_url(settings.LOGIN_URL) + "?next=" + self.get_url()
        )

    def test_authenticated_user_can_access_view(self):
        """Returns successful response code."""
        request = self.factory.get(self.get_url())
        request.user = self.user
        response = self.get_view()(request)
        self.assertEqual(response.status_code, 200)

    def test_has_form_in_context(self):
        """Response includes a form."""
        request = self.factory.get(self.get_url())
        request.user = self.user
        response = self.get_view()(request)
        self.assertTrue("form" in response.context_data)
        self.assertIsInstance(response.context_data["form"], forms.UserEmailEntryForm)

    def test_can_create_an_entry(self):
        """Posting valid data to the form works as expected."""
        email = "test@example.com"
        api_url = self.get_api_url(email)
        responses.add(responses.GET, api_url, status=200)
        timestamp_lower_limit = timezone.now()
        # Need a client because messages are added.
        self.client.force_login(self.user)
        response = self.client.post(self.get_url(), {"email": email})
        self.assertEqual(response.status_code, 302)
        # A new UserEmailEntry is created.
        self.assertEqual(models.UserEmailEntry.objects.count(), 1)
        # The new UserEmailentry is linked to the logged-in user.
        new_object = models.UserEmailEntry.objects.latest("pk")
        self.assertEqual(new_object.email, email)
        self.assertEqual(new_object.user, self.user)
        self.assertIsNotNone(new_object.date_verification_email_sent)
        self.assertGreaterEqual(
            new_object.date_verification_email_sent, timestamp_lower_limit
        )
        self.assertLessEqual(new_object.date_verification_email_sent, timezone.now())
        self.assertIsNone(new_object.date_verified)
        # No account is linked.
        with self.assertRaises(ObjectDoesNotExist):
            new_object.verified_account
        # History is added.
        self.assertEqual(new_object.history.count(), 1)
        self.assertEqual(new_object.history.latest().history_type, "+")
        # API call to AnVIL is made.
        responses.assert_call_count(api_url, 1)

    def test_success_message(self):
        """A success message is added."""
        email = "test@example.com"
        api_url = self.get_api_url(email)
        responses.add(responses.GET, api_url, status=200)
        # Need a client because messages are added.
        self.client.force_login(self.user)
        response = self.client.post(self.get_url(), {"email": email}, follow=True)
        self.assertIn("messages", response.context)
        messages = list(response.context["messages"])
        self.assertEqual(len(messages), 1)
        self.assertEqual(str(messages[0]), views.AccountLink.success_msg)

    def test_redirect(self):
        """View redirects to the correct URL."""
        email = "test@example.com"
        api_url = self.get_api_url(email)
        responses.add(responses.GET, api_url, status=200)
        # Need a client because messages are added.
        self.client.force_login(self.user)
        response = self.client.post(self.get_url(), {"email": email})
        self.assertRedirects(response, "/test_home/")

    def test_email_is_sent(self):
        """An email is sent when the form is submitted correctly."""
        email = "test@example.com"
        api_url = self.get_api_url(email)
        responses.add(responses.GET, api_url, status=200)
        # Need a client because messages are added.
        self.client.force_login(self.user)
        self.client.post(self.get_url(), {"email": email})
        email_entry = models.UserEmailEntry.objects.get(email=email)
        # One message has been sent.
        self.assertEqual(len(mail.outbox), 1)
        # The subject is correct.
        self.assertEqual(mail.outbox[0].subject, "account activation")
        url = "http://testserver" + reverse(
            "anvil_consortium_manager:accounts:verify",
            args=[email_entry.uuid, account_verification_token.make_token(email_entry)],
        )
        # The body contains the correct url.
        self.assertIn(url, mail.outbox[0].body)

    def test_get_user_already_linked_to_an_existing_verified_account(self):
        """View redirects with a message when the user already has an AnVIL account linked."""
        account = factories.AccountFactory.create(user=self.user, verified=True)
        email_entry = account.verified_email_entry
        # No API call should be made, so do not add a mocked response.
        # Need a client because messages are added.
        self.client.force_login(self.user)
        response = self.client.get(self.get_url(), follow=True)
        self.assertRedirects(response, "/test_home/")
        # No email is sent.
        self.assertEqual(len(mail.outbox), 0)
        # No new entry is created.
        self.assertEqual(models.UserEmailEntry.objects.count(), 1)
        self.assertIn(email_entry, models.UserEmailEntry.objects.all())
        # A message is included.
        self.assertIn("messages", response.context)
        messages = list(response.context["messages"])
        self.assertEqual(len(messages), 1)
        self.assertEqual(
            str(messages[0]), views.AccountLink.message_user_already_linked
        )

    def test_post_user_already_linked_to_an_existing_verified_account(self):
        """View redirects with a message when the user already has an AnVIL account linked."""
        account = factories.AccountFactory.create(user=self.user, verified=True)
        email_entry = account.verified_email_entry
        # No API call should be made, so do not add a mocked response.
        # Need a client because messages are added.
        self.client.force_login(self.user)
        response = self.client.post(
            self.get_url(), {"email": "foo@bar.com"}, follow=True
        )
        # import ipdb; ipdb.set_trace()
        self.assertRedirects(response, "/test_home/")
        # No new user entry is created.
        self.assertEqual(models.UserEmailEntry.objects.count(), 1)
        self.assertEqual(models.UserEmailEntry.objects.latest("pk"), email_entry)
        # No email is sent.
        self.assertEqual(len(mail.outbox), 0)
        # A message is included.
        self.assertIn("messages", response.context)
        messages = list(response.context["messages"])
        self.assertEqual(len(messages), 1)
        self.assertEqual(
            str(messages[0]), views.AccountLink.message_user_already_linked
        )

    def test_same_user_same_email_unverified(self):
        """A UserEmailEntry record already exists for this user and email combo, but it is not verified yet."""
        email = "test@example.com"
        original_date = timezone.now() - datetime.timedelta(days=30)
        email_entry = factories.UserEmailEntryFactory.create(
            user=self.user, email=email, date_verification_email_sent=original_date
        )
        api_url = self.get_api_url(email)
        responses.add(responses.GET, api_url, status=200)
        # Need a client because messages are added.
        timestamp_lower_limit = timezone.now()
        self.client.force_login(self.user)
        response = self.client.post(self.get_url(), {"email": email})
        self.assertEqual(response.status_code, 302)
        # No new UserEmailEntry is created.
        email_entry.refresh_from_db()
        self.assertEqual(models.UserEmailEntry.objects.count(), 1)
        self.assertIn(email_entry, models.UserEmailEntry.objects.all())
        # date_verification_email_sent is updated.
        self.assertGreater(email_entry.date_verification_email_sent, original_date)
        self.assertGreaterEqual(
            email_entry.date_verification_email_sent, timestamp_lower_limit
        )
        # An email is sent.
        self.assertEqual(len(mail.outbox), 1)
        # But it still does not have a verified account.
        with self.assertRaises(ObjectDoesNotExist):
            email_entry.verified_account
        # History is added.
        self.assertEqual(email_entry.history.count(), 2)
        self.assertEqual(email_entry.history.latest().history_type, "~")
        # API call to AnVIL is made.
        responses.assert_call_count(api_url, 1)

    def test_account_already_linked_to_different_user_and_verified(self):
        """A different user already has already verified this email."""
        email = "test@example.com"
        other_user = User.objects.create_user(username="test2", password="test2")
        other_account = factories.AccountFactory.create(
            user=other_user, email=email, verified=True
        )
        other_email_entry = other_account.verified_email_entry
        # No API call should be made, so do not add a mocked response.
        # Need a client because messages are added.
        self.client.force_login(self.user)
        response = self.client.post(self.get_url(), {"email": email}, follow=True)
        self.assertRedirects(response, reverse(settings.ANVIL_ACCOUNT_LINK_REDIRECT))
        # No new UserEmailEntry is created.
        self.assertEqual(models.UserEmailEntry.objects.count(), 1)
        self.assertEqual(models.UserEmailEntry.objects.latest("pk"), other_email_entry)
        # No email is sent.
        self.assertEqual(len(mail.outbox), 0)
        # A message is added.
        self.assertIn("messages", response.context)
        messages = list(response.context["messages"])
        self.assertEqual(len(messages), 1)
        self.assertEqual(
            str(messages[0]), views.AccountLink.message_account_already_exists
        )

    def test_account_does_not_exist_on_anvil(self):
        """Page is reloaded with a message if the account does not exist on AnVIL."""
        email = "test@example.com"
        api_url = self.get_api_url(email)
        responses.add(
            responses.GET, api_url, status=404, json={"message": "mock message"}
        )
        # Need a client because messages are added.
        self.client.force_login(self.user)
        response = self.client.post(self.get_url(), {"email": email})
        self.assertEqual(response.status_code, 200)
        # The form is valid.
        self.assertIn("form", response.context_data)
        form = response.context_data["form"]
        self.assertTrue(form.is_valid())
        # No email is sent.
        self.assertEqual(len(mail.outbox), 0)
        # A message is added.
        self.assertIn("messages", response.context)
        messages = list(response.context["messages"])
        self.assertEqual(len(messages), 1)
        self.assertEqual(
            str(messages[0]), views.AccountLink.message_account_does_not_exist
        )
        # No new Accounts are created.
        self.assertEqual(models.Account.objects.count(), 0)
        # API call to AnVIL was made.
        responses.assert_call_count(api_url, 1)

    def test_invalid_email(self):
        """Posting invalid data to email field returns a form error."""
        request = self.factory.post(self.get_url(), {"email": "foo"})
        request.user = self.user
        response = self.get_view()(request)
        self.assertEqual(response.status_code, 200)
        form = response.context_data["form"]
        self.assertFalse(form.is_valid())
        self.assertIn("email", form.errors.keys())
        self.assertIn("valid email", form.errors["email"][0])
        self.assertEqual(models.Account.objects.count(), 0)

    def test_blank_email(self):
        """Posting invalid data to email field returns a form error."""
        request = self.factory.post(self.get_url(), {})
        request.user = self.user
        response = self.get_view()(request)
        self.assertEqual(response.status_code, 200)
        form = response.context_data["form"]
        self.assertFalse(form.is_valid())
        self.assertIn("email", form.errors.keys())
        self.assertIn("required", form.errors["email"][0])
        self.assertEqual(models.Account.objects.count(), 0)

    def test_account_exists_with_email_but_not_linked_to_user(self):
        """An Account with this email exists but is not linked to a user."""
        email = "test@example.com"
        factories.AccountFactory.create(email=email)
        # No API call should be made, so do not add a mocked response.
        # Need a client because messages are added.
        self.client.force_login(self.user)
        response = self.client.post(self.get_url(), {"email": email}, follow=True)
        self.assertRedirects(response, reverse(settings.ANVIL_ACCOUNT_LINK_REDIRECT))
        # No new UserEmailEntry is created.
        self.assertEqual(models.UserEmailEntry.objects.count(), 0)
        # No email is sent.
        self.assertEqual(len(mail.outbox), 0)
        # A message is added.
        self.assertIn("messages", response.context)
        messages = list(response.context["messages"])
        self.assertEqual(len(messages), 1)
        self.assertEqual(
            str(messages[0]), views.AccountLink.message_account_already_exists
        )

    def test_user_can_enter_two_different_emails(self):
        """A user can attempt to link two different emails."""
        other_timestamp = timezone.now() - datetime.timedelta(days=30)
        other_email_entry = factories.UserEmailEntryFactory.create(
            user=self.user,
            email="other@test.com",
            date_verification_email_sent=other_timestamp,
        )
        email = "test@example.com"
        api_url = self.get_api_url(email)
        responses.add(responses.GET, api_url, status=200)
        timestamp_lower_limit = timezone.now()
        # Need a client because messages are added.
        self.client.force_login(self.user)
        response = self.client.post(self.get_url(), {"email": email})
        self.assertEqual(response.status_code, 302)
        # A new UserEmailEntry is created.
        self.assertEqual(models.UserEmailEntry.objects.count(), 2)
        self.assertIn(other_email_entry, models.UserEmailEntry.objects.all())
        # The new UserEmailentry is linked to the logged-in user.
        new_object = models.UserEmailEntry.objects.latest("pk")
        self.assertEqual(new_object.email, email)
        self.assertEqual(new_object.user, self.user)
        self.assertIsNotNone(new_object.date_verification_email_sent)
        self.assertGreaterEqual(
            new_object.date_verification_email_sent, timestamp_lower_limit
        )
        self.assertLessEqual(new_object.date_verification_email_sent, timezone.now())
        with self.assertRaises(ObjectDoesNotExist):
            new_object.verified_account
        # An email is sent using the new email.
        self.assertEqual(len(mail.outbox), 1)
        # The contents have the correct link.
        self.assertIn(str(new_object.uuid), mail.outbox[0].body)
        self.assertIn(
            account_verification_token.make_token(new_object), mail.outbox[0].body
        )
        # The timestamp on the other entry hasn't changed.
        other_email_entry.refresh_from_db()
        self.assertLess(
            other_email_entry.date_verification_email_sent, timestamp_lower_limit
        )
        self.assertEqual(
            other_email_entry.date_verification_email_sent, other_timestamp
        )
        self.assertEqual(other_email_entry.history.count(), 1)
        self.assertEqual(other_email_entry.history.latest().history_type, "+")
        # History is added.
        self.assertEqual(new_object.history.count(), 1)
        self.assertEqual(new_object.history.latest().history_type, "+")
        # API call to AnVIL is made.
        responses.assert_call_count(api_url, 1)

    def test_two_different_users_can_attempt_to_link_same_email(self):
        """Two different users can enter the same email."""
        email = "test@example.com"
        other_timestamp = timezone.now() - datetime.timedelta(days=30)
        other_user = factories.UserFactory.create()
        other_email_entry = factories.UserEmailEntryFactory.create(
            user=other_user, email=email, date_verification_email_sent=other_timestamp
        )
        api_url = self.get_api_url(email)
        responses.add(responses.GET, api_url, status=200)
        timestamp_lower_limit = timezone.now()
        # Need a client because messages are added.
        self.client.force_login(self.user)
        response = self.client.post(self.get_url(), {"email": email})
        self.assertEqual(response.status_code, 302)
        # A new UserEmailEntry is created.
        self.assertEqual(models.UserEmailEntry.objects.count(), 2)
        self.assertIn(other_email_entry, models.UserEmailEntry.objects.all())
        # The new UserEmailentry is linked to the logged-in user.
        new_object = models.UserEmailEntry.objects.latest("pk")
        self.assertEqual(new_object.email, email)
        self.assertEqual(new_object.user, self.user)
        self.assertIsNotNone(new_object.date_verification_email_sent)
        self.assertGreaterEqual(
            new_object.date_verification_email_sent, timestamp_lower_limit
        )
        self.assertLessEqual(new_object.date_verification_email_sent, timezone.now())
        with self.assertRaises(ObjectDoesNotExist):
            new_object.verified_account
        # An email is sent using the new object.
        self.assertEqual(len(mail.outbox), 1)
        # The contents have the correct link.
        self.assertIn(str(new_object.uuid), mail.outbox[0].body)
        self.assertIn(
            account_verification_token.make_token(new_object), mail.outbox[0].body
        )
        # The other entry hasn't changed.
        other_email_entry.refresh_from_db()
        self.assertEqual(other_email_entry.email, email)
        self.assertEqual(other_email_entry.user, other_user)
        self.assertLess(
            other_email_entry.date_verification_email_sent, timestamp_lower_limit
        )
        self.assertEqual(
            other_email_entry.date_verification_email_sent, other_timestamp
        )
        self.assertEqual(other_email_entry.history.count(), 1)
        self.assertEqual(other_email_entry.history.latest().history_type, "+")
        # History is added.
        self.assertEqual(new_object.history.count(), 1)
        self.assertEqual(new_object.history.latest().history_type, "+")
        # API call to AnVIL is made.
        responses.assert_call_count(api_url, 1)

    def test_email_case_insensitive(self):
        """Case sensitivity."""
        email = "TEST@example.com"
        original_date = timezone.now() - datetime.timedelta(days=30)
        email_entry = factories.UserEmailEntryFactory.create(
            user=self.user,
            email=email.lower(),
            date_verification_email_sent=original_date,
        )
        # API call will be made with the existing entry.
        api_url = self.get_api_url(email_entry.email)
        responses.add(responses.GET, api_url, status=200)
        # Need a client because messages are added.
        timestamp_lower_limit = timezone.now()
        self.client.force_login(self.user)
        response = self.client.post(self.get_url(), {"email": email})
        self.assertEqual(response.status_code, 302)
        # No new UserEmailEntry is created.
        email_entry.refresh_from_db()
        self.assertEqual(models.UserEmailEntry.objects.count(), 1)
        self.assertIn(email_entry, models.UserEmailEntry.objects.all())
        # date_verification_email_sent is updated.
        self.assertGreater(email_entry.date_verification_email_sent, original_date)
        self.assertGreaterEqual(
            email_entry.date_verification_email_sent, timestamp_lower_limit
        )
        # An email is sent.
        self.assertEqual(len(mail.outbox), 1)
        # The email has the correct link generated from the lowercase email.
        self.assertIn(str(email_entry.uuid), mail.outbox[0].body)
        self.assertIn(
            account_verification_token.make_token(email_entry), mail.outbox[0].body
        )
        # But it still does not have a verified account.
        with self.assertRaises(ObjectDoesNotExist):
            email_entry.verified_account
        # History is added.
        self.assertEqual(email_entry.history.count(), 2)
        self.assertEqual(email_entry.history.latest().history_type, "~")
        # API call to AnVIL is made.
        responses.assert_call_count(api_url, 1)

    def test_api_error(self):
        """Does not create a new entry or send email if the API returns some other error."""
        email = "test@example.com"
        responses.add(
            responses.GET,
            self.get_api_url(email),
            status=500,
            json={"message": "other error"},
        )
        # Need the client for messages.
        self.client.force_login(self.user)
        response = self.client.post(self.get_url(), {"email": email})
        self.assertEqual(response.status_code, 200)
        self.assertIn("form", response.context)
        form = response.context["form"]
        # The form is valid...
        self.assertTrue(form.is_valid())
        # ...but there was some error from the API.
        messages = list(response.context["messages"])
        self.assertEqual(len(messages), 1)
        self.assertEqual("AnVIL API Error: other error", str(messages[0]))
        # No accounts were created.
        self.assertEqual(models.UserEmailEntry.objects.count(), 0)
        # No email is sent.
        self.assertEqual(len(mail.outbox), 0)


class AccountLinkVerifyTest(AnVILAPIMockTestMixin, TestCase):
    """Tests for the AccountLinkVerify view."""

    def setUp(self):
        """Set up test class."""
        super().setUp()
        self.factory = RequestFactory()
        # Create a user with no special permissions.
        self.user = User.objects.create_user(username="test", password="test")

    def get_url(self, *args):
        """Get the url for the view being tested."""
        return reverse("anvil_consortium_manager:accounts:verify", args=args)

    def get_view(self):
        """Return the view being tested."""
        return views.AccountLinkVerify.as_view()

    def get_api_url(self, email):
        """Get the AnVIL API url that is called by the anvil_exists method."""
        return self.entry_point + "/api/proxyGroup/" + email

    def test_view_redirect_not_logged_in(self):
        "View redirects to login view when user is not logged in."
        uuid = uuid4()
        response = self.client.get(self.get_url(uuid, "bar"))
        self.assertRedirects(
            response,
            resolve_url(settings.LOGIN_URL) + "?next=" + self.get_url(uuid, "bar"),
        )

    def test_authenticated_user_can_verify_email(self):
        """A user can successfully verify their email."""
        email = "test@example.com"
        email_entry = factories.UserEmailEntryFactory.create(
            user=self.user, email=email
        )
        token = account_verification_token.make_token(email_entry)
        api_url = self.get_api_url(email)
        responses.add(responses.GET, api_url, status=200)
        timestamp_threshold = timezone.now()
        # Need a client because messages are added.
        self.client.force_login(self.user)
        response = self.client.get(self.get_url(email_entry.uuid, token), follow=True)
        self.assertRedirects(response, reverse(settings.ANVIL_ACCOUNT_LINK_REDIRECT))
        # A new account is created.
        self.assertEqual(models.Account.objects.count(), 1)
        new_object = models.Account.objects.latest("pk")
        self.assertEqual(new_object.email, email)
        self.assertEqual(new_object.user, self.user)
        self.assertFalse(new_object.is_service_account)
        self.assertEqual(new_object.verified_email_entry, email_entry)
        # History is added.
        self.assertEqual(new_object.history.count(), 1)
        self.assertEqual(new_object.history.latest().history_type, "+")
        # The UserEmailEntry is linked to this account.
        email_entry.refresh_from_db()
        self.assertEqual(email_entry.verified_account, new_object)
        self.assertIsNotNone(email_entry.date_verified)
        self.assertGreaterEqual(email_entry.date_verified, timestamp_threshold)
        self.assertLessEqual(email_entry.date_verified, timezone.now())
        # A message is added.
        self.assertIn("messages", response.context)
        messages = list(response.context["messages"])
        self.assertEqual(len(messages), 1)
        self.assertEqual(str(messages[0]), views.AccountLinkVerify.message_success)
        # API call to AnVIL is made.
        responses.assert_call_count(api_url, 1)

    def test_user_email_entry_does_not_exist(self):
        """ "There is no UserEmailEntry with the uuid."""
        token = "foo"
        # Need a client because messages are added.
        self.client.force_login(self.user)
        response = self.client.get(self.get_url(uuid4(), token), follow=True)
        self.assertRedirects(response, reverse(settings.ANVIL_ACCOUNT_LINK_REDIRECT))
        # No new accounts are created.
        self.assertEqual(models.Account.objects.count(), 0)
        # No UserEmailEntry objects exist.
        self.assertEqual(models.UserEmailEntry.objects.count(), 0)
        # A message is added.
        self.assertIn("messages", response.context)
        messages = list(response.context["messages"])
        self.assertEqual(len(messages), 1)
        self.assertEqual(str(messages[0]), views.AccountLinkVerify.message_link_invalid)

    def test_this_user_already_verified_this_email(self):
        """The user has already verified their email."""
        email = "test@example.com"
        account = factories.AccountFactory.create(
            user=self.user, email=email, verified=True
        )
        email_entry = account.verified_email_entry
        token = account_verification_token.make_token(email_entry)
        # No API calls are made, so do not add a mocked response.
        # Need a client because messages are added.
        self.client.force_login(self.user)
        response = self.client.get(self.get_url(email_entry.uuid, token), follow=True)
        self.assertRedirects(response, reverse(settings.ANVIL_ACCOUNT_LINK_REDIRECT))
        # No new accounts are created.
        self.assertEqual(models.Account.objects.count(), 1)
        self.assertEqual(account, models.Account.objects.latest("pk"))
        # The exsting email entry object is not changed -- no history is added.
        self.assertEqual(email_entry.history.count(), 1)
        # A message is added.
        self.assertIn("messages", response.context)
        messages = list(response.context["messages"])
        self.assertEqual(len(messages), 1)
        self.assertEqual(
            str(messages[0]), views.AccountLinkVerify.message_already_linked
        )

    def test_user_already_verified_different_email(self):
        """The user already verified a different email."""
        email = "test@example.com"
        existing_account = factories.AccountFactory.create(
            user=self.user, email="foo@bar.com", verified=True
        )
        existing_email_entry = existing_account.verified_email_entry
        email_entry = factories.UserEmailEntryFactory.create(
            user=self.user, email=email
        )
        token = account_verification_token.make_token(email_entry)
        # No API calls are made, so do not add a mocked response.
        # Need a client because messages are added.
        self.client.force_login(self.user)
        response = self.client.get(self.get_url(email_entry.uuid, token), follow=True)
        self.assertRedirects(response, reverse(settings.ANVIL_ACCOUNT_LINK_REDIRECT))
        # No new accounts are created.
        self.assertEqual(models.Account.objects.count(), 1)
        self.assertEqual(existing_account, models.Account.objects.latest("pk"))
        # The exsting email entry object is not changed -- no history is added.
        self.assertEqual(existing_email_entry.history.count(), 1)
        # A message is added.
        self.assertIn("messages", response.context)
        messages = list(response.context["messages"])
        self.assertEqual(len(messages), 1)
        self.assertEqual(
            str(messages[0]), views.AccountLinkVerify.message_already_linked
        )

    def test_token_does_not_match(self):
        """The token does not match."""
        other_email_entry = factories.UserEmailEntryFactory.create(
            user=self.user, email="foo@bar.com"
        )
        email_entry = factories.UserEmailEntryFactory.create(
            user=self.user, email="test@example.com"
        )
        # Use the uid from this email entry, but the token from the other email entry.
        token = account_verification_token.make_token(other_email_entry)
        # No API calls are made, so do not add a mocked response.
        # Need a client because messages are added.
        self.client.force_login(self.user)
        response = self.client.get(self.get_url(email_entry.uuid, token), follow=True)
        self.assertRedirects(response, reverse(settings.ANVIL_ACCOUNT_LINK_REDIRECT))
        # No accounts are created.
        self.assertEqual(models.Account.objects.count(), 0)
        # The email entry objects are not changed -- no history is added.
        self.assertEqual(email_entry.history.count(), 1)
        self.assertEqual(other_email_entry.history.count(), 1)
        # A message is added.
        self.assertIn("messages", response.context)
        messages = list(response.context["messages"])
        self.assertEqual(len(messages), 1)
        self.assertEqual(str(messages[0]), views.AccountLinkVerify.message_link_invalid)

    def test_different_user_verified_this_email(self):
        """The email has already been verified by a different user."""
        email = "test@example.com"
        other_user = factories.UserFactory.create()
        # Create an email entry record for both users with the same email
        other_account = factories.AccountFactory.create(
            user=other_user, email=email, verified=True
        )
        other_email_entry = other_account.verified_email_entry
        email_entry = factories.UserEmailEntryFactory.create(
            user=self.user, email=email
        )
        token = account_verification_token.make_token(email_entry)
        # No API calls are made, so do not add a mocked response.
        # Need a client because messages are added.
        self.client.force_login(self.user)
        response = self.client.get(self.get_url(email_entry.uuid, token), follow=True)
        self.assertRedirects(response, reverse(settings.ANVIL_ACCOUNT_LINK_REDIRECT))
        # No new accounts are created.
        self.assertEqual(models.Account.objects.count(), 1)
        self.assertEqual(other_account, models.Account.objects.latest("pk"))
        # The existing account has not been changed.
        other_account.refresh_from_db()
        self.assertEqual(other_account.user, other_user)
        self.assertEqual(other_account.history.count(), 1)
        # The email entry objects are not changed -- no history is added.
        self.assertEqual(email_entry.history.count(), 1)
        self.assertEqual(other_email_entry.history.count(), 1)
        # A message is added.
        self.assertIn("messages", response.context)
        messages = list(response.context["messages"])
        self.assertEqual(len(messages), 1)
        self.assertEqual(
            str(messages[0]), views.AccountLinkVerify.message_account_already_exists
        )

    def test_anvil_account_no_longer_exists(self):
        """The email no longer has an associated AnVIL account."""
        email_entry = factories.UserEmailEntryFactory.create()
        api_url = self.get_api_url(email_entry.email)
        responses.add(
            responses.GET, api_url, status=404, json={"message": "mock message"}
        )
        token = account_verification_token.make_token(email_entry)
        # No API calls are made, so do not add a mocked response.
        # Need a client because messages are added.
        self.client.force_login(self.user)
        response = self.client.get(self.get_url(email_entry.uuid, token), follow=True)
        self.assertRedirects(response, reverse(settings.ANVIL_ACCOUNT_LINK_REDIRECT))
        # No accounts are created.
        self.assertEqual(models.Account.objects.count(), 0)
        # The email_entry object was not updated.
        email_entry.refresh_from_db()
        self.assertIsNone(email_entry.date_verified)
        with self.assertRaises(ObjectDoesNotExist):
            email_entry.verified_account
        # A message is added.
        self.assertIn("messages", response.context)
        messages = list(response.context["messages"])
        self.assertEqual(len(messages), 1)
        self.assertEqual(
            str(messages[0]), views.AccountLinkVerify.message_account_does_not_exist
        )
        # API call to AnVIL was made.
        responses.assert_call_count(api_url, 1)

    def test_api_call_fails(self):
        """The API call to AnVIL fails."""
        email_entry = factories.UserEmailEntryFactory.create()
        api_url = self.get_api_url(email_entry.email)
        responses.add(
            responses.GET, api_url, status=500, json={"message": "other error"}
        )
        token = account_verification_token.make_token(email_entry)
        # No API calls are made, so do not add a mocked response.
        # Need a client because messages are added.
        self.client.force_login(self.user)
        response = self.client.get(self.get_url(email_entry.uuid, token), follow=True)
        self.assertRedirects(response, reverse(settings.ANVIL_ACCOUNT_LINK_REDIRECT))
        # No accounts are created.
        self.assertEqual(models.Account.objects.count(), 0)
        # The email_entry object was not updated.
        email_entry.refresh_from_db()
        self.assertIsNone(email_entry.date_verified)
        with self.assertRaises(ObjectDoesNotExist):
            email_entry.verified_account
        # A message is added.
        self.assertIn("messages", response.context)
        messages = list(response.context["messages"])
        self.assertEqual(len(messages), 1)
        self.assertEqual("AnVIL API Error: other error", str(messages[0]))
        # API call to AnVIL was made.
        responses.assert_call_count(api_url, 1)


class AccountListTest(TestCase):
    def setUp(self):
        """Set up test class."""
        self.factory = RequestFactory()
        # Create a user with both view and edit permission.
        self.user = User.objects.create_user(username="test", password="test")
        self.user.user_permissions.add(
            Permission.objects.get(
                codename=models.AnVILProjectManagerAccess.VIEW_PERMISSION_CODENAME
            )
        )

    def get_url(self, *args):
        """Get the url for the view being tested."""
        return reverse("anvil_consortium_manager:accounts:list", args=args)

    def get_view(self):
        """Return the view being tested."""
        return views.AccountList.as_view()

    def test_view_redirect_not_logged_in(self):
        "View redirects to login view when user is not logged in."
        # Need a client for redirects.
        response = self.client.get(self.get_url())
        self.assertRedirects(
            response, resolve_url(settings.LOGIN_URL) + "?next=" + self.get_url()
        )

    def test_status_code_with_user_permission(self):
        """Returns successful response code."""
        request = self.factory.get(self.get_url())
        request.user = self.user
        response = self.get_view()(request)
        self.assertEqual(response.status_code, 200)

    def test_access_without_user_permission(self):
        """Raises permission denied if user has no permissions."""
        user_no_perms = User.objects.create_user(
            username="test-none", password="test-none"
        )
        request = self.factory.get(self.get_url())
        request.user = user_no_perms
        with self.assertRaises(PermissionDenied):
            self.get_view()(request)

    def test_view_has_correct_table_class(self):
        request = self.factory.get(self.get_url())
        request.user = self.user
        response = self.get_view()(request)
        self.assertIn("table", response.context_data)
        self.assertIsInstance(response.context_data["table"], tables.AccountTable)

    def test_view_with_no_objects(self):
        request = self.factory.get(self.get_url())
        request.user = self.user
        response = self.get_view()(request)
        self.assertEqual(response.status_code, 200)
        self.assertIn("table", response.context_data)
        self.assertEqual(len(response.context_data["table"].rows), 0)

    def test_view_with_one_object(self):
        factories.AccountFactory()
        request = self.factory.get(self.get_url())
        request.user = self.user
        response = self.get_view()(request)
        self.assertEqual(response.status_code, 200)
        self.assertIn("table", response.context_data)
        self.assertEqual(len(response.context_data["table"].rows), 1)

    def test_view_with_two_objects(self):
        factories.AccountFactory.create_batch(2)
        request = self.factory.get(self.get_url())
        request.user = self.user
        response = self.get_view()(request)
        self.assertEqual(response.status_code, 200)
        self.assertIn("table", response.context_data)
        self.assertEqual(len(response.context_data["table"].rows), 2)

    def test_view_with_service_account(self):
        factories.AccountFactory.create(is_service_account=True)
        factories.AccountFactory.create(is_service_account=False)
        request = self.factory.get(self.get_url())
        request.user = self.user
        response = self.get_view()(request)
        self.assertEqual(response.status_code, 200)
        self.assertIn("table", response.context_data)
        self.assertEqual(len(response.context_data["table"].rows), 2)

    def test_view_with_active_and_inactive_accounts(self):
        """Includes both active and inactive accounts."""
        active_object = factories.AccountFactory.create()
        inactive_object = factories.AccountFactory.create()
        inactive_object.deactivate()
        request = self.factory.get(self.get_url())
        request.user = self.user
        response = self.get_view()(request)
        self.assertEqual(response.status_code, 200)
        self.assertIn("table", response.context_data)
        self.assertEqual(len(response.context_data["table"].rows), 2)
        self.assertIn(active_object, response.context_data["table"].data)
        self.assertIn(inactive_object, response.context_data["table"].data)


class AccountActiveListTest(TestCase):
    def setUp(self):
        """Set up test class."""
        self.factory = RequestFactory()
        # Create a user with both view and edit permission.
        self.user = User.objects.create_user(username="test", password="test")
        self.user.user_permissions.add(
            Permission.objects.get(
                codename=models.AnVILProjectManagerAccess.VIEW_PERMISSION_CODENAME
            )
        )

    def get_url(self, *args):
        """Get the url for the view being tested."""
        return reverse("anvil_consortium_manager:accounts:list", args=args)

    def get_view(self):
        """Return the view being tested."""
        return views.AccountActiveList.as_view()

    def test_view_redirect_not_logged_in(self):
        "View redirects to login view when user is not logged in."
        # Need a client for redirects.
        response = self.client.get(self.get_url())
        self.assertRedirects(
            response, resolve_url(settings.LOGIN_URL) + "?next=" + self.get_url()
        )

    def test_status_code_with_user_permission(self):
        """Returns successful response code."""
        request = self.factory.get(self.get_url())
        request.user = self.user
        response = self.get_view()(request)
        self.assertEqual(response.status_code, 200)

    def test_access_without_user_permission(self):
        """Raises permission denied if user has no permissions."""
        user_no_perms = User.objects.create_user(
            username="test-none", password="test-none"
        )
        request = self.factory.get(self.get_url())
        request.user = user_no_perms
        with self.assertRaises(PermissionDenied):
            self.get_view()(request)

    def test_view_has_correct_table_class(self):
        request = self.factory.get(self.get_url())
        request.user = self.user
        response = self.get_view()(request)
        self.assertIn("table", response.context_data)
        self.assertIsInstance(response.context_data["table"], tables.AccountTable)

    def test_view_with_no_objects(self):
        request = self.factory.get(self.get_url())
        request.user = self.user
        response = self.get_view()(request)
        self.assertEqual(response.status_code, 200)
        self.assertIn("table", response.context_data)
        self.assertEqual(len(response.context_data["table"].rows), 0)

    def test_view_with_one_object(self):
        factories.AccountFactory()
        request = self.factory.get(self.get_url())
        request.user = self.user
        response = self.get_view()(request)
        self.assertEqual(response.status_code, 200)
        self.assertIn("table", response.context_data)
        self.assertEqual(len(response.context_data["table"].rows), 1)

    def test_view_with_two_objects(self):
        factories.AccountFactory.create_batch(2)
        request = self.factory.get(self.get_url())
        request.user = self.user
        response = self.get_view()(request)
        self.assertEqual(response.status_code, 200)
        self.assertIn("table", response.context_data)
        self.assertEqual(len(response.context_data["table"].rows), 2)

    def test_view_with_service_account(self):
        factories.AccountFactory.create(is_service_account=True)
        factories.AccountFactory.create(is_service_account=False)
        request = self.factory.get(self.get_url())
        request.user = self.user
        response = self.get_view()(request)
        self.assertEqual(response.status_code, 200)
        self.assertIn("table", response.context_data)
        self.assertEqual(len(response.context_data["table"].rows), 2)

    def test_view_with_active_and_inactive_accounts(self):
        """Includes both active and inactive accounts."""
        active_object = factories.AccountFactory.create()
        inactive_object = factories.AccountFactory.create()
        inactive_object.deactivate()
        request = self.factory.get(self.get_url())
        request.user = self.user
        response = self.get_view()(request)
        self.assertEqual(response.status_code, 200)
        self.assertIn("table", response.context_data)
        self.assertEqual(len(response.context_data["table"].rows), 1)
        self.assertIn(active_object, response.context_data["table"].data)
        self.assertNotIn(inactive_object, response.context_data["table"].data)


class AccountInactiveListTest(TestCase):
    def setUp(self):
        """Set up test class."""
        self.factory = RequestFactory()
        # Create a user with both view and edit permission.
        self.user = User.objects.create_user(username="test", password="test")
        self.user.user_permissions.add(
            Permission.objects.get(
                codename=models.AnVILProjectManagerAccess.VIEW_PERMISSION_CODENAME
            )
        )

    def get_url(self, *args):
        """Get the url for the view being tested."""
        return reverse("anvil_consortium_manager:accounts:list", args=args)

    def get_view(self):
        """Return the view being tested."""
        return views.AccountInactiveList.as_view()

    def test_view_redirect_not_logged_in(self):
        "View redirects to login view when user is not logged in."
        # Need a client for redirects.
        response = self.client.get(self.get_url())
        self.assertRedirects(
            response, resolve_url(settings.LOGIN_URL) + "?next=" + self.get_url()
        )

    def test_status_code_with_user_permission(self):
        """Returns successful response code."""
        request = self.factory.get(self.get_url())
        request.user = self.user
        response = self.get_view()(request)
        self.assertEqual(response.status_code, 200)

    def test_access_without_user_permission(self):
        """Raises permission denied if user has no permissions."""
        user_no_perms = User.objects.create_user(
            username="test-none", password="test-none"
        )
        request = self.factory.get(self.get_url())
        request.user = user_no_perms
        with self.assertRaises(PermissionDenied):
            self.get_view()(request)

    def test_view_has_correct_table_class(self):
        request = self.factory.get(self.get_url())
        request.user = self.user
        response = self.get_view()(request)
        self.assertIn("table", response.context_data)
        self.assertIsInstance(response.context_data["table"], tables.AccountTable)

    def test_view_with_no_objects(self):
        request = self.factory.get(self.get_url())
        request.user = self.user
        response = self.get_view()(request)
        self.assertEqual(response.status_code, 200)
        self.assertIn("table", response.context_data)
        self.assertEqual(len(response.context_data["table"].rows), 0)

    def test_view_with_one_object(self):
        factories.AccountFactory(status=models.Account.INACTIVE_STATUS)
        request = self.factory.get(self.get_url())
        request.user = self.user
        response = self.get_view()(request)
        self.assertEqual(response.status_code, 200)
        self.assertIn("table", response.context_data)
        self.assertEqual(len(response.context_data["table"].rows), 1)

    def test_view_with_two_objects(self):
        factories.AccountFactory.create_batch(2, status=models.Account.INACTIVE_STATUS)
        request = self.factory.get(self.get_url())
        request.user = self.user
        response = self.get_view()(request)
        self.assertEqual(response.status_code, 200)
        self.assertIn("table", response.context_data)
        self.assertEqual(len(response.context_data["table"].rows), 2)

    def test_view_with_service_account(self):
        factories.AccountFactory.create(
            status=models.Account.INACTIVE_STATUS, is_service_account=True
        )
        factories.AccountFactory.create(
            status=models.Account.INACTIVE_STATUS, is_service_account=False
        )
        request = self.factory.get(self.get_url())
        request.user = self.user
        response = self.get_view()(request)
        self.assertEqual(response.status_code, 200)
        self.assertIn("table", response.context_data)
        self.assertEqual(len(response.context_data["table"].rows), 2)

    def test_view_with_active_and_inactive_accounts(self):
        """Includes both active and inactive accounts."""
        active_object = factories.AccountFactory.create()
        inactive_object = factories.AccountFactory.create()
        inactive_object.deactivate()
        request = self.factory.get(self.get_url())
        request.user = self.user
        response = self.get_view()(request)
        self.assertEqual(response.status_code, 200)
        self.assertIn("table", response.context_data)
        self.assertEqual(len(response.context_data["table"].rows), 1)
        self.assertNotIn(active_object, response.context_data["table"].data)
        self.assertIn(inactive_object, response.context_data["table"].data)


class AccountDeleteTest(AnVILAPIMockTestMixin, TestCase):
    def setUp(self):
        """Set up test class."""
        super().setUp()
        self.factory = RequestFactory()
        # Create a user with both view and edit permissions.
        self.user = User.objects.create_user(username="test", password="test")
        self.user.user_permissions.add(
            Permission.objects.get(
                codename=models.AnVILProjectManagerAccess.VIEW_PERMISSION_CODENAME
            )
        )
        self.user.user_permissions.add(
            Permission.objects.get(
                codename=models.AnVILProjectManagerAccess.EDIT_PERMISSION_CODENAME
            )
        )

    def get_url(self, *args):
        """Get the url for the view being tested."""
        return reverse("anvil_consortium_manager:accounts:delete", args=args)

    def get_view(self):
        """Return the view being tested."""
        return views.AccountDelete.as_view()

    def get_api_remove_from_group_url(self, group_name, account_email):
        return (
            self.entry_point + "/api/groups/" + group_name + "/MEMBER/" + account_email
        )

    def test_view_redirect_not_logged_in(self):
        "View redirects to login view when user is not logged in."
        uuid = uuid4()
        # Need a client for redirects.
        response = self.client.get(self.get_url(uuid))
        self.assertRedirects(
            response, resolve_url(settings.LOGIN_URL) + "?next=" + self.get_url(uuid)
        )

    def test_status_code_with_user_permission(self):
        """Returns successful response code."""
        obj = factories.AccountFactory.create()
        request = self.factory.get(self.get_url(obj.uuid))
        request.user = self.user
        response = self.get_view()(request, uuid=obj.uuid)
        self.assertEqual(response.status_code, 200)

    def test_template_with_user_permission(self):
        """Returns successful response code."""
        obj = factories.AccountFactory.create()
        self.client.force_login(self.user)
        response = self.client.get(self.get_url(obj.uuid))
        self.assertEqual(response.status_code, 200)

    def test_access_with_view_permission(self):
        """Raises permission denied if user has only view permission."""
        user_with_view_perm = User.objects.create_user(
            username="test-other", password="test-other"
        )
        user_with_view_perm.user_permissions.add(
            Permission.objects.get(
                codename=models.AnVILProjectManagerAccess.VIEW_PERMISSION_CODENAME
            )
        )
        uuid = uuid4()
        request = self.factory.get(self.get_url(uuid))
        request.user = user_with_view_perm
        with self.assertRaises(PermissionDenied):
            self.get_view()(request, uuid=uuid)

    def test_access_without_user_permission(self):
        """Raises permission denied if user has no permissions."""
        user_no_perms = User.objects.create_user(
            username="test-none", password="test-none"
        )
        uuid = uuid4()
        request = self.factory.get(self.get_url(uuid))
        request.user = user_no_perms
        with self.assertRaises(PermissionDenied):
            self.get_view()(request, uuid=uuid)

    def test_view_with_invalid_pk(self):
        """Returns a 404 when the object doesn't exist."""
        uuid = uuid4()
        request = self.factory.get(self.get_url(uuid))
        request.user = self.user
        with self.assertRaises(Http404):
            self.get_view()(request, uuid=uuid)

    def test_view_deletes_object(self):
        """Posting submit to the form successfully deletes the object."""
        object = factories.AccountFactory.create()
        self.client.force_login(self.user)
        response = self.client.post(self.get_url(object.uuid), {"submit": ""})
        self.assertEqual(response.status_code, 302)
        self.assertEqual(models.Account.objects.count(), 0)
        # History is added.
        self.assertEqual(object.history.count(), 2)
        self.assertEqual(object.history.latest().history_type, "-")

    def test_success_message(self):
        """Response includes a success message if successful."""
        object = factories.AccountFactory.create()
        self.client.force_login(self.user)
        response = self.client.post(
            self.get_url(object.uuid), {"submit": ""}, follow=True
        )
        self.assertIn("messages", response.context)
        messages = list(response.context["messages"])
        self.assertEqual(len(messages), 1)
        self.assertEqual(views.AccountDelete.success_msg, str(messages[0]))

    def test_view_deletes_object_service_account(self):
        """Posting submit to the form successfully deletes the service account object."""
        object = factories.AccountFactory.create(is_service_account=True)
        self.client.force_login(self.user)
        response = self.client.post(self.get_url(object.uuid), {"submit": ""})
        self.assertEqual(response.status_code, 302)
        self.assertEqual(models.Account.objects.count(), 0)

    def test_only_deletes_specified_pk(self):
        """View only deletes the specified pk."""
        object = factories.AccountFactory.create()
        other_object = factories.AccountFactory.create()
        self.client.force_login(self.user)
        response = self.client.post(self.get_url(object.uuid), {"submit": ""})
        self.assertEqual(response.status_code, 302)
        self.assertEqual(models.Account.objects.count(), 1)
        self.assertQuerysetEqual(
            models.Account.objects.all(),
            models.Account.objects.filter(pk=other_object.pk),
        )

    def test_success_url(self):
        """Redirects to the expected page."""
        object = factories.AccountFactory.create()
        # Need to use the client instead of RequestFactory to check redirection url.
        self.client.force_login(self.user)
        response = self.client.post(self.get_url(object.uuid), {"submit": ""})
        self.assertEqual(response.status_code, 302)
        self.assertRedirects(
            response, reverse("anvil_consortium_manager:accounts:list")
        )

    def test_removes_account_from_one_group(self):
        """Deleting an account from the app also removes it from one group."""
        object = factories.AccountFactory.create()
        membership = factories.GroupAccountMembershipFactory.create(account=object)
        group = membership.group
        remove_from_group_url = self.get_api_remove_from_group_url(
            group.name, object.email
        )
        responses.add(responses.DELETE, remove_from_group_url, status=204)
        self.client.force_login(self.user)
        response = self.client.post(self.get_url(object.uuid), {"submit": ""})
        self.assertEqual(response.status_code, 302)
        self.assertEqual(models.Account.objects.count(), 0)
        # Also removes the user from groups.
        self.assertEqual(models.GroupAccountMembership.objects.count(), 0)
        responses.assert_call_count(remove_from_group_url, 1)

    def test_removes_account_from_all_groups(self):
        """Deleting an account from the app also removes it from all groups that it is in."""
        object = factories.AccountFactory.create()
        memberships = factories.GroupAccountMembershipFactory.create_batch(
            2, account=object
        )
        group_1 = memberships[0].group
        group_2 = memberships[1].group
        remove_from_group_url_1 = self.get_api_remove_from_group_url(
            group_1.name, object.email
        )
        responses.add(responses.DELETE, remove_from_group_url_1, status=204)
        remove_from_group_url_2 = self.get_api_remove_from_group_url(
            group_2.name, object.email
        )
        responses.add(responses.DELETE, remove_from_group_url_2, status=204)
        self.client.force_login(self.user)
        response = self.client.post(self.get_url(object.uuid), {"submit": ""})
        self.assertEqual(response.status_code, 302)
        self.assertEqual(models.Account.objects.count(), 0)
        # Also removes the user from groups.
        self.assertEqual(models.GroupAccountMembership.objects.count(), 0)
        responses.assert_call_count(remove_from_group_url_1, 1)
        responses.assert_call_count(remove_from_group_url_2, 1)

    def test_api_error_when_removing_account_from_groups(self):
        """Message when an API error occurred when removing a user from a group."""
        object = factories.AccountFactory.create()
        memberships = factories.GroupAccountMembershipFactory.create_batch(
            2, account=object
        )
        group_1 = memberships[0].group
        group_2 = memberships[1].group
        remove_from_group_url_1 = self.get_api_remove_from_group_url(
            group_1.name, object.email
        )
        responses.add(responses.DELETE, remove_from_group_url_1, status=204)
        remove_from_group_url_2 = self.get_api_remove_from_group_url(
            group_2.name, object.email
        )
        responses.add(
            responses.DELETE,
            remove_from_group_url_2,
            status=409,
            json={"message": "test error"},
        )
        # Need a client for messages.
        self.client.force_login(self.user)
        response = self.client.post(
            self.get_url(object.uuid), {"submit": ""}, follow=True
        )
        self.assertRedirects(response, object.get_absolute_url())
        self.assertIn("messages", response.context)
        messages = list(response.context["messages"])
        self.assertEqual(len(messages), 1)
        self.assertEqual(
            views.AccountDelete.message_error_removing_from_groups.format("test error"),
            str(messages[0]),
        )
        # The Account is not deleted.
        self.assertEqual(models.Account.objects.count(), 1)
        models.Account.objects.get(pk=object.pk)
        # Does not remove the user from any groups.
        self.assertEqual(models.GroupAccountMembership.objects.count(), 2)
        models.GroupAccountMembership.objects.get(pk=memberships[0].pk)
        models.GroupAccountMembership.objects.get(pk=memberships[1].pk)
        # The API was called.
        responses.assert_call_count(remove_from_group_url_1, 1)
        responses.assert_call_count(remove_from_group_url_2, 1)


class AccountDeactivateTest(AnVILAPIMockTestMixin, TestCase):
    def setUp(self):
        """Set up test class."""
        super().setUp()
        self.factory = RequestFactory()
        # Create a user with both view and edit permissions.
        self.user = User.objects.create_user(username="test", password="test")
        self.user.user_permissions.add(
            Permission.objects.get(
                codename=models.AnVILProjectManagerAccess.VIEW_PERMISSION_CODENAME
            )
        )
        self.user.user_permissions.add(
            Permission.objects.get(
                codename=models.AnVILProjectManagerAccess.EDIT_PERMISSION_CODENAME
            )
        )

    def get_url(self, *args):
        """Get the url for the view being tested."""
        return reverse("anvil_consortium_manager:accounts:deactivate", args=args)

    def get_view(self):
        """Return the view being tested."""
        return views.AccountDeactivate.as_view()

    def get_api_remove_from_group_url(self, group_name, account_email):
        return (
            self.entry_point + "/api/groups/" + group_name + "/MEMBER/" + account_email
        )

    def test_view_redirect_not_logged_in(self):
        "View redirects to login view when user is not logged in."
        # Need a client for redirects.
        uuid = uuid4()
        response = self.client.get(self.get_url(uuid))
        self.assertRedirects(
            response, resolve_url(settings.LOGIN_URL) + "?next=" + self.get_url(uuid)
        )

    def test_status_code_with_user_permission(self):
        """Returns successful response code."""
        obj = factories.AccountFactory.create()
        request = self.factory.get(self.get_url(obj.uuid))
        request.user = self.user
        response = self.get_view()(request, uuid=obj.uuid)
        self.assertEqual(response.status_code, 200)

    def test_template_with_user_permission(self):
        """Returns successful response code."""
        obj = factories.AccountFactory.create()
        self.client.force_login(self.user)
        response = self.client.get(self.get_url(obj.uuid))
        self.assertEqual(response.status_code, 200)

    def test_access_with_view_permission(self):
        """Raises permission denied if user has only view permission."""
        user_with_view_perm = User.objects.create_user(
            username="test-other", password="test-other"
        )
        user_with_view_perm.user_permissions.add(
            Permission.objects.get(
                codename=models.AnVILProjectManagerAccess.VIEW_PERMISSION_CODENAME
            )
        )
        uuid = uuid4()
        request = self.factory.get(self.get_url(uuid))
        request.user = user_with_view_perm
        with self.assertRaises(PermissionDenied):
            self.get_view()(request, uuid=uuid)

    def test_access_without_user_permission(self):
        """Raises permission denied if user has no permissions."""
        user_no_perms = User.objects.create_user(
            username="test-none", password="test-none"
        )
        uuid = uuid4()
        request = self.factory.get(self.get_url(uuid))
        request.user = user_no_perms
        with self.assertRaises(PermissionDenied):
            self.get_view()(request, pk=uuid)

    def test_get_context_data(self):
        """Context data is correct."""
        object = factories.AccountFactory.create()
        membership = factories.GroupAccountMembershipFactory.create(account=object)
        request = self.factory.get(self.get_url(object.uuid))
        request.user = self.user
        response = self.get_view()(request, uuid=object.uuid)
        self.assertIn("group_table", response.context_data)
        table = response.context_data["group_table"]
        self.assertEqual(len(table.rows), 1)
        self.assertIn(membership, table.data)

    def test_view_with_invalid_pk(self):
        """Returns a 404 when the object doesn't exist."""
        uuid = uuid4()
        request = self.factory.get(self.get_url(uuid))
        request.user = self.user
        with self.assertRaises(Http404):
            self.get_view()(request, uuid=uuid)

    def test_view_deactivates_object(self):
        """Posting submit to the form successfully deactivates the object."""
        object = factories.AccountFactory.create()
        self.client.force_login(self.user)
        response = self.client.post(self.get_url(object.uuid), {"submit": ""})
        self.assertEqual(response.status_code, 302)
        object.refresh_from_db()
        self.assertEqual(object.status, object.INACTIVE_STATUS)
        self.assertTrue(object.deactivate_date)
        # History is added.
        self.assertEqual(object.history.count(), 2)
        self.assertEqual(object.history.latest().history_type, "~")

    def test_success_message(self):
        """Response includes a success message if successful."""
        object = factories.AccountFactory.create()
        self.client.force_login(self.user)
        response = self.client.post(
            self.get_url(object.uuid), {"submit": ""}, follow=True
        )
        self.assertIn("messages", response.context)
        messages = list(response.context["messages"])
        self.assertEqual(len(messages), 1)
        self.assertEqual(views.AccountDeactivate.success_msg, str(messages[0]))

    def test_view_deactivates_object_service_account(self):
        """Posting submit to the form successfully deactivates a service account object."""
        object = factories.AccountFactory.create(is_service_account=True)
        self.client.force_login(self.user)
        response = self.client.post(self.get_url(object.uuid), {"submit": ""})
        self.assertEqual(response.status_code, 302)
        object.refresh_from_db()
        self.assertEqual(object.status, object.INACTIVE_STATUS)
        self.assertTrue(object.deactivate_date)

    def test_only_deactivates_specified_pk(self):
        """View only deletes the specified pk."""
        object = factories.AccountFactory.create()
        other_object = factories.AccountFactory.create()
        self.client.force_login(self.user)
        response = self.client.post(self.get_url(object.uuid), {"submit": ""})
        self.assertEqual(response.status_code, 302)
        self.assertEqual(models.Account.objects.count(), 2)
        other_object.refresh_from_db()
        self.assertEqual(other_object.status, other_object.ACTIVE_STATUS)

    def test_success_url(self):
        """Redirects to the expected page."""
        object = factories.AccountFactory.create()
        # Need to use the client instead of RequestFactory to check redirection url.
        self.client.force_login(self.user)
        response = self.client.post(self.get_url(object.uuid), {"submit": ""})
        self.assertEqual(response.status_code, 302)
        self.assertRedirects(
            response,
            reverse("anvil_consortium_manager:accounts:detail", args=[object.uuid]),
        )

    def test_removes_account_from_one_group(self):
        """Deactivating an account from the app also removes it from one group on AnVIL."""
        object = factories.AccountFactory.create()
        membership = factories.GroupAccountMembershipFactory.create(account=object)
        group = membership.group
        remove_from_group_url = self.get_api_remove_from_group_url(
            group.name, object.email
        )
        responses.add(responses.DELETE, remove_from_group_url, status=204)
        self.client.force_login(self.user)
        response = self.client.post(self.get_url(object.uuid), {"submit": ""})
        self.assertEqual(response.status_code, 302)
        # Memberships are *not* deleted from the app.
        self.assertEqual(models.GroupAccountMembership.objects.count(), 1)
        responses.assert_call_count(remove_from_group_url, 1)
        # History for group-account membership is *not* added.
        self.assertEqual(models.GroupAccountMembership.history.count(), 1)

    def test_removes_account_from_all_groups(self):
        """Deactivating an account from the app also removes it from all groups that it is in."""
        object = factories.AccountFactory.create()
        memberships = factories.GroupAccountMembershipFactory.create_batch(
            2, account=object
        )
        group_1 = memberships[0].group
        group_2 = memberships[1].group
        remove_from_group_url_1 = self.get_api_remove_from_group_url(
            group_1.name, object.email
        )
        responses.add(responses.DELETE, remove_from_group_url_1, status=204)
        remove_from_group_url_2 = self.get_api_remove_from_group_url(
            group_2.name, object.email
        )
        responses.add(responses.DELETE, remove_from_group_url_2, status=204)
        self.client.force_login(self.user)
        response = self.client.post(self.get_url(object.uuid), {"submit": ""})
        self.assertEqual(response.status_code, 302)
        # Status was updated.
        object.refresh_from_db()
        self.assertEqual(object.status, object.INACTIVE_STATUS)
        # Memberships are *not* deleted from the app.
        self.assertEqual(models.GroupAccountMembership.objects.count(), 2)
        responses.assert_call_count(remove_from_group_url_1, 1)
        responses.assert_call_count(remove_from_group_url_2, 1)

    def test_api_error_when_removing_account_from_groups(self):
        """Message when an API error occurred when removing a user from a group."""
        object = factories.AccountFactory.create()
        memberships = factories.GroupAccountMembershipFactory.create_batch(
            2, account=object
        )
        group_1 = memberships[0].group
        group_2 = memberships[1].group
        remove_from_group_url_1 = self.get_api_remove_from_group_url(
            group_1.name, object.email
        )
        responses.add(responses.DELETE, remove_from_group_url_1, status=204)
        remove_from_group_url_2 = self.get_api_remove_from_group_url(
            group_2.name, object.email
        )
        responses.add(
            responses.DELETE,
            remove_from_group_url_2,
            status=409,
            json={"message": "test error"},
        )
        # Need a client for messages.
        self.client.force_login(self.user)
        response = self.client.post(
            self.get_url(object.uuid), {"submit": ""}, follow=True
        )
        self.assertRedirects(response, object.get_absolute_url())
        self.assertIn("messages", response.context)
        messages = list(response.context["messages"])
        self.assertEqual(len(messages), 1)
        self.assertEqual(
            views.AccountDeactivate.message_error_removing_from_groups.format(
                "test error"
            ),
            str(messages[0]),
        )
        # The Account is not marked as inactive.
        object.refresh_from_db()
        self.assertEqual(object.status, object.ACTIVE_STATUS)
        # Does not remove the user from any groups.
        self.assertEqual(models.GroupAccountMembership.objects.count(), 2)
        models.GroupAccountMembership.objects.get(pk=memberships[0].pk)
        models.GroupAccountMembership.objects.get(pk=memberships[1].pk)
        # The API was called.
        responses.assert_call_count(remove_from_group_url_1, 1)
        responses.assert_call_count(remove_from_group_url_2, 1)

    def test_account_already_inactive_get(self):
        """Redirects with a message if account is already deactivated."""
        object = factories.AccountFactory.create()
        factories.GroupAccountMembershipFactory.create_batch(2, account=object)
        object.status = object.INACTIVE_STATUS
        object.save()
        # No API calls are made.
        self.client.force_login(self.user)
        response = self.client.get(self.get_url(object.uuid), follow=True)
        self.assertRedirects(response, object.get_absolute_url())
        # The object is unchanged.
        object.refresh_from_db()
        self.assertEqual(object.status, object.INACTIVE_STATUS)
        # Memberships are *not* deleted from the app.
        self.assertEqual(models.GroupAccountMembership.objects.count(), 2)
        # A message is shown.
        self.assertIn("messages", response.context)
        messages = list(response.context["messages"])
        self.assertEqual(len(messages), 1)
        self.assertEqual(
            views.AccountDeactivate.message_already_inactive, str(messages[0])
        )

    def test_account_already_inactive_post(self):
        """Redirects with a message if account is already deactivated."""
        object = factories.AccountFactory.create()
        factories.GroupAccountMembershipFactory.create_batch(2, account=object)
        object.status = object.INACTIVE_STATUS
        object.save()
        # No API calls are made.
        self.client.force_login(self.user)
        response = self.client.post(
            self.get_url(object.uuid), {"submit": ""}, follow=True
        )
        self.assertRedirects(response, object.get_absolute_url())
        # The object is unchanged.
        object.refresh_from_db()
        self.assertEqual(object.status, object.INACTIVE_STATUS)
        # Memberships are *not* deleted from the app.
        self.assertEqual(models.GroupAccountMembership.objects.count(), 2)
        # A message is shown.
        self.assertIn("messages", response.context)
        messages = list(response.context["messages"])
        self.assertEqual(len(messages), 1)
        self.assertEqual(
            views.AccountDeactivate.message_already_inactive, str(messages[0])
        )


class AccountReactivateTest(AnVILAPIMockTestMixin, TestCase):
    def setUp(self):
        """Set up test class."""
        super().setUp()
        self.factory = RequestFactory()
        # Create a user with both view and edit permissions.
        self.user = User.objects.create_user(username="test", password="test")
        self.user.user_permissions.add(
            Permission.objects.get(
                codename=models.AnVILProjectManagerAccess.VIEW_PERMISSION_CODENAME
            )
        )
        self.user.user_permissions.add(
            Permission.objects.get(
                codename=models.AnVILProjectManagerAccess.EDIT_PERMISSION_CODENAME
            )
        )

    def get_url(self, *args):
        """Get the url for the view being tested."""
        return reverse("anvil_consortium_manager:accounts:reactivate", args=args)

    def get_view(self):
        """Return the view being tested."""
        return views.AccountReactivate.as_view()

    def get_api_remove_from_group_url(self, group_name, account_email):
        return (
            self.entry_point + "/api/groups/" + group_name + "/MEMBER/" + account_email
        )

    def test_view_redirect_not_logged_in(self):
        "View redirects to login view when user is not logged in."
        # Need a client for redirects.
        uuid = uuid4()
        response = self.client.get(self.get_url(uuid))
        self.assertRedirects(
            response, resolve_url(settings.LOGIN_URL) + "?next=" + self.get_url(uuid)
        )

    def test_status_code_with_user_permission(self):
        """Returns successful response code."""
        obj = factories.AccountFactory.create()
        obj.status = obj.INACTIVE_STATUS
        obj.save()
        request = self.factory.get(self.get_url(obj.uuid))
        request.user = self.user
        response = self.get_view()(request, uuid=obj.uuid)
        self.assertEqual(response.status_code, 200)

    def test_template_with_user_permission(self):
        """Returns successful response code."""
        obj = factories.AccountFactory.create()
        obj.status = obj.INACTIVE_STATUS
        obj.save()
        self.client.force_login(self.user)
        response = self.client.get(self.get_url(obj.uuid))
        self.assertEqual(response.status_code, 200)

    def test_access_with_view_permission(self):
        """Raises permission denied if user has only view permission."""
        user_with_view_perm = User.objects.create_user(
            username="test-other", password="test-other"
        )
        user_with_view_perm.user_permissions.add(
            Permission.objects.get(
                codename=models.AnVILProjectManagerAccess.VIEW_PERMISSION_CODENAME
            )
        )
        uuid = uuid4()
        request = self.factory.get(self.get_url(uuid))
        request.user = user_with_view_perm
        with self.assertRaises(PermissionDenied):
            self.get_view()(request, pk=uuid)

    def test_access_without_user_permission(self):
        """Raises permission denied if user has no permissions."""
        user_no_perms = User.objects.create_user(
            username="test-none", password="test-none"
        )
        uuid = uuid4()
        request = self.factory.get(self.get_url(uuid))
        request.user = user_no_perms
        with self.assertRaises(PermissionDenied):
            self.get_view()(request, pk=uuid)

    def test_view_with_invalid_pk(self):
        """Returns a 404 when the object doesn't exist."""
        uuid = uuid4()
        request = self.factory.get(self.get_url(uuid))
        request.user = self.user
        with self.assertRaises(Http404):
            self.get_view()(request, pk=uuid)

    def test_get_context_data(self):
        """Context data is correct."""
        object = factories.AccountFactory.create()
        membership = factories.GroupAccountMembershipFactory.create(account=object)
        object.status = object.INACTIVE_STATUS
        object.save()
        request = self.factory.get(self.get_url(object.uuid))
        request.user = self.user
        response = self.get_view()(request, uuid=object.uuid)
        self.assertIn("group_table", response.context_data)
        table = response.context_data["group_table"]
        self.assertEqual(len(table.rows), 1)
        self.assertIn(membership, table.data)

    def test_view_reactivates_object(self):
        """Posting submit to the form successfully deactivates the object."""
        object = factories.AccountFactory.create()
        object.status = object.INACTIVE_STATUS
        object.save()
        self.client.force_login(self.user)
        response = self.client.post(self.get_url(object.uuid), {"submit": ""})
        self.assertEqual(response.status_code, 302)
        object.refresh_from_db()
        self.assertEqual(object.status, object.ACTIVE_STATUS)
        # History is added.
        self.assertEqual(object.history.count(), 3)
        self.assertEqual(object.history.latest().history_type, "~")

    def test_success_message(self):
        """Response includes a success message if successful."""
        object = factories.AccountFactory.create()
        object.status = object.INACTIVE_STATUS
        object.save()
        self.client.force_login(self.user)
        response = self.client.post(
            self.get_url(object.uuid), {"submit": ""}, follow=True
        )
        self.assertIn("messages", response.context)
        messages = list(response.context["messages"])
        self.assertEqual(len(messages), 1)
        self.assertEqual(views.AccountReactivate.success_msg, str(messages[0]))

    def test_view_reactivates_object_service_account(self):
        """Posting submit to the form successfully reactivates a service account object."""
        object = factories.AccountFactory.create(is_service_account=True)
        object.status = object.INACTIVE_STATUS
        object.save()
        self.client.force_login(self.user)
        response = self.client.post(self.get_url(object.uuid), {"submit": ""})
        self.assertEqual(response.status_code, 302)
        object.refresh_from_db()
        self.assertEqual(object.status, object.ACTIVE_STATUS)

    def test_only_reactivates_specified_pk(self):
        """View only reactivates the specified pk."""
        object = factories.AccountFactory.create()
        object.status = object.INACTIVE_STATUS
        object.save()
        other_object = factories.AccountFactory.create()
        other_object.status = other_object.INACTIVE_STATUS
        other_object.save()
        self.client.force_login(self.user)
        response = self.client.post(self.get_url(object.uuid), {"submit": ""})
        self.assertEqual(response.status_code, 302)
        self.assertEqual(models.Account.objects.count(), 2)
        other_object.refresh_from_db()
        self.assertEqual(other_object.status, other_object.INACTIVE_STATUS)

    def test_success_url(self):
        """Redirects to the expected page."""
        object = factories.AccountFactory.create()
        object.status = object.INACTIVE_STATUS
        object.save()
        # Need to use the client instead of RequestFactory to check redirection url.
        self.client.force_login(self.user)
        response = self.client.post(self.get_url(object.uuid), {"submit": ""})
        self.assertEqual(response.status_code, 302)
        self.assertRedirects(
            response,
            reverse("anvil_consortium_manager:accounts:detail", args=[object.uuid]),
        )

    def test_adds_account_from_one_group(self):
        """Reactivating an account from the app also adds it from one group on AnVIL."""
        object = factories.AccountFactory.create()
        membership = factories.GroupAccountMembershipFactory.create(account=object)
        group = membership.group
        object.status = object.INACTIVE_STATUS
        object.save()
        add_to_group_url = self.get_api_remove_from_group_url(group.name, object.email)
        responses.add(responses.PUT, add_to_group_url, status=204)
        self.client.force_login(self.user)
        response = self.client.post(self.get_url(object.uuid), {"submit": ""})
        self.assertEqual(response.status_code, 302)
        responses.assert_call_count(add_to_group_url, 1)
        # History is not added for the GroupAccountMembership.
        self.assertEqual(models.GroupAccountMembership.history.count(), 1)

    def test_adds_account_to_all_groups(self):
        """Reactivating an account from the app also adds it from all groups that it is in."""
        object = factories.AccountFactory.create()
        memberships = factories.GroupAccountMembershipFactory.create_batch(
            2, account=object
        )
        object.status = object.INACTIVE_STATUS
        object.save()
        group_1 = memberships[0].group
        group_2 = memberships[1].group
        add_to_group_url_1 = self.get_api_remove_from_group_url(
            group_1.name, object.email
        )
        responses.add(responses.PUT, add_to_group_url_1, status=204)
        add_to_group_url_2 = self.get_api_remove_from_group_url(
            group_2.name, object.email
        )
        responses.add(responses.PUT, add_to_group_url_2, status=204)
        self.client.force_login(self.user)
        response = self.client.post(self.get_url(object.uuid), {"submit": ""})
        self.assertEqual(response.status_code, 302)
        # Status was updated.
        object.refresh_from_db()
        self.assertEqual(object.status, object.ACTIVE_STATUS)
        responses.assert_call_count(add_to_group_url_1, 1)
        responses.assert_call_count(add_to_group_url_2, 1)

    def test_api_error_when_adding_account_to_groups(self):
        """Message when an API error occurred when adding a user to a group."""
        object = factories.AccountFactory.create()
        memberships = factories.GroupAccountMembershipFactory.create_batch(
            2, account=object
        )
        object.status = object.INACTIVE_STATUS
        object.save()
        group_1 = memberships[0].group
        group_2 = memberships[1].group
        add_to_group_url_1 = self.get_api_remove_from_group_url(
            group_1.name, object.email
        )
        responses.add(responses.PUT, add_to_group_url_1, status=204)
        add_to_group_url_2 = self.get_api_remove_from_group_url(
            group_2.name, object.email
        )
        responses.add(
            responses.PUT,
            add_to_group_url_2,
            status=409,
            json={"message": "test error"},
        )
        # Need a client for messages.
        self.client.force_login(self.user)
        response = self.client.post(
            self.get_url(object.uuid), {"submit": ""}, follow=True
        )
        self.assertRedirects(response, object.get_absolute_url())
        self.assertIn("messages", response.context)
        messages = list(response.context["messages"])
        self.assertEqual(len(messages), 1)
        self.assertEqual(
            views.AccountReactivate.message_error_adding_to_groups.format("test error"),
            str(messages[0]),
        )
        # The Account is not marked as inactive.
        object.refresh_from_db()
        self.assertEqual(object.status, object.ACTIVE_STATUS)
        # Does not remove the user from any groups.
        self.assertEqual(models.GroupAccountMembership.objects.count(), 2)
        models.GroupAccountMembership.objects.get(pk=memberships[0].pk)
        models.GroupAccountMembership.objects.get(pk=memberships[1].pk)
        # The API was called.
        responses.assert_call_count(add_to_group_url_1, 1)
        responses.assert_call_count(add_to_group_url_2, 1)

    def test_account_already_active_get(self):
        """Redirects with a message if account is already active."""
        object = factories.AccountFactory.create()
        factories.GroupAccountMembershipFactory.create_batch(2, account=object)
        # No API calls are made.
        self.client.force_login(self.user)
        response = self.client.get(self.get_url(object.uuid), follow=True)
        self.assertRedirects(response, object.get_absolute_url())
        # The object is unchanged.
        object.refresh_from_db()
        self.assertEqual(object.status, object.ACTIVE_STATUS)
        # A message is shown.
        self.assertIn("messages", response.context)
        messages = list(response.context["messages"])
        self.assertEqual(len(messages), 1)
        self.assertEqual(
            views.AccountReactivate.message_already_active, str(messages[0])
        )

    def test_account_already_active_post(self):
        """Redirects with a message if account is already deactivated."""
        object = factories.AccountFactory.create()
        factories.GroupAccountMembershipFactory.create_batch(2, account=object)
        # No API calls are made.
        self.client.force_login(self.user)
        response = self.client.post(
            self.get_url(object.uuid), {"submit": ""}, follow=True
        )
        self.assertRedirects(response, object.get_absolute_url())
        # The object is unchanged.
        object.refresh_from_db()
        self.assertEqual(object.status, object.ACTIVE_STATUS)
        # Memberships are *not* deleted from the app.
        self.assertEqual(models.GroupAccountMembership.objects.count(), 2)
        # A message is shown.
        self.assertIn("messages", response.context)
        messages = list(response.context["messages"])
        self.assertEqual(len(messages), 1)
        self.assertEqual(
            views.AccountReactivate.message_already_active, str(messages[0])
        )


class AccountAutocompleteTest(TestCase):
    def setUp(self):
        """Set up test class."""
        self.factory = RequestFactory()
        # Create a user with the correct permissions.
        self.user = User.objects.create_user(username="test", password="test")
        self.user.user_permissions.add(
            Permission.objects.get(
                codename=models.AnVILProjectManagerAccess.VIEW_PERMISSION_CODENAME
            )
        )

    def get_url(self, *args):
        """Get the url for the view being tested."""
        return reverse("anvil_consortium_manager:accounts:autocomplete", args=args)

    def get_view(self):
        """Return the view being tested."""
        return views.AccountAutocomplete.as_view()

    def test_view_redirect_not_logged_in(self):
        "View redirects to login view when user is not logged in."
        # Need a client for redirects.
        response = self.client.get(self.get_url())
        self.assertRedirects(
            response, resolve_url(settings.LOGIN_URL) + "?next=" + self.get_url()
        )

    def test_status_code_with_user_permission(self):
        """Returns successful response code."""
        request = self.factory.get(self.get_url())
        request.user = self.user
        response = self.get_view()(request)
        self.assertEqual(response.status_code, 200)

    def test_access_without_user_permission(self):
        """Raises permission denied if user has no permissions."""
        user_no_perms = User.objects.create_user(
            username="test-none", password="test-none"
        )
        request = self.factory.get(self.get_url())
        request.user = user_no_perms
        with self.assertRaises(PermissionDenied):
            self.get_view()(request)

    def test_returns_all_objects(self):
        """Queryset returns all objects when there is no query."""
        groups = factories.AccountFactory.create_batch(10)
        request = self.factory.get(self.get_url())
        request.user = self.user
        response = self.get_view()(request)
        returned_ids = [
            int(x["id"])
            for x in json.loads(response.content.decode("utf-8"))["results"]
        ]
        self.assertEqual(len(returned_ids), 10)
        self.assertEqual(sorted(returned_ids), sorted([group.pk for group in groups]))

    def test_returns_correct_object_match(self):
        """Queryset returns the correct objects when query matches the email."""
        account = factories.AccountFactory.create(email="test@foo.com")
        request = self.factory.get(self.get_url(), {"q": "test@foo.com"})
        request.user = self.user
        response = self.get_view()(request)
        returned_ids = [
            int(x["id"])
            for x in json.loads(response.content.decode("utf-8"))["results"]
        ]
        self.assertEqual(len(returned_ids), 1)
        self.assertEqual(returned_ids[0], account.pk)

    def test_returns_correct_object_starting_with_query(self):
        """Queryset returns the correct objects when query matches the beginning of the email."""
        account = factories.AccountFactory.create(email="test@foo.com")
        request = self.factory.get(self.get_url(), {"q": "tes"})
        request.user = self.user
        response = self.get_view()(request)
        returned_ids = [
            int(x["id"])
            for x in json.loads(response.content.decode("utf-8"))["results"]
        ]
        self.assertEqual(len(returned_ids), 1)
        self.assertEqual(returned_ids[0], account.pk)

    def test_returns_correct_object_containing_query(self):
        """Queryset returns the correct objects when the name contains the query."""
        account = factories.AccountFactory.create(email="test@foo.com")
        request = self.factory.get(self.get_url(), {"q": "foo"})
        request.user = self.user
        response = self.get_view()(request)
        returned_ids = [
            int(x["id"])
            for x in json.loads(response.content.decode("utf-8"))["results"]
        ]
        self.assertEqual(len(returned_ids), 1)
        self.assertEqual(returned_ids[0], account.pk)

    def test_returns_correct_object_case_insensitive(self):
        """Queryset returns the correct objects when query matches the beginning of the name."""
        account = factories.AccountFactory.create(email="test@foo.com")
        request = self.factory.get(self.get_url(), {"q": "TEST@FOO.COM"})
        request.user = self.user
        response = self.get_view()(request)
        returned_ids = [
            int(x["id"])
            for x in json.loads(response.content.decode("utf-8"))["results"]
        ]
        self.assertEqual(len(returned_ids), 1)
        self.assertEqual(returned_ids[0], account.pk)

    def test_does_not_return_inactive_accounts(self):
        """Queryset does not return accounts that are inactive."""
        factories.AccountFactory.create(
            email="test@foo.com", status=models.Account.INACTIVE_STATUS
        )
        request = self.factory.get(self.get_url(), {"q": "test@foo.com"})
        request.user = self.user
        response = self.get_view()(request)
        returned_ids = [
            int(x["id"])
            for x in json.loads(response.content.decode("utf-8"))["results"]
        ]
        self.assertEqual(len(returned_ids), 0)


class ManagedGroupDetailTest(TestCase):
    def setUp(self):
        """Set up test class."""
        self.factory = RequestFactory()
        # Create a user with both view and edit permission.
        self.user = User.objects.create_user(username="test", password="test")
        self.user.user_permissions.add(
            Permission.objects.get(
                codename=models.AnVILProjectManagerAccess.VIEW_PERMISSION_CODENAME
            )
        )

    def get_url(self, *args):
        """Get the url for the view being tested."""
        return reverse("anvil_consortium_manager:managed_groups:detail", args=args)

    def get_view(self):
        """Return the view being tested."""
        return views.ManagedGroupDetail.as_view()

    def test_view_redirect_not_logged_in(self):
        "View redirects to login view when user is not logged in."
        # Need a client for redirects.
        response = self.client.get(self.get_url("foo"))
        self.assertRedirects(
            response, resolve_url(settings.LOGIN_URL) + "?next=" + self.get_url("foo")
        )

    def test_status_code_with_user_permission(self):
        """Returns successful response code."""
        obj = factories.ManagedGroupFactory.create()
        request = self.factory.get(self.get_url(obj.name))
        request.user = self.user
        response = self.get_view()(request, slug=obj.name)
        self.assertEqual(response.status_code, 200)

    def test_access_without_user_permission(self):
        """Raises permission denied if user has no permissions."""
        user_no_perms = User.objects.create_user(
            username="test-none", password="test-none"
        )
        request = self.factory.get(self.get_url("foo"))
        request.user = user_no_perms
        with self.assertRaises(PermissionDenied):
            self.get_view()(request)

    def test_view_status_code_with_existing_object_not_managed(self):
        """Returns a successful status code for an existing object pk."""
        obj = factories.ManagedGroupFactory.create(is_managed_by_app=False)
        # Only clients load the template.
        self.client.force_login(self.user)
        response = self.client.get(self.get_url(obj.name))
        self.assertEqual(response.status_code, 200)

    def test_view_status_code_with_invalid_pk(self):
        """Raises a 404 error with an invalid object pk."""
        factories.ManagedGroupFactory.create()
        request = self.factory.get(self.get_url("foo"))
        request.user = self.user
        with self.assertRaises(Http404):
            self.get_view()(request, slug="foo")

    def test_workspace_table(self):
        """The workspace table exists."""
        obj = factories.ManagedGroupFactory.create()
        request = self.factory.get(self.get_url(obj.name))
        request.user = self.user
        response = self.get_view()(request, slug=obj.name)
        self.assertIn("workspace_table", response.context_data)
        self.assertIsInstance(
            response.context_data["workspace_table"], tables.WorkspaceGroupAccessTable
        )

    def test_workspace_table_none(self):
        """No workspaces are shown if the group does not have access to any workspaces."""
        group = factories.ManagedGroupFactory.create()
        request = self.factory.get(self.get_url(group.name))
        request.user = self.user
        response = self.get_view()(request, slug=group.name)
        self.assertIn("workspace_table", response.context_data)
        self.assertEqual(len(response.context_data["workspace_table"].rows), 0)

    def test_workspace_table_one(self):
        """One workspace is shown if the group have access to one workspace."""
        group = factories.ManagedGroupFactory.create()
        factories.WorkspaceGroupAccessFactory.create(group=group)
        request = self.factory.get(self.get_url(group.name))
        request.user = self.user
        response = self.get_view()(request, slug=group.name)
        self.assertIn("workspace_table", response.context_data)
        self.assertEqual(len(response.context_data["workspace_table"].rows), 1)

    def test_workspace_table_two(self):
        """Two workspaces are shown if the group have access to two workspaces."""
        group = factories.ManagedGroupFactory.create()
        factories.WorkspaceGroupAccessFactory.create_batch(2, group=group)
        request = self.factory.get(self.get_url(group.name))
        request.user = self.user
        response = self.get_view()(request, slug=group.name)
        self.assertIn("workspace_table", response.context_data)
        self.assertEqual(len(response.context_data["workspace_table"].rows), 2)

    def test_shows_workspace_for_only_this_group(self):
        """Only shows workspcaes that this group has access to."""
        group = factories.ManagedGroupFactory.create(name="group-1")
        other_group = factories.ManagedGroupFactory.create(name="group-2")
        factories.WorkspaceGroupAccessFactory.create(group=other_group)
        request = self.factory.get(self.get_url(group.name))
        request.user = self.user
        response = self.get_view()(request, slug=group.name)
        self.assertIn("workspace_table", response.context_data)
        self.assertEqual(len(response.context_data["workspace_table"].rows), 0)

    def test_active_account_table(self):
        """The active account table exists."""
        obj = factories.ManagedGroupFactory.create()
        request = self.factory.get(self.get_url(obj.name))
        request.user = self.user
        response = self.get_view()(request, slug=obj.name)
        self.assertIn("active_account_table", response.context_data)
        self.assertIsInstance(
            response.context_data["active_account_table"],
            tables.GroupAccountMembershipTable,
        )

    def test_active_account_table_none(self):
        """No accounts are shown if the group has no active accounts."""
        group = factories.ManagedGroupFactory.create()
        request = self.factory.get(self.get_url(group.name))
        request.user = self.user
        response = self.get_view()(request, slug=group.name)
        self.assertIn("active_account_table", response.context_data)
        self.assertEqual(len(response.context_data["active_account_table"].rows), 0)

    def test_active_account_table_one(self):
        """One accounts is shown if the group has only that active account."""
        group = factories.ManagedGroupFactory.create()
        factories.GroupAccountMembershipFactory.create(group=group)
        request = self.factory.get(self.get_url(group.name))
        request.user = self.user
        response = self.get_view()(request, slug=group.name)
        self.assertIn("active_account_table", response.context_data)
        self.assertEqual(len(response.context_data["active_account_table"].rows), 1)

    def test_active_account_table_two(self):
        """Two accounts are shown if the group has only those active accounts."""
        group = factories.ManagedGroupFactory.create()
        factories.GroupAccountMembershipFactory.create_batch(2, group=group)
        request = self.factory.get(self.get_url(group.name))
        request.user = self.user
        response = self.get_view()(request, slug=group.name)
        self.assertIn("active_account_table", response.context_data)
        self.assertEqual(len(response.context_data["active_account_table"].rows), 2)

    def test_shows_active_account_for_only_this_group(self):
        """Only shows accounts that are in this group."""
        group = factories.ManagedGroupFactory.create(name="group-1")
        other_group = factories.ManagedGroupFactory.create(name="group-2")
        factories.GroupAccountMembershipFactory.create(group=other_group)
        request = self.factory.get(self.get_url(group.name))
        request.user = self.user
        response = self.get_view()(request, slug=group.name)
        self.assertIn("active_account_table", response.context_data)
        self.assertEqual(len(response.context_data["active_account_table"].rows), 0)

    def test_group_table(self):
        """The group table exists."""
        obj = factories.ManagedGroupFactory.create()
        request = self.factory.get(self.get_url(obj.name))
        request.user = self.user
        response = self.get_view()(request, slug=obj.name)
        self.assertIn("group_table", response.context_data)
        self.assertIsInstance(
            response.context_data["group_table"], tables.GroupGroupMembershipTable
        )

    def test_group_table_none(self):
        """No groups are shown if the group has no member groups."""
        group = factories.ManagedGroupFactory.create()
        request = self.factory.get(self.get_url(group.name))
        request.user = self.user
        response = self.get_view()(request, slug=group.name)
        self.assertIn("group_table", response.context_data)
        self.assertEqual(len(response.context_data["group_table"].rows), 0)

    def test_group_table_one(self):
        """One group is shown if the group has only that member group."""
        group = factories.ManagedGroupFactory.create()
        factories.GroupGroupMembershipFactory.create(parent_group=group)
        request = self.factory.get(self.get_url(group.name))
        request.user = self.user
        response = self.get_view()(request, slug=group.name)
        self.assertIn("group_table", response.context_data)
        self.assertEqual(len(response.context_data["group_table"].rows), 1)

    def test_group_table_two(self):
        """Two groups are shown if the group has only those member groups."""
        group = factories.ManagedGroupFactory.create()
        factories.GroupGroupMembershipFactory.create_batch(2, parent_group=group)
        request = self.factory.get(self.get_url(group.name))
        request.user = self.user
        response = self.get_view()(request, slug=group.name)
        self.assertIn("group_table", response.context_data)
        self.assertEqual(len(response.context_data["group_table"].rows), 2)

    def test_group_account_for_only_this_group(self):
        """Only shows member groups that are in this group."""
        group = factories.ManagedGroupFactory.create(name="group-1")
        other_group = factories.ManagedGroupFactory.create(name="group-2")
        factories.GroupGroupMembershipFactory.create(parent_group=other_group)
        request = self.factory.get(self.get_url(group.name))
        request.user = self.user
        response = self.get_view()(request, slug=group.name)
        self.assertIn("group_table", response.context_data)
        self.assertEqual(len(response.context_data["group_table"].rows), 0)

    def test_workspace_auth_domain_table(self):
        """The auth_domain table exists."""
        obj = factories.ManagedGroupFactory.create()
        request = self.factory.get(self.get_url(obj.name))
        request.user = self.user
        response = self.get_view()(request, slug=obj.name)
        self.assertIn("workspace_authorization_domain_table", response.context_data)
        self.assertIsInstance(
            response.context_data["workspace_authorization_domain_table"],
            tables.WorkspaceTable,
        )

    def test_workspace_auth_domain_table_none(self):
        """No workspaces are shown if the group is not the auth domain for any workspace."""
        group = factories.ManagedGroupFactory.create()
        request = self.factory.get(self.get_url(group.name))
        request.user = self.user
        response = self.get_view()(request, slug=group.name)
        self.assertIn("workspace_authorization_domain_table", response.context_data)
        self.assertEqual(
            len(response.context_data["workspace_authorization_domain_table"].rows), 0
        )

    def test_workspace_auth_domain_table_one(self):
        """One workspace is shown in if the group is the auth domain for it."""
        group = factories.ManagedGroupFactory.create()
        workspace = factories.WorkspaceFactory.create()
        workspace.authorization_domains.add(group)
        request = self.factory.get(self.get_url(group.name))
        request.user = self.user
        response = self.get_view()(request, slug=group.name)
        self.assertIn("workspace_authorization_domain_table", response.context_data)
        table = response.context_data["workspace_authorization_domain_table"]
        self.assertEqual(len(table.rows), 1)
        self.assertIn(workspace, table.data)

    def test_workspace_auth_domain_table_two(self):
        """Two workspaces are shown in if the group is the auth domain for them."""
        group = factories.ManagedGroupFactory.create()
        workspace_1 = factories.WorkspaceFactory.create()
        workspace_1.authorization_domains.add(group)
        workspace_2 = factories.WorkspaceFactory.create()
        workspace_2.authorization_domains.add(group)
        request = self.factory.get(self.get_url(group.name))
        request.user = self.user
        response = self.get_view()(request, slug=group.name)
        self.assertIn("workspace_authorization_domain_table", response.context_data)
        table = response.context_data["workspace_authorization_domain_table"]
        self.assertEqual(len(table.rows), 2)
        self.assertIn(workspace_1, table.data)
        self.assertIn(workspace_2, table.data)

    def test_workspace_auth_domain_account_for_only_this_group(self):
        """Only shows workspaces for which this group is the auth domain."""
        group = factories.ManagedGroupFactory.create(name="group")
        other_group = factories.ManagedGroupFactory.create(name="other-group")
        other_workspace = factories.WorkspaceFactory.create()
        other_workspace.authorization_domains.add(other_group)
        factories.GroupGroupMembershipFactory.create(parent_group=other_group)
        request = self.factory.get(self.get_url(group.name))
        request.user = self.user
        response = self.get_view()(request, slug=group.name)
        self.assertIn("workspace_authorization_domain_table", response.context_data)
        self.assertEqual(
            len(response.context_data["workspace_authorization_domain_table"].rows), 0
        )


class ManagedGroupCreateTest(AnVILAPIMockTestMixin, TestCase):

    api_success_code = 201

    def setUp(self):
        """Set up test class."""
        # The superclass uses the responses package to mock API responses.
        super().setUp()
        self.factory = RequestFactory()
        # Create a user with both view and edit permissions.
        self.user = User.objects.create_user(username="test", password="test")
        self.user.user_permissions.add(
            Permission.objects.get(
                codename=models.AnVILProjectManagerAccess.VIEW_PERMISSION_CODENAME
            )
        )
        self.user.user_permissions.add(
            Permission.objects.get(
                codename=models.AnVILProjectManagerAccess.EDIT_PERMISSION_CODENAME
            )
        )

    def get_url(self, *args):
        """Get the url for the view being tested."""
        return reverse("anvil_consortium_manager:managed_groups:new", args=args)

    def get_view(self):
        """Return the view being tested."""
        return views.ManagedGroupCreate.as_view()

    def test_view_redirect_not_logged_in(self):
        "View redirects to login view when user is not logged in."
        # Need a client for redirects.
        response = self.client.get(self.get_url())
        self.assertRedirects(
            response, resolve_url(settings.LOGIN_URL) + "?next=" + self.get_url()
        )

    def test_status_code_with_user_permission(self):
        """Returns successful response code."""
        request = self.factory.get(self.get_url())
        request.user = self.user
        response = self.get_view()(request)
        self.assertEqual(response.status_code, 200)

    def test_access_with_view_permission(self):
        """Raises permission denied if user has only view permission."""
        user_with_view_perm = User.objects.create_user(
            username="test-other", password="test-other"
        )
        user_with_view_perm.user_permissions.add(
            Permission.objects.get(
                codename=models.AnVILProjectManagerAccess.VIEW_PERMISSION_CODENAME
            )
        )
        request = self.factory.get(self.get_url())
        request.user = user_with_view_perm
        with self.assertRaises(PermissionDenied):
            self.get_view()(request)

    def test_access_without_user_permission(self):
        """Raises permission denied if user has no permissions."""
        user_no_perms = User.objects.create_user(
            username="test-none", password="test-none"
        )
        request = self.factory.get(self.get_url())
        request.user = user_no_perms
        with self.assertRaises(PermissionDenied):
            self.get_view()(request)

    def test_has_form_in_context(self):
        """Response includes a form."""
        request = self.factory.get(self.get_url())
        request.user = self.user
        response = self.get_view()(request)
        self.assertTrue("form" in response.context_data)
        self.assertIsInstance(
            response.context_data["form"], forms.ManagedGroupCreateForm
        )

    def test_can_create_an_object(self):
        """Posting valid data to the form creates an object."""
        url = self.entry_point + "/api/groups/" + "test-group"
        responses.add(responses.POST, url, status=self.api_success_code)
        self.client.force_login(self.user)
        response = self.client.post(self.get_url(), {"name": "test-group"})
        self.assertEqual(response.status_code, 302)
        new_object = models.ManagedGroup.objects.latest("pk")
        self.assertIsInstance(new_object, models.ManagedGroup)
        self.assertEqual(new_object.name, "test-group")
        responses.assert_call_count(url, 1)
        # History is added.
        self.assertEqual(new_object.history.count(), 1)
        self.assertEqual(new_object.history.latest().history_type, "+")

    def test_success_message(self):
        """Response includes a success message if successful."""
        url = self.entry_point + "/api/groups/" + "test-group"
        responses.add(responses.POST, url, status=self.api_success_code)
        self.client.force_login(self.user)
        response = self.client.post(self.get_url(), {"name": "test-group"}, follow=True)
        self.assertIn("messages", response.context)
        messages = list(response.context["messages"])
        self.assertEqual(len(messages), 1)
        self.assertEqual(views.ManagedGroupCreate.success_msg, str(messages[0]))

    def test_redirects_to_new_object_detail(self):
        """After successfully creating an object, view redirects to the object's detail page."""
        # This needs to use the client because the RequestFactory doesn't handle redirects.
        url = self.entry_point + "/api/groups/" + "test-group"
        responses.add(responses.POST, url, status=self.api_success_code)
        self.client.force_login(self.user)
        response = self.client.post(self.get_url(), {"name": "test-group"})
        new_object = models.ManagedGroup.objects.latest("pk")
        self.assertRedirects(response, new_object.get_absolute_url())
        responses.assert_call_count(url, 1)

    def test_cannot_create_duplicate_object(self):
        """Cannot create two groups with the same name."""
        obj = factories.ManagedGroupFactory.create()
        request = self.factory.post(self.get_url(), {"name": obj.name})
        request.user = self.user
        response = self.get_view()(request)
        self.assertEqual(response.status_code, 200)
        form = response.context_data["form"]
        self.assertFalse(form.is_valid())
        self.assertIn("name", form.errors.keys())
        self.assertIn("already exists", form.errors["name"][0])
        self.assertQuerysetEqual(
            models.ManagedGroup.objects.all(),
            models.ManagedGroup.objects.filter(pk=obj.pk),
        )
        self.assertEqual(len(responses.calls), 0)

    def test_cannot_create_duplicate_object_case_insensitive(self):
        """Cannot create two groups with the same name, regardless of case."""
        obj = factories.ManagedGroupFactory.create(name="group")
        request = self.factory.post(self.get_url(), {"name": "GROUP"})
        request.user = self.user
        response = self.get_view()(request)
        self.assertEqual(response.status_code, 200)
        form = response.context_data["form"]
        self.assertFalse(form.is_valid())
        self.assertIn("name", form.errors.keys())
        self.assertIn("already exists", form.errors["name"][0])
        self.assertQuerysetEqual(
            models.ManagedGroup.objects.all(),
            models.ManagedGroup.objects.filter(pk=obj.pk),
        )
        self.assertEqual(len(responses.calls), 0)

    def test_invalid_input(self):
        """Posting invalid data does not create an object."""
        request = self.factory.post(self.get_url(), {"name": ""})
        request.user = self.user
        response = self.get_view()(request)
        self.assertEqual(response.status_code, 200)
        form = response.context_data["form"]
        self.assertFalse(form.is_valid())
        self.assertIn("name", form.errors.keys())
        self.assertIn("required", form.errors["name"][0])
        self.assertEqual(models.ManagedGroup.objects.count(), 0)
        self.assertEqual(len(responses.calls), 0)

    def test_post_blank_data(self):
        """Posting blank data does not create an object."""
        request = self.factory.post(self.get_url(), {})
        request.user = self.user
        response = self.get_view()(request)
        self.assertEqual(response.status_code, 200)
        form = response.context_data["form"]
        self.assertFalse(form.is_valid())
        self.assertIn("name", form.errors.keys())
        self.assertIn("required", form.errors["name"][0])
        self.assertEqual(models.ManagedGroup.objects.count(), 0)
        self.assertEqual(len(responses.calls), 0)

    def test_api_error_message(self):
        """Shows a message if an AnVIL API error occurs."""
        url = self.entry_point + "/api/groups/" + "test-group"
        responses.add(
            responses.POST, url, status=500, json={"message": "group create test error"}
        )
        # Need a client to check messages.
        self.client.force_login(self.user)
        response = self.client.post(self.get_url(), {"name": "test-group"})
        self.assertEqual(response.status_code, 200)
        self.assertIn("form", response.context)
        self.assertIn("messages", response.context)
        messages = list(response.context["messages"])
        self.assertEqual(len(messages), 1)
        self.assertEqual("AnVIL API Error: group create test error", str(messages[0]))
        responses.assert_call_count(url, 1)
        # Make sure that no object is created.
        self.assertEqual(models.ManagedGroup.objects.count(), 0)

    @skip("AnVIL API issue")
    def test_api_group_already_exists(self):
        self.fail(
            "AnVIL API returns 201 instead of ??? when trying to create a group that already exists."
        )


class ManagedGroupListTest(TestCase):
    def setUp(self):
        """Set up test class."""
        self.factory = RequestFactory()
        # Create a user with both view and edit permission.
        self.user = User.objects.create_user(username="test", password="test")
        self.user.user_permissions.add(
            Permission.objects.get(
                codename=models.AnVILProjectManagerAccess.VIEW_PERMISSION_CODENAME
            )
        )

    def get_url(self, *args):
        """Get the url for the view being tested."""
        return reverse("anvil_consortium_manager:managed_groups:list", args=args)

    def get_view(self):
        """Return the view being tested."""
        return views.ManagedGroupList.as_view()

    def test_view_redirect_not_logged_in(self):
        "View redirects to login view when user is not logged in."
        # Need a client for redirects.
        response = self.client.get(self.get_url())
        self.assertRedirects(
            response, resolve_url(settings.LOGIN_URL) + "?next=" + self.get_url()
        )

    def test_status_code_with_user_permission(self):
        """Returns successful response code."""
        request = self.factory.get(self.get_url())
        request.user = self.user
        response = self.get_view()(request)
        self.assertEqual(response.status_code, 200)

    def test_access_without_user_permission(self):
        """Raises permission denied if user has no permissions."""
        user_no_perms = User.objects.create_user(
            username="test-none", password="test-none"
        )
        request = self.factory.get(self.get_url())
        request.user = user_no_perms
        with self.assertRaises(PermissionDenied):
            self.get_view()(request)

    def test_view_has_correct_table_class(self):
        request = self.factory.get(self.get_url())
        request.user = self.user
        response = self.get_view()(request)
        self.assertIn("table", response.context_data)
        self.assertIsInstance(response.context_data["table"], tables.ManagedGroupTable)

    def test_view_with_no_objects(self):
        request = self.factory.get(self.get_url())
        request.user = self.user
        response = self.get_view()(request)
        self.assertEqual(response.status_code, 200)
        self.assertIn("table", response.context_data)
        self.assertEqual(len(response.context_data["table"].rows), 0)

    def test_view_with_one_object(self):
        factories.ManagedGroupFactory()
        request = self.factory.get(self.get_url())
        request.user = self.user
        response = self.get_view()(request)
        self.assertEqual(response.status_code, 200)
        self.assertIn("table", response.context_data)
        self.assertEqual(len(response.context_data["table"].rows), 1)

    def test_view_with_two_objects(self):
        factories.ManagedGroupFactory.create_batch(2)
        request = self.factory.get(self.get_url())
        request.user = self.user
        response = self.get_view()(request)
        self.assertEqual(response.status_code, 200)
        self.assertIn("table", response.context_data)
        self.assertEqual(len(response.context_data["table"].rows), 2)


class ManagedGroupDeleteTest(AnVILAPIMockTestMixin, TestCase):

    api_success_code = 204

    def setUp(self):
        """Set up test class."""
        # The superclass uses the responses package to mock API responses.
        super().setUp()
        self.factory = RequestFactory()
        # Create a user with both view and edit permissions.
        self.user = User.objects.create_user(username="test", password="test")
        self.user.user_permissions.add(
            Permission.objects.get(
                codename=models.AnVILProjectManagerAccess.VIEW_PERMISSION_CODENAME
            )
        )
        self.user.user_permissions.add(
            Permission.objects.get(
                codename=models.AnVILProjectManagerAccess.EDIT_PERMISSION_CODENAME
            )
        )

    def get_url(self, *args):
        """Get the url for the view being tested."""
        return reverse("anvil_consortium_manager:managed_groups:delete", args=args)

    def get_view(self):
        """Return the view being tested."""
        return views.ManagedGroupDelete.as_view()

    def test_view_redirect_not_logged_in(self):
        "View redirects to login view when user is not logged in."
        # Need a client for redirects.
        response = self.client.get(self.get_url(1))
        self.assertRedirects(
            response, resolve_url(settings.LOGIN_URL) + "?next=" + self.get_url(1)
        )

    def test_status_code_with_user_permission(self):
        """Returns successful response code."""
        obj = factories.ManagedGroupFactory.create()
        request = self.factory.get(self.get_url(obj.pk))
        request.user = self.user
        response = self.get_view()(request, pk=obj.pk)
        self.assertEqual(response.status_code, 200)

    def test_access_with_view_permission(self):
        """Raises permission denied if user has only view permission."""
        user_with_view_perm = User.objects.create_user(
            username="test-other", password="test-other"
        )
        user_with_view_perm.user_permissions.add(
            Permission.objects.get(
                codename=models.AnVILProjectManagerAccess.VIEW_PERMISSION_CODENAME
            )
        )
        request = self.factory.get(self.get_url(1))
        request.user = user_with_view_perm
        with self.assertRaises(PermissionDenied):
            self.get_view()(request, pk=1)

    def test_access_without_user_permission(self):
        """Raises permission denied if user has no permissions."""
        user_no_perms = User.objects.create_user(
            username="test-none", password="test-none"
        )
        request = self.factory.get(self.get_url(1))
        request.user = user_no_perms
        with self.assertRaises(PermissionDenied):
            self.get_view()(request, pk=1)

    def test_view_with_invalid_pk(self):
        """Returns a 404 when the object doesn't exist."""
        request = self.factory.get(self.get_url(1))
        request.user = self.user
        with self.assertRaises(Http404):
            self.get_view()(request, pk=1)

    def test_view_deletes_object(self):
        """Posting submit to the form successfully deletes the object."""
        object = factories.ManagedGroupFactory.create(name="test-group")
        url = self.entry_point + "/api/groups/" + object.name
        responses.add(responses.DELETE, url, status=self.api_success_code)
        responses.add(responses.GET, url, status=404, json={"message": "mock message"})
        self.client.force_login(self.user)
        response = self.client.post(self.get_url(object.name), {"submit": ""})
        self.assertEqual(response.status_code, 302)
        self.assertEqual(models.ManagedGroup.objects.count(), 0)
        responses.assert_call_count(url, 2)
        # History is added.
        self.assertEqual(object.history.count(), 2)
        self.assertEqual(object.history.latest().history_type, "-")

    def test_success_message(self):
        """Response includes a success message if successful."""
        object = factories.ManagedGroupFactory.create(name="test-group")
        url = self.entry_point + "/api/groups/" + object.name
        responses.add(responses.DELETE, url, status=self.api_success_code)
        responses.add(responses.GET, url, status=404, json={"message": "mock message"})
        self.client.force_login(self.user)
        response = self.client.post(
            self.get_url(object.name), {"submit": ""}, follow=True
        )
        self.assertIn("messages", response.context)
        messages = list(response.context["messages"])
        self.assertEqual(len(messages), 1)
        self.assertEqual(views.ManagedGroupDelete.success_msg, str(messages[0]))

    def test_only_deletes_specified_pk(self):
        """View only deletes the specified pk."""
        object = factories.ManagedGroupFactory.create()
        other_object = factories.ManagedGroupFactory.create()
        url = self.entry_point + "/api/groups/" + object.name
        responses.add(responses.DELETE, url, status=self.api_success_code)
        responses.add(responses.GET, url, status=404, json={"message": "mock message"})
        self.client.force_login(self.user)
        response = self.client.post(self.get_url(object.name), {"submit": ""})
        self.assertEqual(response.status_code, 302)
        self.assertEqual(models.ManagedGroup.objects.count(), 1)
        self.assertQuerysetEqual(
            models.ManagedGroup.objects.all(),
            models.ManagedGroup.objects.filter(pk=other_object.pk),
        )
        responses.assert_call_count(url, 2)

    def test_delete_successful_not_actually_deleted_on_anvil(self):
        """anvil_delete raises exception with successful API response but group was not actually deleted.

        The AnVIL group delete API is buggy and often returns a successful API response when it should return an error.
        """
        object = factories.ManagedGroupFactory.create(name="test-group")
        url = self.entry_point + "/api/groups/" + object.name
        responses.add(responses.DELETE, url, status=self.api_success_code)
        # Group was not actually deleted on AnVIL.
        responses.add(responses.GET, url, status=200)
        # Need to use a client for messages.
        self.client.force_login(self.user)
        response = self.client.post(
            self.get_url(object.name), {"submit": ""}, follow=True
        )
        self.assertRedirects(response, object.get_absolute_url())
        # Check for messages.
        self.assertIn("messages", response.context)
        messages = list(response.context["messages"])
        self.assertEqual(len(messages), 1)
        self.assertEqual(
            views.ManagedGroupDelete.message_could_not_delete_group,
            str(messages[0]),
        )
        # Make sure that the object still exists.
        self.assertEqual(models.ManagedGroup.objects.count(), 1)
        models.ManagedGroup.objects.get(pk=object.pk)
        responses.assert_call_count(url, 2)

    def test_success_url(self):
        """Redirects to the expected page."""
        object = factories.ManagedGroupFactory.create()
        url = self.entry_point + "/api/groups/" + object.name
        responses.add(responses.DELETE, url, status=self.api_success_code)
        responses.add(responses.GET, url, status=404, json={"message": "mock message"})
        # Need to use the client instead of RequestFactory to check redirection url.
        self.client.force_login(self.user)
        response = self.client.post(self.get_url(object.name), {"submit": ""})
        self.assertEqual(response.status_code, 302)
        self.assertRedirects(
            response, reverse("anvil_consortium_manager:managed_groups:list")
        )
        responses.assert_call_count(url, 2)

    def test_get_redirect_group_is_a_member_of_another_group(self):
        """Redirect get request when trying to delete a group that is a member of another group.

        This is a behavior enforced by AnVIL."""
        parent = factories.ManagedGroupFactory.create()
        child = factories.ManagedGroupFactory.create()
        factories.GroupGroupMembershipFactory.create(
            parent_group=parent, child_group=child
        )
        # Need to use a client for messages.
        self.client.force_login(self.user)
        response = self.client.get(self.get_url(child.name), follow=True)
        self.assertRedirects(response, child.get_absolute_url())
        # Check for messages.
        self.assertIn("messages", response.context)
        messages = list(response.context["messages"])
        self.assertEqual(len(messages), 1)
        self.assertEqual(
            views.ManagedGroupDelete.message_is_member_of_another_group,
            str(messages[0]),
        )
        # Make sure that the object still exists.
        self.assertEqual(models.ManagedGroup.objects.count(), 2)
        models.ManagedGroup.objects.get(pk=child.pk)
        # Make sure the relationships still exists.
        self.assertEqual(models.GroupGroupMembership.objects.count(), 1)
        models.GroupGroupMembership.objects.get(parent_group=parent, child_group=child)

    def test_post_redirect_group_is_a_member_of_another_group(self):
        """Redirect post request when trying to delete a group that is a member of another group.

        This is a behavior enforced by AnVIL."""
        parent = factories.ManagedGroupFactory.create()
        child = factories.ManagedGroupFactory.create()
        factories.GroupGroupMembershipFactory.create(
            parent_group=parent, child_group=child
        )
        # Need to use a client for messages.
        self.client.force_login(self.user)
        response = self.client.post(self.get_url(child.name), follow=True)
        self.assertRedirects(response, child.get_absolute_url())
        # Check for messages.
        self.assertIn("messages", response.context)
        messages = list(response.context["messages"])
        self.assertEqual(len(messages), 1)
        self.assertEqual(
            views.ManagedGroupDelete.message_is_member_of_another_group,
            str(messages[0]),
        )
        # Make sure that the object still exists.
        self.assertEqual(models.ManagedGroup.objects.count(), 2)
        models.ManagedGroup.objects.get(pk=child.pk)
        # Make sure the relationships still exists.
        self.assertEqual(models.GroupGroupMembership.objects.count(), 1)
        models.GroupGroupMembership.objects.get(parent_group=parent, child_group=child)

    def test_get_redirect_group_used_as_auth_domain(self):
        """Redirect when trying to delete a group used as an auth domain with a get request."""
        group = factories.ManagedGroupFactory.create()
        workspace = factories.WorkspaceFactory.create()
        workspace.authorization_domains.add(group)
        # Need to use a client for messages.
        self.client.force_login(self.user)
        response = self.client.get(self.get_url(group.name), follow=True)
        self.assertRedirects(response, group.get_absolute_url())
        # Check for messages.
        self.assertIn("messages", response.context)
        messages = list(response.context["messages"])
        self.assertEqual(len(messages), 1)
        self.assertEqual(
            views.ManagedGroupDelete.message_is_auth_domain, str(messages[0])
        )
        # Make sure that the object still exists.
        self.assertEqual(models.ManagedGroup.objects.count(), 1)

    def test_post_redirect_group_used_as_auth_domain(self):
        """Cannot delete a group used as an auth domain with a post request."""
        group = factories.ManagedGroupFactory.create()
        workspace = factories.WorkspaceFactory.create()
        workspace.authorization_domains.add(group)
        # Need to use a client for messages.
        self.client.force_login(self.user)
        response = self.client.post(self.get_url(group.name), follow=True)
        self.assertRedirects(response, group.get_absolute_url())
        # Check for messages.
        self.assertIn("messages", response.context)
        messages = list(response.context["messages"])
        self.assertEqual(len(messages), 1)
        self.assertEqual(
            views.ManagedGroupDelete.message_is_auth_domain, str(messages[0])
        )
        # Make sure that the object still exists.
        self.assertEqual(models.ManagedGroup.objects.count(), 1)

    def test_get_redirect_group_has_access_to_workspace(self):
        """Redirect get request when trying to delete a group that has access to a workspace.

        This is a behavior enforced by AnVIL."""
        group = factories.ManagedGroupFactory.create()
        workspace = factories.WorkspaceFactory.create()
        access = factories.WorkspaceGroupAccessFactory.create(
            workspace=workspace, group=group
        )
        # Need to use a client for messages.
        self.client.force_login(self.user)
        response = self.client.get(self.get_url(group.name), follow=True)
        self.assertRedirects(response, group.get_absolute_url())
        # Check for messages.
        self.assertIn("messages", response.context)
        messages = list(response.context["messages"])
        self.assertEqual(len(messages), 1)
        self.assertEqual(
            views.ManagedGroupDelete.message_has_access_to_workspace,
            str(messages[0]),
        )
        # Make sure that the object still exists.
        self.assertEqual(models.ManagedGroup.objects.count(), 1)
        models.ManagedGroup.objects.get(pk=group.pk)
        # Make sure the relationships still exists.
        self.assertEqual(models.WorkspaceGroupAccess.objects.count(), 1)
        models.WorkspaceGroupAccess.objects.get(pk=access.pk)

    def test_post_redirect_group_has_access_to_workspace(self):
        """Redirect post request when trying to delete a group that has access to a workspace.

        This is a behavior enforced by AnVIL."""
        group = factories.ManagedGroupFactory.create()
        workspace = factories.WorkspaceFactory.create()
        access = factories.WorkspaceGroupAccessFactory.create(
            workspace=workspace, group=group
        )
        # Need to use a client for messages.
        self.client.force_login(self.user)
        response = self.client.post(self.get_url(group.name), follow=True)
        self.assertRedirects(response, group.get_absolute_url())
        # Check for messages.
        self.assertIn("messages", response.context)
        messages = list(response.context["messages"])
        self.assertEqual(len(messages), 1)
        self.assertEqual(
            views.ManagedGroupDelete.message_has_access_to_workspace,
            str(messages[0]),
        )
        # Make sure that the object still exists.
        self.assertEqual(models.ManagedGroup.objects.count(), 1)
        models.ManagedGroup.objects.get(pk=group.pk)
        # Make sure the relationships still exists.
        self.assertEqual(models.WorkspaceGroupAccess.objects.count(), 1)
        models.WorkspaceGroupAccess.objects.get(pk=access.pk)

    def test_can_delete_group_that_has_child_groups(self):
        """Can delete a group that has other groups as members."""
        parent = factories.ManagedGroupFactory.create()
        child = factories.ManagedGroupFactory.create()
        factories.GroupGroupMembershipFactory.create(
            parent_group=parent, child_group=child
        )
        url = self.entry_point + "/api/groups/" + parent.name
        responses.add(responses.DELETE, url, status=self.api_success_code)
        responses.add(responses.GET, url, status=404, json={"message": "mock message"})
        self.client.force_login(self.user)
        response = self.client.post(self.get_url(parent.name), {"submit": ""})
        self.assertEqual(response.status_code, 302)
        # Parent was deleted.
        with self.assertRaises(models.ManagedGroup.DoesNotExist):
            models.ManagedGroup.objects.get(pk=parent.pk)
        # Child was not deleted.
        self.assertEqual(models.ManagedGroup.objects.count(), 1)
        models.ManagedGroup.objects.get(pk=child.pk)
        # The group membership was deleted.
        self.assertEqual(models.GroupGroupMembership.objects.count(), 0)
        responses.assert_call_count(url, 2)
        # History is added for the GroupGroupMembership.
        self.assertEqual(models.GroupGroupMembership.history.count(), 2)
        self.assertEqual(models.GroupGroupMembership.history.latest().history_type, "-")

    def test_can_delete_group_if_it_has_account_members(self):
        """Can delete a group that has other groups as members."""
        group = factories.ManagedGroupFactory.create()
        account = factories.AccountFactory.create()
        factories.GroupAccountMembershipFactory.create(group=group, account=account)
        url = self.entry_point + "/api/groups/" + group.name
        responses.add(responses.DELETE, url, status=self.api_success_code)
        responses.add(responses.GET, url, status=404, json={"message": "mock message"})
        self.client.force_login(self.user)
        response = self.client.post(self.get_url(group.name), {"submit": ""})
        self.assertEqual(response.status_code, 302)
        # The group was deleted.
        self.assertEqual(models.ManagedGroup.objects.count(), 0)
        # Thee membership was deleted.
        self.assertEqual(models.GroupAccountMembership.objects.count(), 0)
        # The account still exists.
        models.Account.objects.get(pk=account.pk)
        responses.assert_call_count(url, 2)
        # History is added for GroupAccountMemberships.
        self.assertEqual(models.GroupAccountMembership.history.count(), 2)
        self.assertEqual(
            models.GroupAccountMembership.history.latest().history_type, "-"
        )

    def test_api_error(self):
        """Shows a message if an AnVIL API error occurs."""
        # Need a client to check messages.
        object = factories.ManagedGroupFactory.create()
        url = self.entry_point + "/api/groups/" + object.name
        responses.add(
            responses.DELETE,
            url,
            status=500,
            json={"message": "group delete test error"},
        )
        self.client.force_login(self.user)
        response = self.client.post(self.get_url(object.name), {"submit": ""})
        self.assertEqual(response.status_code, 200)
        self.assertIn("messages", response.context)
        messages = list(response.context["messages"])
        self.assertEqual(len(messages), 1)
        self.assertEqual("AnVIL API Error: group delete test error", str(messages[0]))
        responses.assert_call_count(url, 1)
        # Make sure that the object still exists.
        self.assertEqual(models.ManagedGroup.objects.count(), 1)

    def test_get_redirect_group_not_managed_by_app(self):
        """Redirect when trying to delete a group that the app doesn't manage."""
        group = factories.ManagedGroupFactory.create(is_managed_by_app=False)
        # Need to use a client for messages.
        self.client.force_login(self.user)
        response = self.client.get(self.get_url(group.name), follow=True)
        self.assertRedirects(response, group.get_absolute_url())
        # Check for messages.
        self.assertIn("messages", response.context)
        messages = list(response.context["messages"])
        self.assertEqual(len(messages), 1)
        self.assertEqual(
            views.ManagedGroupDelete.message_not_managed_by_app, str(messages[0])
        )
        # Make sure that the object still exists.
        self.assertEqual(models.ManagedGroup.objects.count(), 1)

    def test_post_redirect_group_not_managed_by_app(self):
        """Redirect when trying to delete a group that the app doesn't manage with a post request."""
        group = factories.ManagedGroupFactory.create(is_managed_by_app=False)
        # Need to use a client for messages.
        self.client.force_login(self.user)
        response = self.client.post(self.get_url(group.name), follow=True)
        self.assertRedirects(response, group.get_absolute_url())
        # Check for messages.
        self.assertIn("messages", response.context)
        messages = list(response.context["messages"])
        self.assertEqual(len(messages), 1)
        self.assertEqual(
            views.ManagedGroupDelete.message_not_managed_by_app, str(messages[0])
        )
        # Make sure that the object still exists.
        self.assertEqual(models.ManagedGroup.objects.count(), 1)

    @skip("AnVIL API issue - covered by model fields")
    def test_api_not_admin_of_group(self):
        self.fail(
            "AnVIL API returns 204 instead of 403 when trying to delete a group you are not an admin of."
        )

    @skip("AnVIL API issue - covered by model fields")
    def test_api_group_does_not_exist(self):
        self.fail(
            "AnVIL API returns 204 instead of 404 when trying to delete a group that doesn't exist."
        )


class ManagedGroupAutocompleteTest(TestCase):
    def setUp(self):
        """Set up test class."""
        self.factory = RequestFactory()
        # Create a user with the correct permissions.
        self.user = User.objects.create_user(username="test", password="test")
        self.user.user_permissions.add(
            Permission.objects.get(
                codename=models.AnVILProjectManagerAccess.VIEW_PERMISSION_CODENAME
            )
        )

    def get_url(self, *args):
        """Get the url for the view being tested."""
        return reverse(
            "anvil_consortium_manager:managed_groups:autocomplete", args=args
        )

    def get_view(self):
        """Return the view being tested."""
        return views.ManagedGroupAutocomplete.as_view()

    def test_view_redirect_not_logged_in(self):
        "View redirects to login view when user is not logged in."
        # Need a client for redirects.
        response = self.client.get(self.get_url())
        self.assertRedirects(
            response, resolve_url(settings.LOGIN_URL) + "?next=" + self.get_url()
        )

    def test_status_code_with_user_permission(self):
        """Returns successful response code."""
        request = self.factory.get(self.get_url())
        request.user = self.user
        response = self.get_view()(request)
        self.assertEqual(response.status_code, 200)

    def test_access_without_user_permission(self):
        """Raises permission denied if user has no permissions."""
        user_no_perms = User.objects.create_user(
            username="test-none", password="test-none"
        )
        request = self.factory.get(self.get_url())
        request.user = user_no_perms
        with self.assertRaises(PermissionDenied):
            self.get_view()(request)

    def test_returns_all_objects(self):
        """Queryset returns all objects when there is no query."""
        groups = factories.ManagedGroupFactory.create_batch(10)
        request = self.factory.get(self.get_url())
        request.user = self.user
        response = self.get_view()(request)
        returned_ids = [
            int(x["id"])
            for x in json.loads(response.content.decode("utf-8"))["results"]
        ]
        self.assertEqual(len(returned_ids), 10)
        self.assertEqual(sorted(returned_ids), sorted([group.pk for group in groups]))

    def test_returns_correct_object_match(self):
        """Queryset returns the correct objects when query matches the name."""
        group = factories.ManagedGroupFactory.create(name="test-group")
        request = self.factory.get(self.get_url(), {"q": "test-group"})
        request.user = self.user
        response = self.get_view()(request)
        returned_ids = [
            int(x["id"])
            for x in json.loads(response.content.decode("utf-8"))["results"]
        ]
        self.assertEqual(len(returned_ids), 1)
        self.assertEqual(returned_ids[0], group.pk)

    def test_returns_correct_object_starting_with_query(self):
        """Queryset returns the correct objects when query matches the beginning of the name."""
        group = factories.ManagedGroupFactory.create(name="test-group")
        request = self.factory.get(self.get_url(), {"q": "test"})
        request.user = self.user
        response = self.get_view()(request)
        returned_ids = [
            int(x["id"])
            for x in json.loads(response.content.decode("utf-8"))["results"]
        ]
        self.assertEqual(len(returned_ids), 1)
        self.assertEqual(returned_ids[0], group.pk)

    def test_returns_correct_object_containing_query(self):
        """Queryset returns the correct objects when the name contains the query."""
        group = factories.ManagedGroupFactory.create(name="test-group")
        request = self.factory.get(self.get_url(), {"q": "grou"})
        request.user = self.user
        response = self.get_view()(request)
        returned_ids = [
            int(x["id"])
            for x in json.loads(response.content.decode("utf-8"))["results"]
        ]
        self.assertEqual(len(returned_ids), 1)
        self.assertEqual(returned_ids[0], group.pk)

    def test_returns_correct_object_case_insensitive(self):
        """Queryset returns the correct objects when query matches the beginning of the name."""
        group = factories.ManagedGroupFactory.create(name="TEST-GROUP")
        request = self.factory.get(self.get_url(), {"q": "test"})
        request.user = self.user
        response = self.get_view()(request)
        returned_ids = [
            int(x["id"])
            for x in json.loads(response.content.decode("utf-8"))["results"]
        ]
        self.assertEqual(len(returned_ids), 1)
        self.assertEqual(returned_ids[0], group.pk)

    def test_does_not_return_groups_not_managed_by_app(self):
        """Queryset does not return groups that are not managed by the app."""
        factories.ManagedGroupFactory.create(name="test-group", is_managed_by_app=False)
        request = self.factory.get(self.get_url(), {"q": "test-group"})
        request.user = self.user
        response = self.get_view()(request)
        self.assertEqual(json.loads(response.content.decode("utf-8"))["results"], [])


class WorkspaceDetailTest(TestCase):
    def setUp(self):
        """Set up test class."""
        self.factory = RequestFactory()
        # Create a user with both view and edit permission.
        self.user = User.objects.create_user(username="test", password="test")
        self.user.user_permissions.add(
            Permission.objects.get(
                codename=models.AnVILProjectManagerAccess.VIEW_PERMISSION_CODENAME
            )
        )

    def get_view(self):
        """Return the view being tested."""
        return views.WorkspaceDetail.as_view()

    def test_view_redirect_not_logged_in(self):
        "View redirects to login view when user is not logged in."
        # Need a client for redirects.
        url = reverse(
            "anvil_consortium_manager:workspaces:detail", args=["foo1", "foo2"]
        )
        response = self.client.get(url)
        self.assertRedirects(response, resolve_url(settings.LOGIN_URL) + "?next=" + url)

    def test_status_code_with_user_permission(self):
        """Returns successful response code."""
        obj = factories.WorkspaceFactory.create()
        request = self.factory.get(obj.get_absolute_url())
        request.user = self.user
        response = self.get_view()(
            request,
            billing_project_slug=obj.billing_project.name,
            workspace_slug=obj.name,
        )
        self.assertEqual(response.status_code, 200)

    def test_access_without_user_permission(self):
        """Raises permission denied if user has no permissions."""
        user_no_perms = User.objects.create_user(
            username="test-none", password="test-none"
        )
        url = reverse(
            "anvil_consortium_manager:workspaces:detail", args=["foo1", "foo2"]
        )
        request = self.factory.get(url)
        request.user = user_no_perms
        with self.assertRaises(PermissionDenied):
            self.get_view()(request)

    def test_view_status_code_with_invalid_pk(self):
        """Raises a 404 error with an invalid object pk."""
        obj = factories.WorkspaceFactory.create()
        request = self.factory.get(obj.get_absolute_url())
        request.user = self.user
        with self.assertRaises(Http404):
            self.get_view()(request, billing_project_slug="foo1", workspace_slug="foo2")

    def test_group_access_table(self):
        """The workspace group access table exists."""
        obj = factories.WorkspaceFactory.create()
        request = self.factory.get(obj.get_absolute_url())
        request.user = self.user
        response = self.get_view()(
            request,
            billing_project_slug=obj.billing_project.name,
            workspace_slug=obj.name,
        )
        self.assertIn("group_access_table", response.context_data)
        self.assertIsInstance(
            response.context_data["group_access_table"],
            tables.WorkspaceGroupAccessTable,
        )

    def test_group_access_table_none(self):
        """No groups are shown if the workspace has not been shared with any groups."""
        workspace = factories.WorkspaceFactory.create()
        request = self.factory.get(workspace.get_absolute_url())
        request.user = self.user
        response = self.get_view()(
            request,
            billing_project_slug=workspace.billing_project.name,
            workspace_slug=workspace.name,
        )
        self.assertIn("group_access_table", response.context_data)
        self.assertEqual(len(response.context_data["group_access_table"].rows), 0)

    def test_group_access_table_one(self):
        """One group is shown if the workspace has been shared with one group."""
        workspace = factories.WorkspaceFactory.create()
        factories.WorkspaceGroupAccessFactory.create(workspace=workspace)
        request = self.factory.get(workspace.get_absolute_url())
        request.user = self.user
        response = self.get_view()(
            request,
            billing_project_slug=workspace.billing_project.name,
            workspace_slug=workspace.name,
        )
        self.assertIn("group_access_table", response.context_data)
        self.assertEqual(len(response.context_data["group_access_table"].rows), 1)

    def test_group_access_table_two(self):
        """Two groups are shown if the workspace has been shared with two groups."""
        workspace = factories.WorkspaceFactory.create()
        factories.WorkspaceGroupAccessFactory.create_batch(2, workspace=workspace)
        request = self.factory.get(workspace.get_absolute_url())
        request.user = self.user
        response = self.get_view()(
            request,
            billing_project_slug=workspace.billing_project.name,
            workspace_slug=workspace.name,
        )
        self.assertIn("group_access_table", response.context_data)
        self.assertEqual(len(response.context_data["group_access_table"].rows), 2)

    def test_shows_workspace_group_access_for_only_that_workspace(self):
        """Only shows groups that this workspace has been shared with."""
        workspace = factories.WorkspaceFactory.create(name="workspace-1")
        other_workspace = factories.WorkspaceFactory.create(name="workspace-2")
        factories.WorkspaceGroupAccessFactory.create(workspace=other_workspace)
        request = self.factory.get(workspace.get_absolute_url())
        request.user = self.user
        response = self.get_view()(
            request,
            billing_project_slug=workspace.billing_project.name,
            workspace_slug=workspace.name,
        )
        self.assertIn("group_access_table", response.context_data)
        self.assertEqual(len(response.context_data["group_access_table"].rows), 0)

    def test_auth_domain_table(self):
        """The workspace auth domain table exists."""
        obj = factories.WorkspaceFactory.create()
        request = self.factory.get(obj.get_absolute_url())
        request.user = self.user
        response = self.get_view()(
            request,
            billing_project_slug=obj.billing_project.name,
            workspace_slug=obj.name,
        )
        self.assertIn("authorization_domain_table", response.context_data)
        self.assertIsInstance(
            response.context_data["authorization_domain_table"],
            tables.ManagedGroupTable,
        )

    def test_auth_domain_table_none(self):
        """No groups are shown if the workspace has no auth domains."""
        workspace = factories.WorkspaceFactory.create()
        request = self.factory.get(workspace.get_absolute_url())
        request.user = self.user
        response = self.get_view()(
            request,
            billing_project_slug=workspace.billing_project.name,
            workspace_slug=workspace.name,
        )
        self.assertIn("authorization_domain_table", response.context_data)
        self.assertEqual(
            len(response.context_data["authorization_domain_table"].rows), 0
        )

    def test_auth_domain_table_one(self):
        """One group is shown if the workspace has one auth domain."""
        workspace = factories.WorkspaceFactory.create()
        group = factories.ManagedGroupFactory.create()
        workspace.authorization_domains.add(group)
        request = self.factory.get(workspace.get_absolute_url())
        request.user = self.user
        response = self.get_view()(
            request,
            billing_project_slug=workspace.billing_project.name,
            workspace_slug=workspace.name,
        )
        self.assertIn("authorization_domain_table", response.context_data)
        table = response.context_data["authorization_domain_table"]
        self.assertEqual(len(table.rows), 1)
        self.assertIn(group, table.data)

    def test_auth_domain_table_two(self):
        """Two groups are shown if the workspace has two auth domains."""
        workspace = factories.WorkspaceFactory.create()
        group_1 = factories.ManagedGroupFactory.create()
        workspace.authorization_domains.add(group_1)
        group_2 = factories.ManagedGroupFactory.create()
        workspace.authorization_domains.add(group_2)
        request = self.factory.get(workspace.get_absolute_url())
        request.user = self.user
        response = self.get_view()(
            request,
            billing_project_slug=workspace.billing_project.name,
            workspace_slug=workspace.name,
        )
        self.assertIn("authorization_domain_table", response.context_data)
        table = response.context_data["authorization_domain_table"]
        self.assertEqual(len(table.rows), 2)
        self.assertIn(group_1, table.data)
        self.assertIn(group_2, table.data)

    def test_shows_auth_domains_for_only_that_workspace(self):
        """Only shows auth domains for this workspace."""
        workspace = factories.WorkspaceFactory.create(name="workspace-1")
        other_workspace = factories.WorkspaceFactory.create(name="workspace-2")
        group = factories.ManagedGroupFactory.create()
        other_workspace.authorization_domains.add(group)
        request = self.factory.get(workspace.get_absolute_url())
        request.user = self.user
        response = self.get_view()(
            request,
            billing_project_slug=workspace.billing_project.name,
            workspace_slug=workspace.name,
        )
        self.assertIn("authorization_domain_table", response.context_data)
        self.assertEqual(
            len(response.context_data["authorization_domain_table"].rows), 0
        )


class WorkspaceCreateTest(AnVILAPIMockTestMixin, TestCase):

    api_success_code = 201

    def setUp(self):
        """Set up test class."""
        # The superclass uses the responses package to mock API responses.
        super().setUp()
        self.factory = RequestFactory()
        # Create a user with both view and edit permissions.
        self.user = User.objects.create_user(username="test", password="test")
        self.user.user_permissions.add(
            Permission.objects.get(
                codename=models.AnVILProjectManagerAccess.VIEW_PERMISSION_CODENAME
            )
        )
        self.user.user_permissions.add(
            Permission.objects.get(
                codename=models.AnVILProjectManagerAccess.EDIT_PERMISSION_CODENAME
            )
        )
        self.workspace_type = DefaultWorkspaceAdapter.type

    def tearDown(self):
        """Clean up after tests."""
        # Unregister all adapters.
        workspace_adapter_registry._registry = {}
        # Register the default adapter.
        workspace_adapter_registry.register(DefaultWorkspaceAdapter)
        super().tearDown()

    def get_url(self, *args):
        """Get the url for the view being tested."""
        return reverse("anvil_consortium_manager:workspaces:new", args=args)

    def get_view(self):
        """Return the view being tested."""
        return views.WorkspaceCreate.as_view()

    def test_view_redirect_not_logged_in(self):
        "View redirects to login view when user is not logged in."
        # Need a client for redirects.
        response = self.client.get(self.get_url(self.workspace_type))
        self.assertRedirects(
            response,
            resolve_url(settings.LOGIN_URL)
            + "?next="
            + self.get_url(self.workspace_type),
        )

    def test_status_code_with_user_permission(self):
        """Returns successful response code."""
        request = self.factory.get(self.get_url(self.workspace_type))
        request.user = self.user
        response = self.get_view()(request, workspace_type=self.workspace_type)
        self.assertEqual(response.status_code, 200)

    def test_access_with_view_permission(self):
        """Raises permission denied if user has only view permission."""
        user_with_view_perm = User.objects.create_user(
            username="test-other", password="test-other"
        )
        user_with_view_perm.user_permissions.add(
            Permission.objects.get(
                codename=models.AnVILProjectManagerAccess.VIEW_PERMISSION_CODENAME
            )
        )
        request = self.factory.get(self.get_url(self.workspace_type))
        request.user = user_with_view_perm
        with self.assertRaises(PermissionDenied):
            self.get_view()(request, workspace_type=self.workspace_type)

    def test_access_without_user_permission(self):
        """Raises permission denied if user has no permissions."""
        user_no_perms = User.objects.create_user(
            username="test-none", password="test-none"
        )
        request = self.factory.get(self.get_url(self.workspace_type))
        request.user = user_no_perms
        with self.assertRaises(PermissionDenied):
            self.get_view()(request, workspace_type=self.workspace_type)

    def test_get_workspace_type_not_registered(self):
        """Raises 404 with get request if workspace type is not registered with adapter."""
        request = self.factory.get(self.get_url("foo"))
        request.user = self.user
        with self.assertRaises(Http404):
            self.get_view()(request, workspace_type="foo")

    def test_post_workspace_type_not_registered(self):
        """Raises 404 with post request if workspace type is not registered with adapter."""
        request = self.factory.post(self.get_url("foo"), {})
        request.user = self.user
        with self.assertRaises(Http404):
            self.get_view()(request, workspace_type="foo")

    def test_has_form_in_context(self):
        """Response includes a form."""
        request = self.factory.get(self.get_url(self.workspace_type))
        request.user = self.user
        response = self.get_view()(request, workspace_type=self.workspace_type)
        self.assertTrue("form" in response.context_data)
        self.assertIsInstance(response.context_data["form"], forms.WorkspaceCreateForm)

    def test_has_formset_in_context(self):
        """Response includes a formset for the workspace_data model."""
        request = self.factory.get(self.get_url(self.workspace_type))
        request.user = self.user
        response = self.get_view()(request, workspace_type=self.workspace_type)
        self.assertTrue("workspace_data_formset" in response.context_data)
        formset = response.context_data["workspace_data_formset"]
        self.assertIsInstance(formset, BaseInlineFormSet)
        self.assertEqual(len(formset.forms), 1)
        self.assertIsInstance(formset.forms[0], forms.DefaultWorkspaceDataForm)

    def test_can_create_an_object(self):
        """Posting valid data to the form creates an object."""
        billing_project = factories.BillingProjectFactory.create(
            name="test-billing-project"
        )
        url = self.entry_point + "/api/workspaces"
        json_data = {
            "namespace": "test-billing-project",
            "name": "test-workspace",
            "attributes": {},
        }
        responses.add(
            responses.POST,
            url,
            status=self.api_success_code,
            match=[responses.matchers.json_params_matcher(json_data)],
        )
        self.client.force_login(self.user)
        response = self.client.post(
            self.get_url(self.workspace_type),
            {
                "billing_project": billing_project.pk,
                "name": "test-workspace",
                # Default workspace data for formset.
                "workspacedata-TOTAL_FORMS": 1,
                "workspacedata-INITIAL_FORMS": 0,
                "workspacedata-MIN_NUM_FORMS": 1,
                "workspacedata-MAX_NUM_FORMS": 1,
            },
        )
        self.assertEqual(response.status_code, 302)
        new_object = models.Workspace.objects.latest("pk")
        self.assertIsInstance(new_object, models.Workspace)
        self.assertEqual(
            new_object.workspace_type,
            DefaultWorkspaceAdapter().get_type(),
        )
        responses.assert_call_count(url, 1)
        # History is added.
        self.assertEqual(new_object.history.count(), 1)
        self.assertEqual(new_object.history.latest().history_type, "+")

    def test_creates_default_workspace_data(self):
        """Posting valid data to the form creates the default workspace data object."""
        billing_project = factories.BillingProjectFactory.create(
            name="test-billing-project"
        )
        url = self.entry_point + "/api/workspaces"
        json_data = {
            "namespace": "test-billing-project",
            "name": "test-workspace",
            "attributes": {},
        }
        responses.add(
            responses.POST,
            url,
            status=self.api_success_code,
            match=[responses.matchers.json_params_matcher(json_data)],
        )
        self.client.force_login(self.user)
        response = self.client.post(
            self.get_url(self.workspace_type),
            {
                "billing_project": billing_project.pk,
                "name": "test-workspace",
                # Default workspace data for formset.
                "workspacedata-TOTAL_FORMS": 1,
                "workspacedata-INITIAL_FORMS": 0,
                "workspacedata-MIN_NUM_FORMS": 1,
                "workspacedata-MAX_NUM_FORMS": 1,
            },
        )
        self.assertEqual(response.status_code, 302)
        new_workspace = models.Workspace.objects.latest("pk")
        # Also creates a workspace data object.
        self.assertEqual(models.DefaultWorkspaceData.objects.count(), 1)
        self.assertIsInstance(
            new_workspace.defaultworkspacedata, models.DefaultWorkspaceData
        )

    def test_success_message(self):
        """Response includes a success message if successful."""
        billing_project = factories.BillingProjectFactory.create()
        url = self.entry_point + "/api/workspaces"
        json_data = {
            "namespace": billing_project.name,
            "name": "test-workspace",
            "attributes": {},
        }
        responses.add(
            responses.POST,
            url,
            status=self.api_success_code,
            match=[responses.matchers.json_params_matcher(json_data)],
        )
        self.client.force_login(self.user)
        response = self.client.post(
            self.get_url(self.workspace_type),
            {
                "billing_project": billing_project.pk,
                "name": "test-workspace",
                # Default workspace data for formset.
                "workspacedata-TOTAL_FORMS": 1,
                "workspacedata-INITIAL_FORMS": 0,
                "workspacedata-MIN_NUM_FORMS": 1,
                "workspacedata-MAX_NUM_FORMS": 1,
            },
            follow=True,
        )
        self.assertIn("messages", response.context)
        messages = list(response.context["messages"])
        self.assertEqual(len(messages), 1)
        self.assertEqual(views.WorkspaceCreate.success_msg, str(messages[0]))

    def test_redirects_to_new_object_detail(self):
        """After successfully creating an object, view redirects to the object's detail page."""
        # This needs to use the client because the RequestFactory doesn't handle redirects.
        billing_project = factories.BillingProjectFactory.create()
        url = self.entry_point + "/api/workspaces"
        json_data = {
            "namespace": billing_project.name,
            "name": "test-workspace",
            "attributes": {},
        }
        responses.add(
            responses.POST,
            url,
            status=self.api_success_code,
            match=[responses.matchers.json_params_matcher(json_data)],
        )
        self.client.force_login(self.user)
        response = self.client.post(
            self.get_url(self.workspace_type),
            {
                "billing_project": billing_project.pk,
                "name": "test-workspace",
                # Default workspace data for formset.
                "workspacedata-TOTAL_FORMS": 1,
                "workspacedata-INITIAL_FORMS": 0,
                "workspacedata-MIN_NUM_FORMS": 1,
                "workspacedata-MAX_NUM_FORMS": 1,
            },
        )
        new_object = models.Workspace.objects.latest("pk")
        self.assertRedirects(response, new_object.get_absolute_url())
        responses.assert_call_count(url, 1)

    def test_cannot_create_duplicate_object(self):
        """Cannot create two workspaces with the same billing project and name."""
        obj = factories.WorkspaceFactory.create()
        request = self.factory.post(
            self.get_url(self.workspace_type),
            {
                "billing_project": obj.billing_project.pk,
                "name": obj.name,
                # Default workspace data for formset.
                "workspacedata-TOTAL_FORMS": 1,
                "workspacedata-INITIAL_FORMS": 0,
                "workspacedata-MIN_NUM_FORMS": 1,
                "workspacedata-MAX_NUM_FORMS": 1,
            },
        )
        request.user = self.user
        response = self.get_view()(request, workspace_type=self.workspace_type)
        self.assertEqual(response.status_code, 200)
        form = response.context_data["form"]
        self.assertFalse(form.is_valid())
        self.assertIn("already exists", form.non_field_errors()[0])
        self.assertQuerysetEqual(
            models.Workspace.objects.all(),
            models.Workspace.objects.filter(pk=obj.pk),
        )

    def test_can_create_workspace_with_same_billing_project_different_name(self):
        """Can create a workspace with a different name in the same billing project."""
        billing_project = factories.BillingProjectFactory.create()
        factories.WorkspaceFactory.create(
            billing_project=billing_project, name="test-name-1"
        )
        url = self.entry_point + "/api/workspaces"
        json_data = {
            "namespace": billing_project.name,
            "name": "test-name-2",
            "attributes": {},
        }
        responses.add(
            responses.POST,
            url,
            status=self.api_success_code,
            match=[responses.matchers.json_params_matcher(json_data)],
        )
        self.client.force_login(self.user)
        response = self.client.post(
            self.get_url(self.workspace_type),
            {
                "billing_project": billing_project.pk,
                "name": "test-name-2",
                # Default workspace data for formset.
                "workspacedata-TOTAL_FORMS": 1,
                "workspacedata-INITIAL_FORMS": 0,
                "workspacedata-MIN_NUM_FORMS": 1,
                "workspacedata-MAX_NUM_FORMS": 1,
            },
        )
        self.assertEqual(response.status_code, 302)
        self.assertEqual(models.Workspace.objects.count(), 2)
        # Make sure you can get the new object.
        models.Workspace.objects.get(
            billing_project=billing_project, name="test-name-2"
        )
        responses.assert_call_count(url, 1)

    def test_can_create_workspace_with_same_name_different_billing_project(self):
        """Can create a workspace with the same name in a different billing project."""
        billing_project_1 = factories.BillingProjectFactory.create(name="project-1")
        billing_project_2 = factories.BillingProjectFactory.create(name="project-2")
        workspace_name = "test-name"
        factories.WorkspaceFactory.create(
            billing_project=billing_project_1, name=workspace_name
        )
        url = self.entry_point + "/api/workspaces"
        json_data = {
            "namespace": billing_project_2.name,
            "name": "test-name",
            "attributes": {},
        }
        responses.add(
            responses.POST,
            url,
            status=self.api_success_code,
            match=[responses.matchers.json_params_matcher(json_data)],
        )
        self.client.force_login(self.user)
        response = self.client.post(
            self.get_url(self.workspace_type),
            {
                "billing_project": billing_project_2.pk,
                "name": workspace_name,
                # Default workspace data for formset.
                "workspacedata-TOTAL_FORMS": 1,
                "workspacedata-INITIAL_FORMS": 0,
                "workspacedata-MIN_NUM_FORMS": 1,
                "workspacedata-MAX_NUM_FORMS": 1,
            },
        )
        self.assertEqual(response.status_code, 302)
        self.assertEqual(models.Workspace.objects.count(), 2)
        # Make sure you can get the new object.
        models.Workspace.objects.get(
            billing_project=billing_project_2, name=workspace_name
        )
        responses.assert_call_count(url, 1)

    def test_invalid_input_name(self):
        """Posting invalid data to name field does not create an object."""
        billing_project = factories.BillingProjectFactory.create()
        request = self.factory.post(
            self.get_url(self.workspace_type),
            {
                "billing_project": billing_project.pk,
                "name": "invalid name",
                # Default workspace data for formset.
                "workspacedata-TOTAL_FORMS": 1,
                "workspacedata-INITIAL_FORMS": 0,
                "workspacedata-MIN_NUM_FORMS": 1,
                "workspacedata-MAX_NUM_FORMS": 1,
            },
        )
        request.user = self.user
        response = self.get_view()(request, workspace_type=self.workspace_type)
        self.assertEqual(response.status_code, 200)
        form = response.context_data["form"]
        self.assertFalse(form.is_valid())
        self.assertIn("name", form.errors.keys())
        self.assertIn("slug", form.errors["name"][0])
        self.assertEqual(models.Workspace.objects.count(), 0)
        self.assertEqual(len(responses.calls), 0)

    def test_invalid_input_billing_project(self):
        """Posting invalid data to billing_project field does not create an object."""
        request = self.factory.post(
            self.get_url(self.workspace_type),
            {
                "billing_project": 1,
                "name": "test-name",
                # Default workspace data for formset.
                "workspacedata-TOTAL_FORMS": 1,
                "workspacedata-INITIAL_FORMS": 0,
                "workspacedata-MIN_NUM_FORMS": 1,
                "workspacedata-MAX_NUM_FORMS": 1,
            },
        )
        request.user = self.user
        response = self.get_view()(request, workspace_type=self.workspace_type)
        self.assertEqual(response.status_code, 200)
        form = response.context_data["form"]
        self.assertFalse(form.is_valid())
        self.assertIn("billing_project", form.errors.keys())
        self.assertIn("valid choice", form.errors["billing_project"][0])
        self.assertEqual(models.Workspace.objects.count(), 0)
        self.assertEqual(len(responses.calls), 0)

    def test_post_invalid_name_billing_project(self):
        """Posting blank data does not create an object."""
        request = self.factory.post(self.get_url(self.workspace_type), {})
        request.user = self.user
        response = self.get_view()(request, workspace_type=self.workspace_type)
        self.assertEqual(response.status_code, 200)
        form = response.context_data["form"]
        self.assertFalse(form.is_valid())
        self.assertIn("billing_project", form.errors.keys())
        self.assertIn("required", form.errors["billing_project"][0])
        self.assertIn("name", form.errors.keys())
        self.assertIn("required", form.errors["name"][0])
        self.assertEqual(models.Workspace.objects.count(), 0)
        self.assertEqual(len(responses.calls), 0)

    def test_post_blank_data(self):
        """Posting blank data does not create an object."""
        request = self.factory.post(self.get_url(self.workspace_type), {})
        request.user = self.user
        response = self.get_view()(request, workspace_type=self.workspace_type)
        self.assertEqual(response.status_code, 200)
        form = response.context_data["form"]
        self.assertFalse(form.is_valid())
        self.assertIn("billing_project", form.errors.keys())
        self.assertIn("required", form.errors["billing_project"][0])
        self.assertIn("name", form.errors.keys())
        self.assertIn("required", form.errors["name"][0])
        self.assertEqual(models.Workspace.objects.count(), 0)
        self.assertEqual(len(responses.calls), 0)

    def test_api_error_message(self):
        """Shows a method if an AnVIL API error occurs."""
        billing_project = factories.BillingProjectFactory.create()
        url = self.entry_point + "/api/workspaces"
        json_data = {
            "namespace": billing_project.name,
            "name": "test-workspace",
            "attributes": {},
        }
        responses.add(
            responses.POST,
            url,
            status=500,
            match=[responses.matchers.json_params_matcher(json_data)],
            json={"message": "workspace create test error"},
        )
        # Need a client to check messages.
        self.client.force_login(self.user)
        response = self.client.post(
            self.get_url(self.workspace_type),
            {
                "billing_project": billing_project.pk,
                "name": "test-workspace",
                # Default workspace data for formset.
                "workspacedata-TOTAL_FORMS": 1,
                "workspacedata-INITIAL_FORMS": 0,
                "workspacedata-MIN_NUM_FORMS": 1,
                "workspacedata-MAX_NUM_FORMS": 1,
            },
        )
        self.assertEqual(response.status_code, 200)
        self.assertIn("form", response.context)
        self.assertIn("messages", response.context)
        messages = list(response.context["messages"])
        self.assertEqual(len(messages), 1)
        self.assertIn("AnVIL API Error: workspace create test error", str(messages[0]))
        responses.assert_call_count(url, 1)
        # Make sure that no object is created.
        self.assertEqual(models.Workspace.objects.count(), 0)

    def test_can_create_a_workspace_with_one_authorization_domain(self):
        """Can create a workspace with one authorization domain."""
        billing_project = factories.BillingProjectFactory.create(
            name="test-billing-project"
        )
        auth_domain = factories.ManagedGroupFactory.create()
        url = self.entry_point + "/api/workspaces"
        json_data = {
            "namespace": "test-billing-project",
            "name": "test-workspace",
            "attributes": {},
            "authorizationDomain": [{"membersGroupName": auth_domain.name}],
        }
        responses.add(
            responses.POST,
            url,
            status=self.api_success_code,
            match=[responses.matchers.json_params_matcher(json_data)],
        )
        self.client.force_login(self.user)
        response = self.client.post(
            self.get_url(self.workspace_type),
            {
                "billing_project": billing_project.pk,
                "name": "test-workspace",
                "authorization_domains": [auth_domain.pk],
                # Default workspace data for formset.
                "workspacedata-TOTAL_FORMS": 1,
                "workspacedata-INITIAL_FORMS": 0,
                "workspacedata-MIN_NUM_FORMS": 1,
                "workspacedata-MAX_NUM_FORMS": 1,
            },
        )
        self.assertEqual(response.status_code, 302)
        new_object = models.Workspace.objects.latest("pk")
        self.assertIsInstance(new_object, models.Workspace)
        self.assertEqual(len(new_object.authorization_domains.all()), 1)
        self.assertIn(auth_domain, new_object.authorization_domains.all())
        responses.assert_call_count(url, 1)
        # History is added.
        self.assertEqual(new_object.history.count(), 1)
        self.assertEqual(new_object.history.latest().history_type, "+")
        # History is added for the authorization domain.
        self.assertEqual(models.WorkspaceAuthorizationDomain.history.count(), 1)
        self.assertEqual(
            models.WorkspaceAuthorizationDomain.history.latest().history_type, "+"
        )

    def test_create_workspace_with_two_auth_domains(self):
        """Can create a workspace with two authorization domains."""
        billing_project = factories.BillingProjectFactory.create(
            name="test-billing-project"
        )
        auth_domain_1 = factories.ManagedGroupFactory.create(name="auth1")
        auth_domain_2 = factories.ManagedGroupFactory.create(name="auth2")
        url = self.entry_point + "/api/workspaces"
        json_data = {
            "namespace": "test-billing-project",
            "name": "test-workspace",
            "attributes": {},
            "authorizationDomain": [
                {"membersGroupName": auth_domain_1.name},
                {"membersGroupName": auth_domain_2.name},
            ],
        }
        responses.add(
            responses.POST,
            url,
            status=self.api_success_code,
            match=[responses.matchers.json_params_matcher(json_data)],
        )
        self.client.force_login(self.user)
        response = self.client.post(
            self.get_url(self.workspace_type),
            {
                "billing_project": billing_project.pk,
                "name": "test-workspace",
                "authorization_domains": [auth_domain_1.pk, auth_domain_2.pk],
                # Default workspace data for formset.
                "workspacedata-TOTAL_FORMS": 1,
                "workspacedata-INITIAL_FORMS": 0,
                "workspacedata-MIN_NUM_FORMS": 1,
                "workspacedata-MAX_NUM_FORMS": 1,
            },
        )
        self.assertEqual(response.status_code, 302)
        new_object = models.Workspace.objects.latest("pk")
        self.assertIsInstance(new_object, models.Workspace)
        self.assertEqual(len(new_object.authorization_domains.all()), 2)
        self.assertIn(auth_domain_1, new_object.authorization_domains.all())
        self.assertIn(auth_domain_2, new_object.authorization_domains.all())
        responses.assert_call_count(url, 1)

    def test_invalid_auth_domain(self):
        """Does not create a workspace when an invalid authorization domain is specified."""
        billing_project = factories.BillingProjectFactory.create(
            name="test-billing-project"
        )
        url = self.entry_point + "/api/workspaces"
        request = self.factory.post(
            self.get_url(self.workspace_type),
            {
                "billing_project": billing_project.pk,
                "name": "test-workspace",
                "authorization_domains": [1],
                # Default workspace data for formset.
                "workspacedata-TOTAL_FORMS": 1,
                "workspacedata-INITIAL_FORMS": 0,
                "workspacedata-MIN_NUM_FORMS": 1,
                "workspacedata-MAX_NUM_FORMS": 1,
            },
        )
        request.user = self.user
        response = self.get_view()(request, workspace_type=self.workspace_type)
        self.assertEqual(response.status_code, 200)
        self.assertIn("form", response.context_data)
        form = response.context_data["form"]
        self.assertFalse(form.is_valid())
        self.assertIn("authorization_domains", form.errors.keys())
        self.assertIn("valid choice", form.errors["authorization_domains"][0])
        # No object was created.
        self.assertEqual(len(models.Workspace.objects.all()), 0)
        # No API calls made.
        responses.assert_call_count(url, 0)

    def test_one_valid_one_invalid_auth_domain(self):
        billing_project = factories.BillingProjectFactory.create(
            name="test-billing-project"
        )
        auth_domain = factories.ManagedGroupFactory.create()
        url = self.entry_point + "/api/workspaces"
        request = self.factory.post(
            self.get_url(self.workspace_type),
            {
                "billing_project": billing_project.pk,
                "name": "test-workspace",
                "authorization_domains": [auth_domain.pk, auth_domain.pk + 1],
                # Default workspace data for formset.
                "workspacedata-TOTAL_FORMS": 1,
                "workspacedata-INITIAL_FORMS": 0,
                "workspacedata-MIN_NUM_FORMS": 1,
                "workspacedata-MAX_NUM_FORMS": 1,
            },
        )
        request.user = self.user
        response = self.get_view()(request, workspace_type=self.workspace_type)
        self.assertEqual(response.status_code, 200)
        self.assertIn("form", response.context_data)
        form = response.context_data["form"]
        self.assertFalse(form.is_valid())
        self.assertIn("authorization_domains", form.errors.keys())
        self.assertIn("valid choice", form.errors["authorization_domains"][0])
        # No object was created.
        self.assertEqual(len(models.Workspace.objects.all()), 0)
        # No API calls made.
        responses.assert_call_count(url, 0)

    def test_auth_domain_does_not_exist_on_anvil(self):
        """No workspace is displayed if the auth domain group doesn't exist on AnVIL."""
        billing_project = factories.BillingProjectFactory.create(
            name="test-billing-project"
        )
        auth_domain = factories.ManagedGroupFactory.create()
        url = self.entry_point + "/api/workspaces"
        json_data = {
            "namespace": "test-billing-project",
            "name": "test-workspace",
            "attributes": {},
            "authorizationDomain": [
                {"membersGroupName": auth_domain.name},
            ],
        }
        responses.add(
            responses.POST,
            url,
            status=400,
            json={"message": "api error"},
            match=[responses.matchers.json_params_matcher(json_data)],
        )
        # Need a client to check messages.
        self.client.force_login(self.user)
        response = self.client.post(
            self.get_url(self.workspace_type),
            {
                "billing_project": billing_project.pk,
                "name": "test-workspace",
                "authorization_domains": [auth_domain.pk],
                # Default workspace data for formset.
                "workspacedata-TOTAL_FORMS": 1,
                "workspacedata-INITIAL_FORMS": 0,
                "workspacedata-MIN_NUM_FORMS": 1,
                "workspacedata-MAX_NUM_FORMS": 1,
            },
        )
        self.assertEqual(response.status_code, 200)
        # The form is valid but there was an API error.
        form = response.context_data["form"]
        self.assertTrue(form.is_valid())
        # Check messages.
        self.assertIn("messages", response.context)
        messages = list(response.context["messages"])
        self.assertEqual(len(messages), 1)
        self.assertEqual("AnVIL API Error: api error", str(messages[0]))
        # Did not create any new Workspaces.
        self.assertEqual(models.Workspace.objects.count(), 0)
        responses.assert_call_count(url, 1)

    def test_not_admin_of_auth_domain_on_anvil(self):
        """No workspace is displayed if we are not the admins of the auth domain on AnVIL."""
        billing_project = factories.BillingProjectFactory.create(
            name="test-billing-project"
        )
        auth_domain = factories.ManagedGroupFactory.create()
        url = self.entry_point + "/api/workspaces"
        json_data = {
            "namespace": "test-billing-project",
            "name": "test-workspace",
            "attributes": {},
            "authorizationDomain": [
                {"membersGroupName": auth_domain.name},
            ],
        }
        responses.add(
            responses.POST,
            url,
            status=400,
            json={"message": "api error"},
            match=[responses.matchers.json_params_matcher(json_data)],
        )
        # Need a client to check messages.
        self.client.force_login(self.user)
        response = self.client.post(
            self.get_url(self.workspace_type),
            {
                "billing_project": billing_project.pk,
                "name": "test-workspace",
                "authorization_domains": [auth_domain.pk],
                # Default workspace data for formset.
                "workspacedata-TOTAL_FORMS": 1,
                "workspacedata-INITIAL_FORMS": 0,
                "workspacedata-MIN_NUM_FORMS": 1,
                "workspacedata-MAX_NUM_FORMS": 1,
            },
        )
        self.assertEqual(response.status_code, 200)
        # The form is valid but there was an API error.
        form = response.context_data["form"]
        self.assertTrue(form.is_valid())
        # Check messages.
        self.assertIn("messages", response.context)
        messages = list(response.context["messages"])
        self.assertEqual(len(messages), 1)
        self.assertEqual("AnVIL API Error: api error", str(messages[0]))
        # Did not create any new Workspaces.
        self.assertEqual(models.Workspace.objects.count(), 0)
        responses.assert_call_count(url, 1)

    def test_not_user_of_billing_project(self):
        """Posting a billing project where we are not users does not create an object."""
        billing_project = factories.BillingProjectFactory.create(
            name="test-billing-project", has_app_as_user=False
        )
        request = self.factory.post(
            self.get_url(self.workspace_type),
            {
                "billing_project": billing_project.pk,
                "name": "test-workspace",
                # Default workspace data for formset.
                "workspacedata-TOTAL_FORMS": 1,
                "workspacedata-INITIAL_FORMS": 0,
                "workspacedata-MIN_NUM_FORMS": 1,
                "workspacedata-MAX_NUM_FORMS": 1,
            },
        )
        request.user = self.user
        response = self.get_view()(request, workspace_type=self.workspace_type)
        self.assertEqual(response.status_code, 200)
        self.assertIn("form", response.context_data)
        form = response.context_data["form"]
        self.assertFalse(form.is_valid())
        self.assertIn("billing_project", form.errors.keys())
        self.assertIn("valid choice", form.errors["billing_project"][0])
        # No workspace was created.
        self.assertEqual(models.Workspace.objects.count(), 0)

    def test_adapter_includes_workspace_data_formset(self):
        """Response includes the workspace data formset if specified."""
        # Overriding settings doesn't work, because appconfig.ready has already run and
        # registered the default adapter. Instead, unregister the default and register the
        # new adapter here.
        workspace_adapter_registry.unregister(DefaultWorkspaceAdapter)
        workspace_adapter_registry.register(TestWorkspaceAdapter)
        self.workspace_type = "test"
        request = self.factory.get(self.get_url(self.workspace_type))
        request.user = self.user
        response = self.get_view()(request, workspace_type=self.workspace_type)
        self.assertTrue("workspace_data_formset" in response.context_data)
        formset = response.context_data["workspace_data_formset"]
        self.assertIsInstance(formset, BaseInlineFormSet)
        self.assertEqual(len(formset.forms), 1)
        self.assertIsInstance(formset.forms[0], app_forms.TestWorkspaceDataForm)

    def test_adapter_creates_workspace_data(self):
        """Posting valid data to the form creates a workspace data object when using a custom adapter."""
        # Overriding settings doesn't work, because appconfig.ready has already run and
        # registered the default adapter. Instead, unregister the default and register the
        # new adapter here.
        workspace_adapter_registry.unregister(DefaultWorkspaceAdapter)
        workspace_adapter_registry.register(TestWorkspaceAdapter)
        self.workspace_type = "test"
        billing_project = factories.BillingProjectFactory.create(
            name="test-billing-project"
        )
        url = self.entry_point + "/api/workspaces"
        json_data = {
            "namespace": "test-billing-project",
            "name": "test-workspace",
            "attributes": {},
        }
        responses.add(
            responses.POST,
            url,
            status=self.api_success_code,
            match=[responses.matchers.json_params_matcher(json_data)],
        )
        self.client.force_login(self.user)
        response = self.client.post(
            self.get_url(self.workspace_type),
            {
                "billing_project": billing_project.pk,
                "name": "test-workspace",
                # Default workspace data for formset.
                "workspacedata-TOTAL_FORMS": 1,
                "workspacedata-INITIAL_FORMS": 0,
                "workspacedata-MIN_NUM_FORMS": 1,
                "workspacedata-MAX_NUM_FORMS": 1,
                "workspacedata-0-study_name": "test study",
            },
        )
        self.assertEqual(response.status_code, 302)
        # The workspace is created.
        new_workspace = models.Workspace.objects.latest("pk")
        # workspace_type is set properly.
        self.assertEqual(
            new_workspace.workspace_type,
            TestWorkspaceAdapter().get_type(),
        )
        # Workspace data is added.
        self.assertEqual(app_models.TestWorkspaceData.objects.count(), 1)
        new_workspace_data = app_models.TestWorkspaceData.objects.latest("pk")
        self.assertEqual(new_workspace_data.workspace, new_workspace)
        self.assertEqual(new_workspace_data.study_name, "test study")
        responses.assert_call_count(url, 1)

    def test_adapter_does_not_create_objects_if_workspace_data_form_invalid(self):
        """Posting invalid data to the workspace_data_form form does not create a workspace when using an adapter."""
        # Overriding settings doesn't work, because appconfig.ready has already run and
        # registered the default adapter. Instead, unregister the default and register the
        # new adapter here.
        workspace_adapter_registry.unregister(DefaultWorkspaceAdapter)
        workspace_adapter_registry.register(TestWorkspaceAdapter)
        self.workspace_type = "test"
        billing_project = factories.BillingProjectFactory.create()
        url = self.entry_point + "/api/workspaces"
        json_data = {
            "namespace": "test-billing-project",
            "name": "test-workspace",
            "attributes": {},
        }
        responses.add(
            responses.POST,
            url,
            status=self.api_success_code,
            match=[responses.matchers.json_params_matcher(json_data)],
        )
        request = self.factory.post(
            self.get_url(self.workspace_type),
            {
                "billing_project": billing_project.pk,
                "name": "test-workspace",
                # Default workspace data for formset.
                "workspacedata-TOTAL_FORMS": 1,
                "workspacedata-INITIAL_FORMS": 0,
                "workspacedata-MIN_NUM_FORMS": 1,
                "workspacedata-MAX_NUM_FORMS": 1,
                "workspacedata-0-study_name": "",
            },
        )
        request.user = self.user
        response = self.get_view()(request, workspace_type=self.workspace_type)
        self.assertEqual(response.status_code, 200)
        # Workspace form is valid.
        form = response.context_data["form"]
        self.assertTrue(form.is_valid())
        # workspace_data_form is not valid.
        workspace_data_formset = response.context_data["workspace_data_formset"]
        self.assertEqual(workspace_data_formset.is_valid(), False)
        workspace_data_form = workspace_data_formset.forms[0]
        self.assertEqual(workspace_data_form.is_valid(), False)
        self.assertEqual(len(workspace_data_form.errors), 1)
        self.assertIn("study_name", workspace_data_form.errors)
        self.assertEqual(len(workspace_data_form.errors["study_name"]), 1)
        self.assertIn("required", workspace_data_form.errors["study_name"][0])
        self.assertEqual(models.Workspace.objects.count(), 0)
        self.assertEqual(app_models.TestWorkspaceData.objects.count(), 0)
        self.assertEqual(len(responses.calls), 0)


class WorkspaceImportTest(AnVILAPIMockTestMixin, TestCase):
    """Tests for the WorkspaceImport view."""

    api_success_code = 200

    def setUp(self):
        """Set up test class."""
        # The superclass uses the responses package to mock API responses.
        super().setUp()
        self.factory = RequestFactory()
        # Create a user with both view and edit permissions.
        self.user = User.objects.create_user(username="test", password="test")
        self.user.user_permissions.add(
            Permission.objects.get(
                codename=models.AnVILProjectManagerAccess.VIEW_PERMISSION_CODENAME
            )
        )
        self.user.user_permissions.add(
            Permission.objects.get(
                codename=models.AnVILProjectManagerAccess.EDIT_PERMISSION_CODENAME
            )
        )
        self.workspace_type = DefaultWorkspaceAdapter().get_type()

    def tearDown(self):
        """Clean up after tests."""
        # Unregister all adapters.
        workspace_adapter_registry._registry = {}
        # Register the default adapter.
        workspace_adapter_registry.register(DefaultWorkspaceAdapter)
        super().tearDown()

    def get_url(self, *args):
        """Get the url for the view being tested."""
        return reverse("anvil_consortium_manager:workspaces:import", args=args)

    def get_api_url(self, billing_project_name, workspace_name):
        return (
            self.entry_point
            + "/api/workspaces/"
            + billing_project_name
            + "/"
            + workspace_name
        )

    def get_api_json_response(
        self, billing_project, workspace, authorization_domains=[], access="OWNER"
    ):
        """Return a pared down version of the json response from the AnVIL API with only fields we need."""
        json_data = {
            "accessLevel": access,
            "owners": [],
            "workspace": {
                "authorizationDomain": [
                    {"membersGroupName": x} for x in authorization_domains
                ],
                "name": workspace,
                "namespace": billing_project,
            },
        }
        return json_data

    def get_view(self):
        """Return the view being tested."""
        return views.WorkspaceImport.as_view()

    def test_view_redirect_not_logged_in(self):
        "View redirects to login view when user is not logged in."
        # Need a client for redirects.
        response = self.client.get(self.get_url(self.workspace_type))
        self.assertRedirects(
            response,
            resolve_url(settings.LOGIN_URL)
            + "?next="
            + self.get_url(self.workspace_type),
        )

    def test_status_code_with_user_permission(self):
        """Returns successful response code."""
        workspace_list_url = self.entry_point + "/api/workspaces"
        responses.add(
            responses.GET,
            workspace_list_url,
            match=[
                responses.matchers.query_param_matcher(
                    {"fields": "workspace.namespace,workspace.name,accessLevel"}
                )
            ],
            status=200,
            json=[],
        )
        self.client.force_login(self.user)
        response = self.client.get(self.get_url(self.workspace_type))
        self.assertEqual(response.status_code, 200)

    def test_access_with_view_permission(self):
        """Raises permission denied if user has only view permission."""
        user_with_view_perm = User.objects.create_user(
            username="test-other", password="test-other"
        )
        user_with_view_perm.user_permissions.add(
            Permission.objects.get(
                codename=models.AnVILProjectManagerAccess.VIEW_PERMISSION_CODENAME
            )
        )
        request = self.factory.get(self.get_url(self.workspace_type))
        request.user = user_with_view_perm
        with self.assertRaises(PermissionDenied):
            self.get_view()(request)

    def test_access_without_user_permission(self):
        """Raises permission denied if user has no permissions."""
        user_no_perms = User.objects.create_user(
            username="test-none", password="test-none"
        )
        request = self.factory.get(self.get_url(self.workspace_type))
        request.user = user_no_perms
        with self.assertRaises(PermissionDenied):
            self.get_view()(request)

    def test_get_workspace_type_not_registered(self):
        """Raises 404 with get request if workspace type is not registered with adapter."""
        request = self.factory.get(self.get_url("foo"))
        request.user = self.user
        with self.assertRaises(Http404):
            self.get_view()(request, workspace_type="foo")

    def test_post_workspace_type_not_registered(self):
        """Raises 404 with post request if workspace type is not registered with adapter."""
        request = self.factory.post(self.get_url("foo"), {})
        request.user = self.user
        with self.assertRaises(Http404):
            self.get_view()(request, workspace_type="foo")

    def test_has_form_in_context(self):
        """Response includes a form."""
        billing_project_name = "test-billing-project"
        workspace_name = "test-workspace"
        workspace_list_url = self.entry_point + "/api/workspaces"
        responses.add(
            responses.GET,
            workspace_list_url,
            match=[
                responses.matchers.query_param_matcher(
                    {"fields": "workspace.namespace,workspace.name,accessLevel"}
                )
            ],
            status=200,
            json=[self.get_api_json_response(billing_project_name, workspace_name)],
        )
        request = self.factory.get(self.get_url(self.workspace_type))
        request.user = self.user
        response = self.get_view()(request, workspace_type=self.workspace_type)
        self.assertTrue("form" in response.context_data)
        self.assertIsInstance(response.context_data["form"], forms.WorkspaceImportForm)

    def test_has_formset_in_context(self):
        """Response includes a formset for the workspace_data model."""
        billing_project_name = "test-billing-project"
        workspace_name = "test-workspace"
        workspace_list_url = self.entry_point + "/api/workspaces"
        responses.add(
            responses.GET,
            workspace_list_url,
            match=[
                responses.matchers.query_param_matcher(
                    {"fields": "workspace.namespace,workspace.name,accessLevel"}
                )
            ],
            status=200,
            json=[self.get_api_json_response(billing_project_name, workspace_name)],
        )
        request = self.factory.get(self.get_url(self.workspace_type))
        request.user = self.user
        response = self.get_view()(request, workspace_type=self.workspace_type)
        self.assertTrue("workspace_data_formset" in response.context_data)
        formset = response.context_data["workspace_data_formset"]
        self.assertIsInstance(formset, BaseInlineFormSet)
        self.assertEqual(len(formset.forms), 1)
        self.assertIsInstance(formset.forms[0], forms.DefaultWorkspaceDataForm)

    def test_form_choices_no_available_workspaces(self):
        """Choices are populated correctly with one available workspace."""
        workspace_list_url = self.entry_point + "/api/workspaces"
        responses.add(
            responses.GET,
            workspace_list_url,
            match=[
                responses.matchers.query_param_matcher(
                    {"fields": "workspace.namespace,workspace.name,accessLevel"}
                )
            ],
            status=200,
            json=[],
        )
        self.client.force_login(self.user)
        response = self.client.get(self.get_url(self.workspace_type))
        # Choices are populated correctly.
        workspace_choices = response.context_data["form"].fields["workspace"].choices
        self.assertEqual(len(workspace_choices), 1)
        # The first choice is the empty string.
        self.assertEqual("", workspace_choices[0][0])
        # A message is shown.
        self.assertIn("messages", response.context)
        messages = list(response.context["messages"])
        self.assertEqual(len(messages), 1)
        self.assertEqual(
            views.WorkspaceImport.message_no_available_workspaces, str(messages[0])
        )

    def test_form_choices_one_available_workspace(self):
        """Choices are populated correctly with one available workspace."""
        workspace_list_url = self.entry_point + "/api/workspaces"
        responses.add(
            responses.GET,
            workspace_list_url,
            match=[
                responses.matchers.query_param_matcher(
                    {"fields": "workspace.namespace,workspace.name,accessLevel"}
                )
            ],
            status=200,
            json=[self.get_api_json_response("bp-1", "ws-1")],
        )
        request = self.factory.get(self.get_url(self.workspace_type))
        request.user = self.user
        response = self.get_view()(request, workspace_type=self.workspace_type)
        # Choices are populated correctly.
        workspace_choices = response.context_data["form"].fields["workspace"].choices
        self.assertEqual(len(workspace_choices), 2)
        # The first choice is the empty string.
        self.assertEqual("", workspace_choices[0][0])
        # Second choice is the workspace.
        self.assertTrue(("bp-1/ws-1", "bp-1/ws-1") in workspace_choices)

    def test_form_choices_two_available_workspaces(self):
        """Choices are populated correctly with two available workspaces."""
        workspace_list_url = self.entry_point + "/api/workspaces"
        responses.add(
            responses.GET,
            workspace_list_url,
            match=[
                responses.matchers.query_param_matcher(
                    {"fields": "workspace.namespace,workspace.name,accessLevel"}
                )
            ],
            status=200,
            json=[
                self.get_api_json_response("bp-1", "ws-1"),
                self.get_api_json_response("bp-2", "ws-2"),
            ],
        )
        request = self.factory.get(self.get_url(self.workspace_type))
        request.user = self.user
        response = self.get_view()(request, workspace_type=self.workspace_type)
        # Choices are populated correctly.
        workspace_choices = response.context_data["form"].fields["workspace"].choices
        self.assertEqual(len(workspace_choices), 3)
        # The first choice is the empty string.
        self.assertEqual("", workspace_choices[0][0])
        # The next choices are the workspaces.
        self.assertTrue(("bp-1/ws-1", "bp-1/ws-1") in workspace_choices)
        self.assertTrue(("bp-2/ws-2", "bp-2/ws-2") in workspace_choices)

    def test_form_does_not_show_already_imported_workspaces(self):
        """The form does not show workspaces that have already been imported in the choices."""
        billing_project = factories.BillingProjectFactory.create(name="bp")
        factories.WorkspaceFactory.create(
            billing_project=billing_project, name="ws-imported"
        )
        workspace_list_url = self.entry_point + "/api/workspaces"
        responses.add(
            responses.GET,
            workspace_list_url,
            match=[
                responses.matchers.query_param_matcher(
                    {"fields": "workspace.namespace,workspace.name,accessLevel"}
                )
            ],
            status=200,
            json=[
                self.get_api_json_response("bp", "ws-imported", access="OWNER"),
            ],
        )
        self.client.force_login(self.user)
        response = self.client.get(self.get_url(self.workspace_type))
        self.assertTrue("form" in response.context_data)
        self.assertIsInstance(response.context_data["form"], forms.WorkspaceImportForm)
        form_choices = response.context_data["form"].fields["workspace"].choices
        # Choices are populated.
        self.assertEqual(len(form_choices), 1)
        self.assertFalse(("bp/ws-imported", "bp/ws-imported") in form_choices)
        # A message is shown.
        self.assertIn("messages", response.context)
        messages = list(response.context["messages"])
        self.assertEqual(len(messages), 1)
        self.assertEqual(
            views.WorkspaceImport.message_no_available_workspaces, str(messages[0])
        )

    def test_form_does_not_show_workspaces_not_owner(self):
        """The form does not show workspaces where we aren't owners in the choices."""
        workspace_list_url = self.entry_point + "/api/workspaces"
        responses.add(
            responses.GET,
            workspace_list_url,
            match=[
                responses.matchers.query_param_matcher(
                    {"fields": "workspace.namespace,workspace.name,accessLevel"}
                )
            ],
            status=200,
            json=[
                self.get_api_json_response("bp", "ws-owner", access="OWNER"),
                self.get_api_json_response("bp", "ws-reader", access="READER"),
            ],
        )
        request = self.factory.get(self.get_url(self.workspace_type))
        request.user = self.user
        response = self.get_view()(request, workspace_type=self.workspace_type)
        self.assertTrue("form" in response.context_data)
        self.assertIsInstance(response.context_data["form"], forms.WorkspaceImportForm)
        form_choices = response.context_data["form"].fields["workspace"].choices
        # Choices are populated.
        self.assertEqual(len(form_choices), 2)
        self.assertTrue(("bp/ws-owner", "bp/ws-owner") in form_choices)
        self.assertFalse(("bp/ws-reader", "bp/ws-reader") in form_choices)

    def test_can_import_workspace_and_billing_project_as_user(self):
        """Can import a workspace from AnVIL when the billing project does not exist in Django and we are users."""
        billing_project_name = "billing-project"
        workspace_name = "workspace"
        # Available workspaces API call.
        workspace_list_url = self.entry_point + "/api/workspaces"
        responses.add(
            responses.GET,
            workspace_list_url,
            match=[
                responses.matchers.query_param_matcher(
                    {"fields": "workspace.namespace,workspace.name,accessLevel"}
                )
            ],
            status=200,
            json=[self.get_api_json_response(billing_project_name, workspace_name)],
        )
        # Billing project API call.
        billing_project_url = (
            self.entry_point + "/api/billing/v2/" + billing_project_name
        )
        responses.add(responses.GET, billing_project_url, status=200)
        url = self.get_api_url(billing_project_name, workspace_name)
        responses.add(
            responses.GET,
            url,
            status=self.api_success_code,
            json=self.get_api_json_response(billing_project_name, workspace_name),
        )
        self.client.force_login(self.user)
        response = self.client.post(
            self.get_url(self.workspace_type),
            {
                "workspace": billing_project_name + "/" + workspace_name,
                # Default workspace data for formset.
                "workspacedata-TOTAL_FORMS": 1,
                "workspacedata-INITIAL_FORMS": 0,
                "workspacedata-MIN_NUM_FORMS": 1,
                "workspacedata-MAX_NUM_FORMS": 1,
            },
        )
        self.assertEqual(response.status_code, 302)
        # Created a billing project.
        self.assertEqual(models.BillingProject.objects.count(), 1)
        new_billing_project = models.BillingProject.objects.latest("pk")
        self.assertEqual(new_billing_project.name, billing_project_name)
        self.assertEqual(new_billing_project.has_app_as_user, True)
        # Created a workspace.
        self.assertEqual(models.Workspace.objects.count(), 1)
        new_workspace = models.Workspace.objects.latest("pk")
        self.assertEqual(new_workspace.name, workspace_name)
        self.assertEqual(
            new_workspace.workspace_type,
            DefaultWorkspaceAdapter().get_type(),
        )
        responses.assert_call_count(billing_project_url, 1)
        responses.assert_call_count(url, 1)
        # History is added for the workspace.
        self.assertEqual(new_workspace.history.count(), 1)
        self.assertEqual(new_workspace.history.latest().history_type, "+")
        # History is added for the BillingProject.
        self.assertEqual(new_billing_project.history.count(), 1)
        self.assertEqual(new_billing_project.history.latest().history_type, "+")

    def test_creates_default_workspace_data_without_custom_adapter(self):
        """The default workspace data object is created if no custom aadpter is used."""
        billing_project_name = "billing-project"
        workspace_name = "workspace"
        # Available workspaces API call.
        workspace_list_url = self.entry_point + "/api/workspaces"
        responses.add(
            responses.GET,
            workspace_list_url,
            match=[
                responses.matchers.query_param_matcher(
                    {"fields": "workspace.namespace,workspace.name,accessLevel"}
                )
            ],
            status=200,
            json=[self.get_api_json_response(billing_project_name, workspace_name)],
        )
        # Billing project API call.
        billing_project_url = (
            self.entry_point + "/api/billing/v2/" + billing_project_name
        )
        responses.add(responses.GET, billing_project_url, status=200)
        url = self.get_api_url(billing_project_name, workspace_name)
        responses.add(
            responses.GET,
            url,
            status=self.api_success_code,
            json=self.get_api_json_response(billing_project_name, workspace_name),
        )
        self.client.force_login(self.user)
        response = self.client.post(
            self.get_url(self.workspace_type),
            {
                "workspace": billing_project_name + "/" + workspace_name,
                # Default workspace data for formset.
                "workspacedata-TOTAL_FORMS": 1,
                "workspacedata-INITIAL_FORMS": 0,
                "workspacedata-MIN_NUM_FORMS": 1,
                "workspacedata-MAX_NUM_FORMS": 1,
            },
        )
        self.assertEqual(response.status_code, 302)
        new_workspace = models.Workspace.objects.latest("pk")
        # Also creates a workspace data object.
        self.assertEqual(models.DefaultWorkspaceData.objects.count(), 1)
        self.assertIsInstance(
            new_workspace.defaultworkspacedata, models.DefaultWorkspaceData
        )

    def test_success_message(self):
        """Can import a workspace from AnVIL when the billing project does not exist in Django and we are users."""
        billing_project_name = "billing-project"
        workspace_name = "workspace"
        # Available workspaces API call.
        workspace_list_url = self.entry_point + "/api/workspaces"
        responses.add(
            responses.GET,
            workspace_list_url,
            match=[
                responses.matchers.query_param_matcher(
                    {"fields": "workspace.namespace,workspace.name,accessLevel"}
                )
            ],
            status=200,
            json=[self.get_api_json_response(billing_project_name, workspace_name)],
        )
        # Billing project API call.
        billing_project_url = (
            self.entry_point + "/api/billing/v2/" + billing_project_name
        )
        responses.add(responses.GET, billing_project_url, status=200)
        url = self.get_api_url(billing_project_name, workspace_name)
        responses.add(
            responses.GET,
            url,
            status=self.api_success_code,
            json=self.get_api_json_response(billing_project_name, workspace_name),
        )
        self.client.force_login(self.user)
        response = self.client.post(
            self.get_url(self.workspace_type),
            {
                "workspace": billing_project_name + "/" + workspace_name,
                # Default workspace data for formset.
                "workspacedata-TOTAL_FORMS": 1,
                "workspacedata-INITIAL_FORMS": 0,
                "workspacedata-MIN_NUM_FORMS": 1,
                "workspacedata-MAX_NUM_FORMS": 1,
            },
            follow=True,
        )
        self.assertIn("messages", response.context)
        messages = list(response.context["messages"])
        self.assertEqual(len(messages), 1)
        self.assertEqual(views.WorkspaceImport.success_msg, str(messages[0]))

    def test_can_import_workspace_and_billing_project_as_not_user(self):
        """Can import a workspace from AnVIL when the billing project does not exist in Django and we are not users."""
        billing_project_name = "billing-project"
        workspace_name = "workspace"
        # Available workspaces API call.
        workspace_list_url = self.entry_point + "/api/workspaces"
        responses.add(
            responses.GET,
            workspace_list_url,
            match=[
                responses.matchers.query_param_matcher(
                    {"fields": "workspace.namespace,workspace.name,accessLevel"}
                )
            ],
            status=200,
            json=[self.get_api_json_response(billing_project_name, workspace_name)],
        )
        # Billing project API call.
        billing_project_url = (
            self.entry_point + "/api/billing/v2/" + billing_project_name
        )
        responses.add(
            responses.GET, billing_project_url, status=404, json={"message": "other"}
        )
        url = self.get_api_url(billing_project_name, workspace_name)
        responses.add(
            responses.GET,
            url,
            status=self.api_success_code,
            json=self.get_api_json_response(billing_project_name, workspace_name),
        )
        self.client.force_login(self.user)
        response = self.client.post(
            self.get_url(self.workspace_type),
            {
                "workspace": billing_project_name + "/" + workspace_name,
                # Default workspace data for formset.
                "workspacedata-TOTAL_FORMS": 1,
                "workspacedata-INITIAL_FORMS": 0,
                "workspacedata-MIN_NUM_FORMS": 1,
                "workspacedata-MAX_NUM_FORMS": 1,
            },
        )
        self.assertEqual(response.status_code, 302)
        # Created a billing project.
        self.assertEqual(models.BillingProject.objects.count(), 1)
        new_billing_project = models.BillingProject.objects.latest("pk")
        self.assertEqual(new_billing_project.name, billing_project_name)
        self.assertEqual(new_billing_project.has_app_as_user, False)
        # Created a workspace.
        self.assertEqual(models.Workspace.objects.count(), 1)
        new_workspace = models.Workspace.objects.latest("pk")
        self.assertEqual(new_workspace.name, workspace_name)
        responses.assert_call_count(billing_project_url, 1)
        responses.assert_call_count(url, 1)
        # History is added for the workspace.
        self.assertEqual(new_workspace.history.count(), 1)
        self.assertEqual(new_workspace.history.latest().history_type, "+")
        # History is added for the BillingProject.
        self.assertEqual(new_billing_project.history.count(), 1)
        self.assertEqual(new_billing_project.history.latest().history_type, "+")

    def test_can_import_workspace_with_existing_billing_project(self):
        """Can import a workspace from AnVIL when the billing project exists in Django."""
        billing_project = factories.BillingProjectFactory.create(name="billing-project")
        workspace_name = "workspace"
        # Available workspaces API call.
        workspace_list_url = self.entry_point + "/api/workspaces"
        responses.add(
            responses.GET,
            workspace_list_url,
            match=[
                responses.matchers.query_param_matcher(
                    {"fields": "workspace.namespace,workspace.name,accessLevel"}
                )
            ],
            status=200,
            json=[self.get_api_json_response(billing_project.name, workspace_name)],
        )
        url = self.get_api_url(billing_project.name, workspace_name)
        responses.add(
            responses.GET,
            url,
            status=self.api_success_code,
            json=self.get_api_json_response(billing_project.name, workspace_name),
        )
        self.client.force_login(self.user)
        response = self.client.post(
            self.get_url(self.workspace_type),
            {
                "workspace": billing_project.name + "/" + workspace_name,
                # Default workspace data for formset.
                "workspacedata-TOTAL_FORMS": 1,
                "workspacedata-INITIAL_FORMS": 0,
                "workspacedata-MIN_NUM_FORMS": 1,
                "workspacedata-MAX_NUM_FORMS": 1,
            },
        )
        self.assertEqual(response.status_code, 302)
        # Created a workspace.
        self.assertEqual(models.Workspace.objects.count(), 1)
        new_workspace = models.Workspace.objects.latest("pk")
        self.assertEqual(new_workspace.name, workspace_name)
        responses.assert_call_count(url, 1)
        # History is added for the workspace.
        self.assertEqual(new_workspace.history.count(), 1)
        self.assertEqual(new_workspace.history.latest().history_type, "+")
        # BillingProject is *not* updated.
        self.assertEqual(billing_project.history.count(), 1)
        self.assertEqual(billing_project.history.latest().history_type, "+")

    def test_can_import_workspace_with_auth_domain_in_app(self):
        """Can import a workspace with an auth domain that is already in the app."""
        billing_project = factories.BillingProjectFactory.create(name="billing-project")
        workspace_name = "workspace"
        auth_domain = factories.ManagedGroupFactory.create(name="auth-domain")
        # Available workspaces API call.
        workspace_json = self.get_api_json_response(
            billing_project.name,
            workspace_name,
            authorization_domains=[auth_domain.name],
        )
        workspace_list_url = self.entry_point + "/api/workspaces"
        responses.add(
            responses.GET,
            workspace_list_url,
            match=[
                responses.matchers.query_param_matcher(
                    {"fields": "workspace.namespace,workspace.name,accessLevel"}
                )
            ],
            status=200,
            # Assume that this is the only workspace we can see on AnVIL.
            json=[workspace_json],
        )
        url = self.get_api_url(billing_project.name, workspace_name)
        responses.add(
            responses.GET,
            url,
            status=self.api_success_code,
            json=workspace_json,
        )
        self.client.force_login(self.user)
        response = self.client.post(
            self.get_url(self.workspace_type),
            {
                "workspace": billing_project.name + "/" + workspace_name,
                # Default workspace data for formset.
                "workspacedata-TOTAL_FORMS": 1,
                "workspacedata-INITIAL_FORMS": 0,
                "workspacedata-MIN_NUM_FORMS": 1,
                "workspacedata-MAX_NUM_FORMS": 1,
            },
        )
        self.assertEqual(response.status_code, 302)
        # Created a workspace.
        self.assertEqual(models.Workspace.objects.count(), 1)
        new_workspace = models.Workspace.objects.latest("pk")
        self.assertEqual(new_workspace.name, workspace_name)
        responses.assert_call_count(url, 1)
        # History is added for the workspace.
        self.assertEqual(new_workspace.history.count(), 1)
        self.assertEqual(new_workspace.history.latest().history_type, "+")
        # History is added for the authorization domain.
        self.assertEqual(models.WorkspaceAuthorizationDomain.history.count(), 1)
        self.assertEqual(
            models.WorkspaceAuthorizationDomain.history.latest().history_type, "+"
        )

    def test_can_import_workspace_with_auth_domain_not_in_app(self):
        """Can import a workspace with an auth domain that is not already in the app."""
        billing_project = factories.BillingProjectFactory.create(name="billing-project")
        workspace_name = "workspace"
        auth_domain_name = "auth-group"
        # Available workspaces API call.
        workspace_list_url = self.entry_point + "/api/workspaces"
        responses.add(
            responses.GET,
            workspace_list_url,
            match=[
                responses.matchers.query_param_matcher(
                    {"fields": "workspace.namespace,workspace.name,accessLevel"}
                )
            ],
            status=200,
            json=[
                self.get_api_json_response(
                    billing_project.name,
                    workspace_name,
                    authorization_domains=[auth_domain_name],
                )
            ],
        )
        url = self.get_api_url(billing_project.name, workspace_name)
        responses.add(
            responses.GET,
            url,
            status=self.api_success_code,
            json=self.get_api_json_response(
                billing_project.name,
                workspace_name,
                authorization_domains=[auth_domain_name],
            ),
        )
        # Add Response for the auth domain group.
        group_url = self.entry_point + "/api/groups"
        responses.add(
            responses.GET,
            group_url,
            status=200,
            # Assume we are not members since we didn't create the group ourselves.
            json=[
                {
                    "groupEmail": auth_domain_name + "@firecloud.org",
                    "groupName": auth_domain_name,
                    "role": "Member",
                }
            ],
        )
        self.client.force_login(self.user)
        response = self.client.post(
            self.get_url(self.workspace_type),
            {
                "workspace": billing_project.name + "/" + workspace_name,
                # Default workspace data for formset.
                "workspacedata-TOTAL_FORMS": 1,
                "workspacedata-INITIAL_FORMS": 0,
                "workspacedata-MIN_NUM_FORMS": 1,
                "workspacedata-MAX_NUM_FORMS": 1,
            },
        )
        self.assertEqual(response.status_code, 302)
        # Created a workspace.
        self.assertEqual(models.Workspace.objects.count(), 1)
        new_workspace = models.Workspace.objects.latest("pk")
        self.assertEqual(new_workspace.name, workspace_name)
        responses.assert_call_count(url, 1)
        # History is added for the workspace.
        self.assertEqual(new_workspace.history.count(), 1)
        self.assertEqual(new_workspace.history.latest().history_type, "+")
        # An authorization domain group was created.
        self.assertEqual(models.ManagedGroup.objects.count(), 1)
        group = models.ManagedGroup.objects.latest()
        self.assertEqual(group.name, auth_domain_name)
        # The workspace authorization domain relationship was created.
        auth_domain = models.WorkspaceAuthorizationDomain.objects.latest("pk")
        self.assertEqual(auth_domain.workspace, new_workspace)
        self.assertEqual(auth_domain.group, group)
        self.assertEqual(auth_domain.history.count(), 1)
        self.assertEqual(auth_domain.history.latest().history_type, "+")
        # History is added for the authorization domain.
        self.assertEqual(models.WorkspaceAuthorizationDomain.history.count(), 1)
        self.assertEqual(
            models.WorkspaceAuthorizationDomain.history.latest().history_type, "+"
        )

    def test_redirects_to_new_object_detail(self):
        """After successfully creating an object, view redirects to the object's detail page."""
        # This needs to use the client because the RequestFactory doesn't handle redirects.
        billing_project = factories.BillingProjectFactory.create(name="billing-project")
        workspace_name = "workspace"
        # Available workspaces API call.
        workspace_list_url = self.entry_point + "/api/workspaces"
        responses.add(
            responses.GET,
            workspace_list_url,
            match=[
                responses.matchers.query_param_matcher(
                    {"fields": "workspace.namespace,workspace.name,accessLevel"}
                )
            ],
            status=200,
            json=[self.get_api_json_response(billing_project.name, workspace_name)],
        )
        url = self.get_api_url(billing_project.name, workspace_name)
        responses.add(
            responses.GET,
            url,
            status=self.api_success_code,
            json=self.get_api_json_response(billing_project.name, workspace_name),
        )
        self.client.force_login(self.user)
        response = self.client.post(
            self.get_url(self.workspace_type),
            {
                "workspace": billing_project.name + "/" + workspace_name,
                # Default workspace data for formset.
                "workspacedata-TOTAL_FORMS": 1,
                "workspacedata-INITIAL_FORMS": 0,
                "workspacedata-MIN_NUM_FORMS": 1,
                "workspacedata-MAX_NUM_FORMS": 1,
            },
        )
        new_object = models.Workspace.objects.latest("pk")
        self.assertRedirects(response, new_object.get_absolute_url())
        responses.assert_call_count(url, 1)

    def test_workspace_already_imported(self):
        """Does not import a workspace that already exists in Django."""
        workspace = factories.WorkspaceFactory.create()
        # Available workspaces API call.
        workspace_list_url = self.entry_point + "/api/workspaces"
        responses.add(
            responses.GET,
            workspace_list_url,
            match=[
                responses.matchers.query_param_matcher(
                    {"fields": "workspace.namespace,workspace.name,accessLevel"}
                )
            ],
            status=200,
            json=[
                self.get_api_json_response(
                    workspace.billing_project.name, workspace.name
                )
            ],
        )
        # Messages need the client.
        self.client.force_login(self.user)
        response = self.client.post(
            self.get_url(self.workspace_type),
            {
                "workspace": workspace.billing_project.name + "/" + workspace.name,
                # Default workspace data for formset.
                "workspacedata-TOTAL_FORMS": 1,
                "workspacedata-INITIAL_FORMS": 0,
                "workspacedata-MIN_NUM_FORMS": 1,
                "workspacedata-MAX_NUM_FORMS": 1,
            },
        )
        self.assertEqual(response.status_code, 200)
        form = response.context_data["form"]
        # The form is valid but there was a different error. Is this really what we want?
        self.assertFalse(form.is_valid())
        self.assertIn("workspace", form.errors.keys())
        self.assertIn("valid", form.errors["workspace"][0])
        # Did not create any new BillingProjects.
        self.assertEqual(models.BillingProject.objects.count(), 1)
        # Did not create eany new Workspaces.
        self.assertEqual(models.Workspace.objects.count(), 1)

    def test_invalid_workspace_name(self):
        """Does not create an object if workspace name is invalid."""
        # Available workspaces API call.
        workspace_list_url = self.entry_point + "/api/workspaces"
        responses.add(
            responses.GET,
            workspace_list_url,
            match=[
                responses.matchers.query_param_matcher(
                    {"fields": "workspace.namespace,workspace.name,accessLevel"}
                )
            ],
            status=200,
            json=[self.get_api_json_response("foo", "bar")],
        )
        # No API call.
        request = self.factory.post(
            self.get_url(self.workspace_type),
            {
                "workspace": "billing-project/workspace name",
                # Default workspace data for formset.
                "workspacedata-TOTAL_FORMS": 1,
                "workspacedata-INITIAL_FORMS": 0,
                "workspacedata-MIN_NUM_FORMS": 1,
                "workspacedata-MAX_NUM_FORMS": 1,
            },
        )
        request.user = self.user
        response = self.get_view()(request, workspace_type=self.workspace_type)
        self.assertEqual(response.status_code, 200)
        self.assertIn("form", response.context_data)
        form = response.context_data["form"]
        self.assertFalse(form.is_valid())
        self.assertIn("workspace", form.errors.keys())
        self.assertIn("valid", form.errors["workspace"][0])
        # Did not create any objects.
        self.assertEqual(models.BillingProject.objects.count(), 0)
        self.assertEqual(models.Workspace.objects.count(), 0)

    def test_post_blank_data(self):
        """Posting blank data does not create an object."""
        # Available workspaces API call.
        workspace_list_url = self.entry_point + "/api/workspaces"
        responses.add(
            responses.GET,
            workspace_list_url,
            match=[
                responses.matchers.query_param_matcher(
                    {"fields": "workspace.namespace,workspace.name,accessLevel"}
                )
            ],
            status=200,
            json=[self.get_api_json_response("foo", "bar")],
        )
        request = self.factory.post(
            self.get_url(self.workspace_type),
            {
                # Default workspace data for formset.
                "workspacedata-TOTAL_FORMS": 1,
                "workspacedata-INITIAL_FORMS": 0,
                "workspacedata-MIN_NUM_FORMS": 1,
                "workspacedata-MAX_NUM_FORMS": 1,
            },
        )
        request.user = self.user
        response = self.get_view()(request, workspace_type=self.workspace_type)
        self.assertEqual(response.status_code, 200)
        form = response.context_data["form"]
        self.assertFalse(form.is_valid())
        self.assertIn("workspace", form.errors.keys())
        self.assertIn("required", form.errors["workspace"][0])
        self.assertEqual(models.Workspace.objects.count(), 0)
        self.assertEqual(len(responses.calls), 1)  # just the workspace list.

    def test_other_anvil_api_error(self):
        billing_project_name = "billing-project"
        workspace_name = "workspace"
        # Available workspaces API call.
        workspace_list_url = self.entry_point + "/api/workspaces"
        responses.add(
            responses.GET,
            workspace_list_url,
            match=[
                responses.matchers.query_param_matcher(
                    {"fields": "workspace.namespace,workspace.name,accessLevel"}
                )
            ],
            status=200,
            json=[self.get_api_json_response(billing_project_name, workspace_name)],
        )
        # Available workspaces API call.
        workspace_list_url = self.entry_point + "/api/workspaces"
        responses.add(
            responses.GET,
            workspace_list_url,
            match=[
                responses.matchers.query_param_matcher(
                    {"fields": "workspace.namespace,workspace.name,accessLevel"}
                )
            ],
            status=200,
            json=[self.get_api_json_response(billing_project_name, workspace_name)],
        )
        url = self.get_api_url(billing_project_name, workspace_name)
        responses.add(
            responses.GET,
            self.get_api_url(billing_project_name, workspace_name),
            status=500,
            json={"message": "an error"},
        )
        self.client.force_login(self.user)
        response = self.client.post(
            self.get_url(self.workspace_type),
            {
                "workspace": billing_project_name + "/" + workspace_name,
                # Default workspace data for formset.
                "workspacedata-TOTAL_FORMS": 1,
                "workspacedata-INITIAL_FORMS": 0,
                "workspacedata-MIN_NUM_FORMS": 1,
                "workspacedata-MAX_NUM_FORMS": 1,
            },
        )
        self.assertEqual(response.status_code, 200)
        form = response.context_data["form"]
        # The form is valid but there was a different error. Is this really what we want?
        self.assertTrue(form.is_valid())
        # Check messages.
        self.assertIn("messages", response.context)
        messages = list(response.context["messages"])
        self.assertEqual(len(messages), 1)
        self.assertEqual("AnVIL API Error: an error", str(messages[0]))
        # Did not create any objects.
        self.assertEqual(models.BillingProject.objects.count(), 0)
        self.assertEqual(models.Workspace.objects.count(), 0)
        responses.assert_call_count(url, 1)

    def test_anvil_api_error_workspace_list_get(self):
        # Available workspaces API call.
        responses.add(
            responses.GET,
            self.entry_point + "/api/workspaces",
            match=[
                responses.matchers.query_param_matcher(
                    {"fields": "workspace.namespace,workspace.name,accessLevel"}
                )
            ],
            status=500,
            json={"message": "an error"},
        )
        self.client.force_login(self.user)
        response = self.client.get(self.get_url(self.workspace_type))
        self.assertEqual(response.status_code, 200)
        self.assertIn("form", response.context_data)
        # Check messages.
        self.assertIn("messages", response.context)
        messages = list(response.context["messages"])
        self.assertEqual(len(messages), 1)
        self.assertEqual(
            views.WorkspaceImport.message_error_fetching_workspaces, str(messages[0])
        )
        # Did not create any objects.
        self.assertEqual(models.BillingProject.objects.count(), 0)
        self.assertEqual(models.Workspace.objects.count(), 0)

    def test_anvil_api_error_workspace_list_post(self):
        # Available workspaces API call.
        responses.add(
            responses.GET,
            self.entry_point + "/api/workspaces",
            match=[
                responses.matchers.query_param_matcher(
                    {"fields": "workspace.namespace,workspace.name,accessLevel"}
                )
            ],
            status=500,
            json={"message": "an error"},
        )
        self.client.force_login(self.user)
        response = self.client.post(
            self.get_url(self.workspace_type),
            {
                "workspace": "billing-project/workspace",
                # Default workspace data for formset.
                "workspacedata-TOTAL_FORMS": 1,
                "workspacedata-INITIAL_FORMS": 0,
                "workspacedata-MIN_NUM_FORMS": 1,
                "workspacedata-MAX_NUM_FORMS": 1,
            },
        )
        self.assertEqual(response.status_code, 200)
        form = response.context_data["form"]
        # The form is not valid because workspaces couldn't be fetched.
        self.assertFalse(form.is_valid())
        # Check messages.
        self.assertIn("messages", response.context)
        messages = list(response.context["messages"])
        self.assertEqual(len(messages), 1)
        self.assertEqual(
            views.WorkspaceImport.message_error_fetching_workspaces, str(messages[0])
        )
        # Did not create any objects.
        self.assertEqual(models.BillingProject.objects.count(), 0)
        self.assertEqual(models.Workspace.objects.count(), 0)

    def test_adapter_includes_workspace_data_formset(self):
        """Response includes the workspace data formset if specified."""
        # Overriding settings doesn't work, because appconfig.ready has already run and
        # registered the default adapter. Instead, unregister the default and register the
        # new adapter here.
        workspace_adapter_registry.unregister(DefaultWorkspaceAdapter)
        workspace_adapter_registry.register(TestWorkspaceAdapter)
        self.workspace_type = TestWorkspaceAdapter().get_type()
        billing_project_name = "test-billing-project"
        workspace_name = "test-workspace"
        workspace_list_url = self.entry_point + "/api/workspaces"
        responses.add(
            responses.GET,
            workspace_list_url,
            match=[
                responses.matchers.query_param_matcher(
                    {"fields": "workspace.namespace,workspace.name,accessLevel"}
                )
            ],
            status=200,
            json=[self.get_api_json_response(billing_project_name, workspace_name)],
        )
        request = self.factory.get(self.get_url(self.workspace_type))
        request.user = self.user
        response = self.get_view()(request, workspace_type=self.workspace_type)
        self.assertTrue("workspace_data_formset" in response.context_data)
        formset = response.context_data["workspace_data_formset"]
        self.assertIsInstance(formset, BaseInlineFormSet)
        self.assertEqual(len(formset.forms), 1)
        self.assertIsInstance(formset.forms[0], app_forms.TestWorkspaceDataForm)

    def test_adapter_creates_workspace_data(self):
        """Posting valid data to the form creates a workspace data object when using a custom adapter."""
        # Overriding settings doesn't work, because appconfig.ready has already run and
        # registered the default adapter. Instead, unregister the default and register the
        # new adapter here.
        workspace_adapter_registry.unregister(DefaultWorkspaceAdapter)
        workspace_adapter_registry.register(TestWorkspaceAdapter)
        self.workspace_type = TestWorkspaceAdapter().get_type()
        billing_project = factories.BillingProjectFactory.create(name="billing-project")
        workspace_name = "workspace"
        # Available workspaces API call.
        workspace_list_url = self.entry_point + "/api/workspaces"
        responses.add(
            responses.GET,
            workspace_list_url,
            match=[
                responses.matchers.query_param_matcher(
                    {"fields": "workspace.namespace,workspace.name,accessLevel"}
                )
            ],
            status=200,
            json=[self.get_api_json_response(billing_project.name, workspace_name)],
        )
        url = self.get_api_url(billing_project.name, workspace_name)
        responses.add(
            responses.GET,
            url,
            status=self.api_success_code,
            json=self.get_api_json_response(billing_project.name, workspace_name),
        )
        self.client.force_login(self.user)
        response = self.client.post(
            self.get_url(self.workspace_type),
            {
                "workspace": billing_project.name + "/" + workspace_name,
                # Default workspace data for formset.
                "workspacedata-TOTAL_FORMS": 1,
                "workspacedata-INITIAL_FORMS": 0,
                "workspacedata-MIN_NUM_FORMS": 1,
                "workspacedata-MAX_NUM_FORMS": 1,
                "workspacedata-0-study_name": "test study",
            },
        )
        self.assertEqual(response.status_code, 302)
        # The workspace is created.
        new_workspace = models.Workspace.objects.latest("pk")
        self.assertEqual(
            new_workspace.workspace_type,
            TestWorkspaceAdapter().get_type(),
        )
        # Workspace data is added.
        self.assertEqual(app_models.TestWorkspaceData.objects.count(), 1)
        new_workspace_data = app_models.TestWorkspaceData.objects.latest("pk")
        self.assertEqual(new_workspace_data.workspace, new_workspace)
        self.assertEqual(new_workspace_data.study_name, "test study")
        responses.assert_call_count(url, 1)

    def test_adapter_does_not_create_objects_if_workspace_data_form_invalid(self):
        """Posting invalid data to the workspace_data_form form does not create a workspace when using an adapter."""
        # Overriding settings doesn't work, because appconfig.ready has already run and
        # registered the default adapter. Instead, unregister the default and register the
        # new adapter here.
        workspace_adapter_registry.unregister(DefaultWorkspaceAdapter)
        workspace_adapter_registry.register(TestWorkspaceAdapter)
        self.workspace_type = TestWorkspaceAdapter().get_type()
        billing_project = factories.BillingProjectFactory.create(name="billing-project")
        workspace_name = "workspace"
        # Available workspaces API call.
        workspace_list_url = self.entry_point + "/api/workspaces"
        responses.add(
            responses.GET,
            workspace_list_url,
            match=[
                responses.matchers.query_param_matcher(
                    {"fields": "workspace.namespace,workspace.name,accessLevel"}
                )
            ],
            status=200,
            json=[self.get_api_json_response(billing_project.name, workspace_name)],
        )
        url = self.get_api_url(billing_project.name, workspace_name)
        responses.add(
            responses.GET,
            url,
            status=self.api_success_code,
            json=self.get_api_json_response(billing_project.name, workspace_name),
        )
        request = self.factory.post(
            self.get_url(self.workspace_type),
            {
                "workspace": billing_project.name + "/" + workspace_name,
                # Default workspace data for formset.
                "workspacedata-TOTAL_FORMS": 1,
                "workspacedata-INITIAL_FORMS": 0,
                "workspacedata-MIN_NUM_FORMS": 1,
                "workspacedata-MAX_NUM_FORMS": 1,
                "workspacedata-0-study_name": "",
            },
        )

        request.user = self.user
        response = self.get_view()(request, workspace_type=self.workspace_type)
        self.assertEqual(response.status_code, 200)
        # Workspace form is valid.
        form = response.context_data["form"]
        self.assertTrue(form.is_valid())
        # workspace_data_form is not valid.
        workspace_data_formset = response.context_data["workspace_data_formset"]
        self.assertEqual(workspace_data_formset.is_valid(), False)
        workspace_data_form = workspace_data_formset.forms[0]
        self.assertEqual(workspace_data_form.is_valid(), False)
        self.assertEqual(len(workspace_data_form.errors), 1)
        self.assertIn("study_name", workspace_data_form.errors)
        self.assertEqual(len(workspace_data_form.errors["study_name"]), 1)
        self.assertIn("required", workspace_data_form.errors["study_name"][0])
        self.assertEqual(models.Workspace.objects.count(), 0)
        self.assertEqual(app_models.TestWorkspaceData.objects.count(), 0)
        self.assertEqual(len(responses.calls), 2)


class WorkspaceListTest(TestCase):
    def setUp(self):
        """Set up test class."""
        self.factory = RequestFactory()
        # Create a user with both view and edit permission.
        self.user = User.objects.create_user(username="test", password="test")
        self.user.user_permissions.add(
            Permission.objects.get(
                codename=models.AnVILProjectManagerAccess.VIEW_PERMISSION_CODENAME
            )
        )
        self.workspace_type = DefaultWorkspaceAdapter().get_type()

    def tearDown(self):
        """Clean up after tests."""
        # Unregister all adapters.
        workspace_adapter_registry._registry = {}
        # Register the default adapter.
        workspace_adapter_registry.register(DefaultWorkspaceAdapter)
        super().tearDown()

    def get_url(self, *args):
        """Get the url for the view being tested."""
        return reverse("anvil_consortium_manager:workspaces:list_all", args=args)

    def get_view(self):
        """Return the view being tested."""
        return views.WorkspaceList.as_view()

    def test_view_redirect_not_logged_in(self):
        "View redirects to login view when user is not logged in."
        # Need a client for redirects.
        response = self.client.get(self.get_url())
        self.assertRedirects(
            response,
            resolve_url(settings.LOGIN_URL) + "?next=" + self.get_url(),
        )

    def test_status_code_with_user_permission(self):
        """Returns successful response code."""
        request = self.factory.get(self.get_url())
        request.user = self.user
        response = self.get_view()(request)
        self.assertEqual(response.status_code, 200)

    def test_access_without_user_permission(self):
        """Raises permission denied if user has no permissions."""
        user_no_perms = User.objects.create_user(
            username="test-none", password="test-none"
        )
        request = self.factory.get(self.get_url())
        request.user = user_no_perms
        with self.assertRaises(PermissionDenied):
            self.get_view()(request)

    def test_view_status_code_client(self):
        factories.WorkspaceFactory()
        self.client.force_login(self.user)
        response = self.client.get(self.get_url())
        self.assertEqual(response.status_code, 200)

    def test_view_has_correct_table_class(self):
        request = self.factory.get(self.get_url())
        request.user = self.user
        response = self.get_view()(request)
        self.assertIn("table", response.context_data)
        self.assertIsInstance(response.context_data["table"], tables.WorkspaceTable)

    def test_view_with_no_objects(self):
        request = self.factory.get(self.get_url())
        request.user = self.user
        response = self.get_view()(request)
        self.assertEqual(response.status_code, 200)
        self.assertIn("table", response.context_data)
        self.assertEqual(len(response.context_data["table"].rows), 0)

    def test_view_with_one_object(self):
        factories.WorkspaceFactory()
        request = self.factory.get(self.get_url())
        request.user = self.user
        response = self.get_view()(request)
        self.assertEqual(response.status_code, 200)
        self.assertIn("table", response.context_data)
        self.assertEqual(len(response.context_data["table"].rows), 1)

    def test_view_with_two_objects(self):
        factories.WorkspaceFactory.create_batch(2)
        request = self.factory.get(self.get_url())
        request.user = self.user
        response = self.get_view()(request)
        self.assertEqual(response.status_code, 200)
        self.assertIn("table", response.context_data)
        self.assertEqual(len(response.context_data["table"].rows), 2)

    def test_only_shows_workspaces_of_any_type(self):
        """The table includes all workspaces regardless of type."""
        workspace_adapter_registry.register(TestWorkspaceAdapter)
        test_workspace = factories.WorkspaceFactory(
            workspace_type=TestWorkspaceAdapter().get_type()
        )
        default_workspace = factories.WorkspaceFactory(
            workspace_type=DefaultWorkspaceAdapter().get_name()
        )
        request = self.factory.get(self.get_url())
        request.user = self.user
        response = self.get_view()(request)
        self.assertEqual(response.status_code, 200)
        self.assertIn("table", response.context_data)
        self.assertEqual(len(response.context_data["table"].rows), 2)
        self.assertIn(test_workspace, response.context_data["table"].data)
        self.assertIn(default_workspace, response.context_data["table"].data)


class WorkspaceListByTypeTest(TestCase):
    def setUp(self):
        """Set up test class."""
        self.factory = RequestFactory()
        # Create a user with both view and edit permission.
        self.user = User.objects.create_user(username="test", password="test")
        self.user.user_permissions.add(
            Permission.objects.get(
                codename=models.AnVILProjectManagerAccess.VIEW_PERMISSION_CODENAME
            )
        )
        self.workspace_type = DefaultWorkspaceAdapter().get_type()

    def tearDown(self):
        """Clean up after tests."""
        # Unregister all adapters.
        workspace_adapter_registry._registry = {}
        # Register the default adapter.
        workspace_adapter_registry.register(DefaultWorkspaceAdapter)
        super().tearDown()

    def get_url(self, *args):
        """Get the url for the view being tested."""
        return reverse("anvil_consortium_manager:workspaces:list", args=args)

    def get_view(self):
        """Return the view being tested."""
        return views.WorkspaceListByType.as_view()

    def test_view_redirect_not_logged_in(self):
        "View redirects to login view when user is not logged in."
        # Need a client for redirects.
        response = self.client.get(self.get_url(self.workspace_type))
        self.assertRedirects(
            response,
            resolve_url(settings.LOGIN_URL)
            + "?next="
            + self.get_url(self.workspace_type),
        )

    def test_status_code_with_user_permission(self):
        """Returns successful response code."""
        request = self.factory.get(self.get_url(self.workspace_type))
        request.user = self.user
        response = self.get_view()(request, workspace_type=self.workspace_type)
        self.assertEqual(response.status_code, 200)

    def test_access_without_user_permission(self):
        """Raises permission denied if user has no permissions."""
        user_no_perms = User.objects.create_user(
            username="test-none", password="test-none"
        )
        request = self.factory.get(self.get_url(self.workspace_type))
        request.user = user_no_perms
        with self.assertRaises(PermissionDenied):
            self.get_view()(request, workspace_type=self.workspace_type)

    def test_view_status_code_client(self):
        factories.WorkspaceFactory()
        self.client.force_login(self.user)
        response = self.client.get(self.get_url(self.workspace_type))
        self.assertEqual(response.status_code, 200)

    def test_get_workspace_type_not_registered(self):
        """Raises 404 with get request if workspace type is not registered with adapter."""
        request = self.factory.get(self.get_url("foo"))
        request.user = self.user
        with self.assertRaises(Http404):
            self.get_view()(request, workspace_type="foo")

    def test_view_has_correct_table_class(self):
        request = self.factory.get(self.get_url(self.workspace_type))
        request.user = self.user
        response = self.get_view()(request, workspace_type=self.workspace_type)
        self.assertIn("table", response.context_data)
        self.assertIsInstance(response.context_data["table"], tables.WorkspaceTable)

    def test_view_with_no_objects(self):
        request = self.factory.get(self.get_url(self.workspace_type))
        request.user = self.user
        response = self.get_view()(request, workspace_type=self.workspace_type)
        self.assertEqual(response.status_code, 200)
        self.assertIn("table", response.context_data)
        self.assertEqual(len(response.context_data["table"].rows), 0)

    def test_view_with_one_object(self):
        factories.WorkspaceFactory()
        request = self.factory.get(self.get_url(self.workspace_type))
        request.user = self.user
        response = self.get_view()(request, workspace_type=self.workspace_type)
        self.assertEqual(response.status_code, 200)
        self.assertIn("table", response.context_data)
        self.assertEqual(len(response.context_data["table"].rows), 1)

    def test_view_with_two_objects(self):
        factories.WorkspaceFactory.create_batch(2)
        request = self.factory.get(self.get_url(self.workspace_type))
        request.user = self.user
        response = self.get_view()(request, workspace_type=self.workspace_type)
        self.assertEqual(response.status_code, 200)
        self.assertIn("table", response.context_data)
        self.assertEqual(len(response.context_data["table"].rows), 2)

    def test_adapter(self):
        """Displays the correct table if specified in the adapter."""
        # Overriding settings doesn't work, because appconfig.ready has already run and
        # registered the default adapter. Instead, unregister the default and register the
        # new adapter here.
        workspace_adapter_registry.unregister(DefaultWorkspaceAdapter)
        workspace_adapter_registry.register(TestWorkspaceAdapter)
        self.workspace_type = TestWorkspaceAdapter().get_type()
        request = self.factory.get(self.get_url(self.workspace_type))
        request.user = self.user
        response = self.get_view()(request, workspace_type=self.workspace_type)
        self.assertIn("table", response.context_data)
        self.assertIsInstance(
            response.context_data["table"], app_tables.TestWorkspaceDataTable
        )

    def test_only_shows_workspaces_with_correct_type(self):
        """Only workspaces with the same workspace_type are shown in the table."""
        workspace_adapter_registry.register(TestWorkspaceAdapter)
        factories.WorkspaceFactory(workspace_type=TestWorkspaceAdapter().get_type())
        default_type = DefaultWorkspaceAdapter().get_type()
        request = self.factory.get(self.get_url(default_type))
        request.user = self.user
        response = self.get_view()(request, workspace_type=default_type)
        self.assertEqual(response.status_code, 200)
        self.assertIn("table", response.context_data)
        self.assertEqual(len(response.context_data["table"].rows), 0)


class WorkspaceDeleteTest(AnVILAPIMockTestMixin, TestCase):

    api_success_code = 202

    def setUp(self):
        """Set up test class."""
        # The superclass uses the responses package to mock API responses.
        super().setUp()
        self.factory = RequestFactory()
        # Create a user with both view and edit permissions.
        self.user = User.objects.create_user(username="test", password="test")
        self.user.user_permissions.add(
            Permission.objects.get(
                codename=models.AnVILProjectManagerAccess.VIEW_PERMISSION_CODENAME
            )
        )
        self.user.user_permissions.add(
            Permission.objects.get(
                codename=models.AnVILProjectManagerAccess.EDIT_PERMISSION_CODENAME
            )
        )

    def get_url(self, *args):
        """Get the url for the view being tested."""
        return reverse("anvil_consortium_manager:workspaces:delete", args=args)

    def get_view(self):
        """Return the view being tested."""
        return views.WorkspaceDelete.as_view()

    def test_view_redirect_not_logged_in(self):
        "View redirects to login view when user is not logged in."
        # Need a client for redirects.
        url = self.get_url("foo1", "foo2")
        response = self.client.get(url)
        self.assertRedirects(response, resolve_url(settings.LOGIN_URL) + "?next=" + url)

    def test_status_code_with_user_permission(self):
        """Returns successful response code."""
        obj = factories.WorkspaceFactory.create()
        request = self.factory.get(self.get_url(obj.billing_project.name, obj.name))
        request.user = self.user
        response = self.get_view()(
            request,
            billing_project_slug=obj.billing_project.name,
            workspace_slug=obj.name,
        )
        self.assertEqual(response.status_code, 200)

    def test_access_with_view_permission(self):
        """Raises permission denied if user has only view permission."""
        user_with_view_perm = User.objects.create_user(
            username="test-other", password="test-other"
        )
        user_with_view_perm.user_permissions.add(
            Permission.objects.get(
                codename=models.AnVILProjectManagerAccess.VIEW_PERMISSION_CODENAME
            )
        )
        request = self.factory.get(self.get_url("foo1", "foo2"))
        request.user = user_with_view_perm
        with self.assertRaises(PermissionDenied):
            self.get_view()(request, pk=1)

    def test_access_without_user_permission(self):
        """Raises permission denied if user has no permissions."""
        user_no_perms = User.objects.create_user(
            username="test-none", password="test-none"
        )
        request = self.factory.get(self.get_url("foo1", "foo2"))
        request.user = user_no_perms
        with self.assertRaises(PermissionDenied):
            self.get_view()(request, pk=1)

    def test_view_with_invalid_pk(self):
        """Returns a 404 when the object doesn't exist."""
        request = self.factory.get(self.get_url("foo1", "foo2"))
        request.user = self.user
        with self.assertRaises(Http404):
            self.get_view()(request, pk=1)

    def test_view_deletes_object(self):
        """Posting submit to the form successfully deletes the object."""
        billing_project = factories.BillingProjectFactory.create(
            name="test-billing-project"
        )
        object = factories.WorkspaceFactory.create(
            billing_project=billing_project, name="test-workspace"
        )
        url = self.entry_point + "/api/workspaces/test-billing-project/test-workspace"
        responses.add(responses.DELETE, url, status=self.api_success_code)
        self.client.force_login(self.user)
        response = self.client.post(
            self.get_url(object.billing_project.name, object.name), {"submit": ""}
        )
        self.assertEqual(response.status_code, 302)
        self.assertEqual(models.Workspace.objects.count(), 0)
        responses.assert_call_count(url, 1)
        # History is added.
        self.assertEqual(object.history.count(), 2)
        self.assertEqual(object.history.latest().history_type, "-")

    def test_success_message(self):
        """Response includes a success message if successful."""
        billing_project = factories.BillingProjectFactory.create(
            name="test-billing-project"
        )
        object = factories.WorkspaceFactory.create(
            billing_project=billing_project, name="test-workspace"
        )
        url = self.entry_point + "/api/workspaces/test-billing-project/test-workspace"
        responses.add(responses.DELETE, url, status=self.api_success_code)
        self.client.force_login(self.user)
        response = self.client.post(
            self.get_url(object.billing_project.name, object.name),
            {"submit": ""},
            follow=True,
        )
        self.assertIn("messages", response.context)
        messages = list(response.context["messages"])
        self.assertEqual(len(messages), 1)
        self.assertEqual(views.WorkspaceDelete.success_msg, str(messages[0]))

    def test_only_deletes_specified_pk(self):
        """View only deletes the specified pk."""
        object = factories.WorkspaceFactory.create()
        other_object = factories.WorkspaceFactory.create()
        url = (
            self.entry_point
            + "/api/workspaces/"
            + object.billing_project.name
            + "/"
            + object.name
        )
        responses.add(responses.DELETE, url, status=self.api_success_code)
        self.client.force_login(self.user)
        response = self.client.post(
            self.get_url(object.billing_project.name, object.name), {"submit": ""}
        )
        self.assertEqual(response.status_code, 302)
        self.assertEqual(models.Workspace.objects.count(), 1)
        self.assertQuerysetEqual(
            models.Workspace.objects.all(),
            models.Workspace.objects.filter(pk=other_object.pk),
        )
        responses.assert_call_count(url, 1)

    def test_can_delete_workspace_with_auth_domain(self):
        """A workspace can be deleted if it has an auth domain, and the auth domain group is not deleted."""
        billing_project = factories.BillingProjectFactory.create(
            name="test-billing-project"
        )
        object = factories.WorkspaceFactory.create(
            billing_project=billing_project, name="test-workspace"
        )
        auth_domain = factories.ManagedGroupFactory.create(name="test-group")
        wad = models.WorkspaceAuthorizationDomain.objects.create(
            workspace=object, group=auth_domain
        )
        # object.authorization_domains.add(auth_domain)
        url = self.entry_point + "/api/workspaces/test-billing-project/test-workspace"
        responses.add(responses.DELETE, url, status=self.api_success_code)
        self.client.force_login(self.user)
        response = self.client.post(
            self.get_url(object.billing_project.name, object.name), {"submit": ""}
        )
        self.assertEqual(response.status_code, 302)
        self.assertEqual(models.Workspace.objects.count(), 0)
        self.assertEqual(models.WorkspaceAuthorizationDomain.objects.count(), 0)
        # The auth domain group still exists.
        self.assertEqual(models.ManagedGroup.objects.count(), 1)
        models.ManagedGroup.objects.get(pk=auth_domain.pk)
        responses.assert_call_count(url, 1)
        # History is added for workspace.
        self.assertEqual(object.history.count(), 2)
        self.assertEqual(object.history.latest().history_type, "-")
        # History is added for auth domain.
        self.assertEqual(wad.history.count(), 2)
        self.assertEqual(wad.history.latest().history_type, "-")

    def test_can_delete_workspace_that_has_been_shared_with_group(self):
        """A workspace can be deleted if it has been shared with a group, and the group is not deleted."""
        billing_project = factories.BillingProjectFactory.create(
            name="test-billing-project"
        )
        object = factories.WorkspaceFactory.create(
            billing_project=billing_project, name="test-workspace"
        )
        group = factories.ManagedGroupFactory.create(name="test-group")
        factories.WorkspaceGroupAccessFactory.create(workspace=object, group=group)
        url = self.entry_point + "/api/workspaces/test-billing-project/test-workspace"
        responses.add(responses.DELETE, url, status=self.api_success_code)
        self.client.force_login(self.user)
        response = self.client.post(
            self.get_url(object.billing_project.name, object.name), {"submit": ""}
        )
        self.assertEqual(response.status_code, 302)
        self.assertEqual(models.Workspace.objects.count(), 0)
        self.assertEqual(models.WorkspaceGroupAccess.objects.count(), 0)
        # The group still exists.
        self.assertEqual(models.ManagedGroup.objects.count(), 1)
        models.ManagedGroup.objects.get(pk=group.pk)
        responses.assert_call_count(url, 1)
        # History is added for workspace.
        self.assertEqual(object.history.count(), 2)
        self.assertEqual(object.history.latest().history_type, "-")
        # History is added for WorkspaceGroupAccess.
        self.assertEqual(models.WorkspaceGroupAccess.history.count(), 2)
        self.assertEqual(models.WorkspaceGroupAccess.history.latest().history_type, "-")

    def test_success_url(self):
        """Redirects to the expected page."""
        object = factories.WorkspaceFactory.create()
        # Need to use the client instead of RequestFactory to check redirection url.
        url = (
            self.entry_point
            + "/api/workspaces/"
            + object.billing_project.name
            + "/"
            + object.name
        )
        responses.add(responses.DELETE, url, status=self.api_success_code)
        self.client.force_login(self.user)
        response = self.client.post(
            self.get_url(object.billing_project.name, object.name), {"submit": ""}
        )
        self.assertEqual(response.status_code, 302)
        self.assertRedirects(
            response,
            reverse(
                "anvil_consortium_manager:workspaces:list",
                args=[DefaultWorkspaceAdapter().get_type()],
            ),
        )
        responses.assert_call_count(url, 1)

    def test_adapter_success_url(self):
        """Redirects to the expected page."""
        # Register a new adapter.
        workspace_adapter_registry.register(TestWorkspaceAdapter)
        object = factories.WorkspaceFactory.create(
            workspace_type=TestWorkspaceAdapter().get_type()
        )
        # Need to use the client instead of RequestFactory to check redirection url.
        url = (
            self.entry_point
            + "/api/workspaces/"
            + object.billing_project.name
            + "/"
            + object.name
        )
        responses.add(responses.DELETE, url, status=self.api_success_code)
        self.client.force_login(self.user)
        response = self.client.post(
            self.get_url(object.billing_project.name, object.name), {"submit": ""}
        )
        self.assertEqual(response.status_code, 302)
        self.assertRedirects(
            response,
            reverse(
                "anvil_consortium_manager:workspaces:list",
                args=[TestWorkspaceAdapter().get_type()],
            ),
        )
        responses.assert_call_count(url, 1)

    def test_api_error(self):
        """Shows a message if an AnVIL API error occurs."""
        # Need a client to check messages.
        object = factories.WorkspaceFactory.create()
        url = (
            self.entry_point
            + "/api/workspaces/"
            + object.billing_project.name
            + "/"
            + object.name
        )
        responses.add(
            responses.DELETE,
            url,
            status=500,
            json={"message": "workspace delete test error"},
        )
        self.client.force_login(self.user)
        response = self.client.post(
            self.get_url(object.billing_project.name, object.name), {"submit": ""}
        )
        self.assertEqual(response.status_code, 200)
        self.assertIn("messages", response.context)
        messages = list(response.context["messages"])
        self.assertEqual(len(messages), 1)
        self.assertIn("AnVIL API Error: workspace delete test error", str(messages[0]))
        responses.assert_call_count(url, 1)
        # Make sure that the object still exists.
        self.assertEqual(models.Workspace.objects.count(), 1)


class WorkspaceAutocompleteTest(TestCase):
    def setUp(self):
        """Set up test class."""
        self.factory = RequestFactory()
        # Create a user with the correct permissions.
        self.user = User.objects.create_user(username="test", password="test")
        self.user.user_permissions.add(
            Permission.objects.get(
                codename=models.AnVILProjectManagerAccess.VIEW_PERMISSION_CODENAME
            )
        )

    def get_url(self, *args):
        """Get the url for the view being tested."""
        return reverse("anvil_consortium_manager:workspaces:autocomplete", args=args)

    def get_view(self):
        """Return the view being tested."""
        return views.WorkspaceAutocomplete.as_view()

    def test_view_redirect_not_logged_in(self):
        "View redirects to login view when user is not logged in."
        # Need a client for redirects.
        response = self.client.get(self.get_url())
        self.assertRedirects(
            response, resolve_url(settings.LOGIN_URL) + "?next=" + self.get_url()
        )

    def test_status_code_with_user_permission(self):
        """Returns successful response code."""
        request = self.factory.get(self.get_url())
        request.user = self.user
        response = self.get_view()(request)
        self.assertEqual(response.status_code, 200)

    def test_access_without_user_permission(self):
        """Raises permission denied if user has no permissions."""
        user_no_perms = User.objects.create_user(
            username="test-none", password="test-none"
        )
        request = self.factory.get(self.get_url())
        request.user = user_no_perms
        with self.assertRaises(PermissionDenied):
            self.get_view()(request)

    def test_returns_all_objects(self):
        """Queryset returns all objects when there is no query."""
        groups = factories.WorkspaceFactory.create_batch(10)
        request = self.factory.get(self.get_url())
        request.user = self.user
        response = self.get_view()(request)
        returned_ids = [
            int(x["id"])
            for x in json.loads(response.content.decode("utf-8"))["results"]
        ]
        self.assertEqual(len(returned_ids), 10)
        self.assertEqual(sorted(returned_ids), sorted([group.pk for group in groups]))

    def test_returns_correct_object_match(self):
        """Queryset returns the correct objects when query matches the name."""
        workspace = factories.WorkspaceFactory.create(name="test-workspace")
        request = self.factory.get(self.get_url(), {"q": "test-workspace"})
        request.user = self.user
        response = self.get_view()(request)
        returned_ids = [
            int(x["id"])
            for x in json.loads(response.content.decode("utf-8"))["results"]
        ]
        self.assertEqual(len(returned_ids), 1)
        self.assertEqual(returned_ids[0], workspace.pk)

    def test_returns_correct_object_starting_with_query(self):
        """Queryset returns the correct objects when query matches the beginning of the name."""
        workspace = factories.WorkspaceFactory.create(name="test-workspace")
        request = self.factory.get(self.get_url(), {"q": "test"})
        request.user = self.user
        response = self.get_view()(request)
        returned_ids = [
            int(x["id"])
            for x in json.loads(response.content.decode("utf-8"))["results"]
        ]
        self.assertEqual(len(returned_ids), 1)
        self.assertEqual(returned_ids[0], workspace.pk)

    def test_returns_correct_object_containing_query(self):
        """Queryset returns the correct objects when the name contains the query."""
        workspace = factories.WorkspaceFactory.create(name="test-workspace")
        request = self.factory.get(self.get_url(), {"q": "work"})
        request.user = self.user
        response = self.get_view()(request)
        returned_ids = [
            int(x["id"])
            for x in json.loads(response.content.decode("utf-8"))["results"]
        ]
        self.assertEqual(len(returned_ids), 1)
        self.assertEqual(returned_ids[0], workspace.pk)

    def test_returns_correct_object_case_insensitive(self):
        """Queryset returns the correct objects when query matches the beginning of the name."""
        workspace = factories.WorkspaceFactory.create(name="test-workspace")
        request = self.factory.get(self.get_url(), {"q": "TEST-WORKSPACE"})
        request.user = self.user
        response = self.get_view()(request)
        returned_ids = [
            int(x["id"])
            for x in json.loads(response.content.decode("utf-8"))["results"]
        ]
        self.assertEqual(len(returned_ids), 1)
        self.assertEqual(returned_ids[0], workspace.pk)


class GroupGroupMembershipDetailTest(TestCase):
    def setUp(self):
        """Set up test class."""
        self.factory = RequestFactory()
        # Create a user with both view and edit permission.
        self.user = User.objects.create_user(username="test", password="test")
        self.user.user_permissions.add(
            Permission.objects.get(
                codename=models.AnVILProjectManagerAccess.VIEW_PERMISSION_CODENAME
            )
        )

    def get_url(self, *args):
        """Get the url for the view being tested."""
        return reverse(
            "anvil_consortium_manager:managed_groups:member_groups:detail", args=args
        )

    def get_view(self):
        """Return the view being tested."""
        return views.GroupGroupMembershipDetail.as_view()

    def test_view_redirect_not_logged_in(self):
        "View redirects to login view when user is not logged in."
        # Need a client for redirects.
        response = self.client.get(self.get_url("parent", "child"))
        self.assertRedirects(
            response,
            resolve_url(settings.LOGIN_URL)
            + "?next="
            + self.get_url("parent", "child"),
        )

    def test_status_code_with_user_permission(self):
        """Returns successful response code."""
        obj = factories.GroupGroupMembershipFactory.create()
        request = self.factory.get(self.get_url("parent", "child"))
        request.user = self.user
        response = self.get_view()(
            request,
            parent_group_slug=obj.parent_group.name,
            child_group_slug=obj.child_group.name,
        )
        self.assertEqual(response.status_code, 200)

    def test_access_without_user_permission(self):
        """Raises permission denied if user has no permissions."""
        user_no_perms = User.objects.create_user(
            username="test-none", password="test-none"
        )
        request = self.factory.get(self.get_url("parent", "child"))
        request.user = user_no_perms
        with self.assertRaises(PermissionDenied):
            self.get_view()(
                request, parent_group_slug="parent", child_group_slug="child"
            )

    def test_view_status_code_with_invalid_pk(self):
        """Raises a 404 error with an invalid object pk."""
        factories.GroupGroupMembershipFactory.create()
        request = self.factory.get(self.get_url("parent", "child"))
        request.user = self.user
        with self.assertRaises(Http404):
            self.get_view()(
                request, parent_group_slug="parent", child_group_slug="child"
            )


class GroupGroupMembershipCreateTest(AnVILAPIMockTestMixin, TestCase):

    api_success_code = 204

    def setUp(self):
        """Set up test class."""
        # The superclass uses the responses package to mock API responses.
        super().setUp()
        self.factory = RequestFactory()
        # Create a user with both view and edit permissions.
        self.user = User.objects.create_user(username="test", password="test")
        self.user.user_permissions.add(
            Permission.objects.get(
                codename=models.AnVILProjectManagerAccess.VIEW_PERMISSION_CODENAME
            )
        )
        self.user.user_permissions.add(
            Permission.objects.get(
                codename=models.AnVILProjectManagerAccess.EDIT_PERMISSION_CODENAME
            )
        )

    def get_url(self, *args):
        """Get the url for the view being tested."""
        return reverse("anvil_consortium_manager:group_group_membership:new", args=args)

    def get_view(self):
        """Return the view being tested."""
        return views.GroupGroupMembershipCreate.as_view()

    def test_view_redirect_not_logged_in(self):
        "View redirects to login view when user is not logged in."
        # Need a client for redirects.
        response = self.client.get(self.get_url())
        self.assertRedirects(
            response, resolve_url(settings.LOGIN_URL) + "?next=" + self.get_url()
        )

    def test_status_code_with_user_permission(self):
        """Returns successful response code."""
        request = self.factory.get(self.get_url())
        request.user = self.user
        response = self.get_view()(request)
        self.assertEqual(response.status_code, 200)

    def test_access_with_view_permission(self):
        """Raises permission denied if user has only view permission."""
        user_with_view_perm = User.objects.create_user(
            username="test-other", password="test-other"
        )
        user_with_view_perm.user_permissions.add(
            Permission.objects.get(
                codename=models.AnVILProjectManagerAccess.VIEW_PERMISSION_CODENAME
            )
        )
        request = self.factory.get(self.get_url())
        request.user = user_with_view_perm
        with self.assertRaises(PermissionDenied):
            self.get_view()(request)

    def test_access_without_user_permission(self):
        """Raises permission denied if user has no permissions."""
        user_no_perms = User.objects.create_user(
            username="test-none", password="test-none"
        )
        request = self.factory.get(self.get_url())
        request.user = user_no_perms
        with self.assertRaises(PermissionDenied):
            self.get_view()(request)

    def test_has_form_in_context(self):
        """Response includes a form."""
        request = self.factory.get(self.get_url())
        request.user = self.user
        response = self.get_view()(request)
        self.assertTrue("form" in response.context_data)
        self.assertIsInstance(
            response.context_data["form"], forms.GroupGroupMembershipForm
        )

    def test_can_create_an_object_member(self):
        """Posting valid data to the form creates an object."""
        parent_group = factories.ManagedGroupFactory.create(name="group-1")
        child_group = factories.ManagedGroupFactory.create(name="group-2")
        url = (
            self.entry_point
            + "/api/groups/"
            + parent_group.name
            + "/MEMBER/"
            + child_group.get_email()
        )
        responses.add(responses.PUT, url, status=self.api_success_code)
        self.client.force_login(self.user)
        response = self.client.post(
            self.get_url(),
            {
                "parent_group": parent_group.pk,
                "child_group": child_group.pk,
                "role": models.GroupGroupMembership.MEMBER,
            },
        )
        self.assertEqual(response.status_code, 302)
        new_object = models.GroupGroupMembership.objects.latest("pk")
        self.assertIsInstance(new_object, models.GroupGroupMembership)
        self.assertEqual(new_object.role, models.GroupGroupMembership.MEMBER)
        responses.assert_call_count(url, 1)
        # History is added.
        self.assertEqual(new_object.history.count(), 1)
        self.assertEqual(new_object.history.latest().history_type, "+")

    def test_success_message(self):
        """Response includes a success message if successful."""
        parent_group = factories.ManagedGroupFactory.create(name="group-1")
        child_group = factories.ManagedGroupFactory.create(name="group-2")
        url = (
            self.entry_point
            + "/api/groups/"
            + parent_group.name
            + "/MEMBER/"
            + child_group.get_email()
        )
        responses.add(responses.PUT, url, status=self.api_success_code)
        self.client.force_login(self.user)
        response = self.client.post(
            self.get_url(),
            {
                "parent_group": parent_group.pk,
                "child_group": child_group.pk,
                "role": models.GroupGroupMembership.MEMBER,
            },
            follow=True,
        )
        self.assertIn("messages", response.context)
        messages = list(response.context["messages"])
        self.assertEqual(len(messages), 1)
        self.assertEqual(views.GroupGroupMembershipCreate.success_msg, str(messages[0]))

    def test_can_create_an_object_admin(self):
        """Posting valid data to the form creates an object."""
        parent_group = factories.ManagedGroupFactory.create(name="group-1")
        child_group = factories.ManagedGroupFactory.create(name="group-2")
        url = (
            self.entry_point
            + "/api/groups/"
            + parent_group.name
            + "/ADMIN/"
            + child_group.get_email()
        )
        responses.add(responses.PUT, url, status=self.api_success_code)
        self.client.force_login(self.user)
        response = self.client.post(
            self.get_url(),
            {
                "parent_group": parent_group.pk,
                "child_group": child_group.pk,
                "role": models.GroupGroupMembership.ADMIN,
            },
        )
        self.assertEqual(response.status_code, 302)
        new_object = models.GroupGroupMembership.objects.latest("pk")
        self.assertIsInstance(new_object, models.GroupGroupMembership)
        self.assertEqual(new_object.role, models.GroupGroupMembership.ADMIN)
        responses.assert_call_count(url, 1)

    def test_redirects_to_list(self):
        """After successfully creating an object, view redirects to the model's list view."""
        # This needs to use the client because the RequestFactory doesn't handle redirects.
        parent_group = factories.ManagedGroupFactory.create(name="group-1")
        child_group = factories.ManagedGroupFactory.create(name="group-2")
        url = (
            self.entry_point
            + "/api/groups/"
            + parent_group.name
            + "/ADMIN/"
            + child_group.get_email()
        )
        responses.add(responses.PUT, url, status=self.api_success_code)
        self.client.force_login(self.user)
        response = self.client.post(
            self.get_url(),
            {
                "parent_group": parent_group.pk,
                "child_group": child_group.pk,
                "role": models.GroupGroupMembership.ADMIN,
            },
        )
        self.assertRedirects(
            response, reverse("anvil_consortium_manager:group_group_membership:list")
        )
        responses.assert_call_count(url, 1)

    def test_cannot_create_duplicate_object_with_same_role(self):
        """Cannot create a second GroupGroupMembership object for the same parent and child with the same role."""
        obj = factories.GroupGroupMembershipFactory.create(
            role=models.GroupGroupMembership.MEMBER
        )
        request = self.factory.post(
            self.get_url(),
            {
                "parent_group": obj.parent_group.pk,
                "child_group": obj.child_group.pk,
                "role": models.GroupGroupMembership.MEMBER,
            },
        )
        request.user = self.user
        response = self.get_view()(request)
        self.assertEqual(response.status_code, 200)
        form = response.context_data["form"]
        self.assertFalse(form.is_valid())
        self.assertIn("already exists", form.non_field_errors()[0])
        self.assertQuerysetEqual(
            models.GroupGroupMembership.objects.all(),
            models.GroupGroupMembership.objects.filter(pk=obj.pk),
        )

    def test_cannot_create_duplicate_object_with_different_role(self):
        """Cannot create a second GroupGroupMembership object for the same parent and child with a different role."""
        obj = factories.GroupGroupMembershipFactory.create(
            role=models.GroupGroupMembership.MEMBER
        )
        request = self.factory.post(
            self.get_url(),
            {
                "parent_group": obj.parent_group.pk,
                "child_group": obj.child_group.pk,
                "role": models.GroupGroupMembership.ADMIN,
            },
        )
        request.user = self.user
        response = self.get_view()(request)
        self.assertEqual(response.status_code, 200)
        form = response.context_data["form"]
        self.assertFalse(form.is_valid())
        self.assertIn("already exists", form.non_field_errors()[0])
        self.assertQuerysetEqual(
            models.GroupGroupMembership.objects.all(),
            models.GroupGroupMembership.objects.filter(pk=obj.pk),
        )
        self.assertEqual(
            models.GroupGroupMembership.objects.first().role,
            models.GroupGroupMembership.MEMBER,
        )

    def test_can_add_two_groups_to_one_parent(self):
        group_1 = factories.ManagedGroupFactory.create(name="test-group-1")
        group_2 = factories.ManagedGroupFactory.create(name="test-group-2")
        parent = factories.ManagedGroupFactory.create(name="parent-group")
        factories.GroupGroupMembershipFactory.create(
            parent_group=parent, child_group=group_1
        )
        url = (
            self.entry_point
            + "/api/groups/"
            + parent.name
            + "/MEMBER/"
            + group_2.get_email()
        )
        responses.add(responses.PUT, url, status=self.api_success_code)
        self.client.force_login(self.user)
        response = self.client.post(
            self.get_url(),
            {
                "parent_group": parent.pk,
                "child_group": group_2.pk,
                "role": models.GroupGroupMembership.MEMBER,
            },
        )
        self.assertEqual(response.status_code, 302)
        self.assertEqual(models.GroupGroupMembership.objects.count(), 2)
        responses.assert_call_count(url, 1)

    def test_can_add_a_child_group_to_two_parents(self):
        group_1 = factories.ManagedGroupFactory.create(name="test-group-1")
        group_2 = factories.ManagedGroupFactory.create(name="test-group-2")
        child = factories.ManagedGroupFactory.create(name="child_1-group")
        factories.GroupGroupMembershipFactory.create(
            parent_group=group_1, child_group=child
        )
        url = (
            self.entry_point
            + "/api/groups/"
            + group_2.name
            + "/MEMBER/"
            + child.get_email()
        )
        responses.add(responses.PUT, url, status=self.api_success_code)
        self.client.force_login(self.user)
        response = self.client.post(
            self.get_url(),
            {
                "parent_group": group_2.pk,
                "child_group": child.pk,
                "role": models.GroupGroupMembership.MEMBER,
            },
        )
        self.assertEqual(response.status_code, 302)
        self.assertEqual(models.GroupGroupMembership.objects.count(), 2)
        responses.assert_call_count(url, 1)

    def test_invalid_input_child(self):
        """Posting invalid data to child_group field does not create an object."""
        group = factories.ManagedGroupFactory.create()
        request = self.factory.post(
            self.get_url(),
            {
                "parent_group": group.pk,
                "child_group": group.pk + 1,
                "role": models.GroupGroupMembership.MEMBER,
            },
        )
        request.user = self.user
        response = self.get_view()(request)
        self.assertEqual(response.status_code, 200)
        form = response.context_data["form"]
        self.assertFalse(form.is_valid())
        self.assertIn("child_group", form.errors.keys())
        self.assertIn("valid choice", form.errors["child_group"][0])
        self.assertEqual(models.GroupGroupMembership.objects.count(), 0)

    def test_invalid_input_parent(self):
        """Posting invalid data to parent group field does not create an object."""
        group = factories.ManagedGroupFactory.create()
        request = self.factory.post(
            self.get_url(),
            {
                "parent_group": group.pk + 1,
                "child_group": group.pk,
                "role": models.GroupGroupMembership.MEMBER,
            },
        )
        request.user = self.user
        response = self.get_view()(request)
        self.assertEqual(response.status_code, 200)
        form = response.context_data["form"]
        self.assertFalse(form.is_valid())
        self.assertIn("parent_group", form.errors.keys())
        self.assertIn("valid choice", form.errors["parent_group"][0])
        self.assertEqual(models.GroupGroupMembership.objects.count(), 0)

    def test_invalid_input_role(self):
        """Posting invalid data to group field does not create an object."""
        parent_group = factories.ManagedGroupFactory.create()
        child_group = factories.ManagedGroupFactory.create()
        request = self.factory.post(
            self.get_url(),
            {
                "parent_group": parent_group.pk,
                "child_group": child_group.pk,
                "role": "foo",
            },
        )
        request.user = self.user
        response = self.get_view()(request)
        self.assertEqual(response.status_code, 200)
        form = response.context_data["form"]
        self.assertFalse(form.is_valid())
        self.assertIn("role", form.errors.keys())
        self.assertIn("valid choice", form.errors["role"][0])
        self.assertEqual(models.GroupGroupMembership.objects.count(), 0)

    def test_post_blank_data(self):
        """Posting blank data does not create an object."""
        request = self.factory.post(self.get_url(), {})
        request.user = self.user
        response = self.get_view()(request)
        self.assertEqual(response.status_code, 200)
        form = response.context_data["form"]
        self.assertFalse(form.is_valid())
        self.assertIn("parent_group", form.errors.keys())
        self.assertIn("required", form.errors["parent_group"][0])
        self.assertIn("child_group", form.errors.keys())
        self.assertIn("required", form.errors["child_group"][0])
        self.assertIn("role", form.errors.keys())
        self.assertIn("required", form.errors["role"][0])
        self.assertEqual(models.GroupGroupMembership.objects.count(), 0)

    def test_post_blank_data_parent_group(self):
        """Posting blank data to the parent_group field does not create an object."""
        child_group = factories.ManagedGroupFactory.create()
        request = self.factory.post(
            self.get_url(),
            {"child_group": child_group.pk, "role": "foo"},
        )
        request.user = self.user
        response = self.get_view()(request)
        self.assertEqual(response.status_code, 200)
        form = response.context_data["form"]
        self.assertFalse(form.is_valid())
        self.assertIn("parent_group", form.errors.keys())
        self.assertIn("required", form.errors["parent_group"][0])
        self.assertEqual(models.GroupGroupMembership.objects.count(), 0)

    def test_post_blank_data_child_group(self):
        """Posting blank data to the child_group field does not create an object."""
        parent_group = factories.ManagedGroupFactory.create()
        request = self.factory.post(
            self.get_url(),
            {"parent_group": parent_group.pk, "role": "foo"},
        )
        request.user = self.user
        response = self.get_view()(request)
        self.assertEqual(response.status_code, 200)
        form = response.context_data["form"]
        self.assertFalse(form.is_valid())
        self.assertIn("child_group", form.errors.keys())
        self.assertIn("required", form.errors["child_group"][0])
        self.assertEqual(models.GroupGroupMembership.objects.count(), 0)

    def test_post_blank_data_role(self):
        """Posting blank data to the role field does not create an object."""
        parent_group = factories.ManagedGroupFactory.create(name="parent")
        child_group = factories.ManagedGroupFactory.create(name="child")
        request = self.factory.post(
            self.get_url(),
            {"parent_group": parent_group.pk, "child_group": child_group.pk},
        )
        request.user = self.user
        response = self.get_view()(request)
        self.assertEqual(response.status_code, 200)
        form = response.context_data["form"]
        self.assertFalse(form.is_valid())
        self.assertIn("role", form.errors.keys())
        self.assertIn("required", form.errors["role"][0])
        self.assertEqual(models.GroupGroupMembership.objects.count(), 0)

    def test_cant_add_a_group_to_itself_member(self):
        """Cannot create a GroupGroupMembership object where the parent and child are the same group."""
        group = factories.ManagedGroupFactory.create()
        request = self.factory.post(
            self.get_url(),
            {
                "parent_group": group.pk,
                "child_group": group.pk,
                "role": models.GroupGroupMembership.MEMBER,
            },
        )
        request.user = self.user
        response = self.get_view()(request)
        self.assertEqual(response.status_code, 200)
        form = response.context_data["form"]
        self.assertFalse(form.is_valid())
        self.assertIn("add a group to itself", form.non_field_errors()[0])
        self.assertEqual(models.GroupGroupMembership.objects.count(), 0)

    def test_cant_add_a_group_to_itself_admin(self):
        """Cannot create a GroupGroupMembership object where the parent and child are the same group."""
        group = factories.ManagedGroupFactory.create()
        request = self.factory.post(
            self.get_url(),
            {
                "parent_group": group.pk,
                "child_group": group.pk,
                "role": models.GroupGroupMembership.ADMIN,
            },
        )
        request.user = self.user
        response = self.get_view()(request)
        self.assertEqual(response.status_code, 200)
        form = response.context_data["form"]
        self.assertFalse(form.is_valid())
        self.assertIn("add a group to itself", form.non_field_errors()[0])
        self.assertEqual(models.GroupGroupMembership.objects.count(), 0)

    def test_cant_add_circular_relationship(self):
        """Cannot create a GroupGroupMembership object that makes a cirular relationship."""
        grandparent = factories.ManagedGroupFactory.create()
        parent = factories.ManagedGroupFactory.create()
        child = factories.ManagedGroupFactory.create()
        factories.GroupGroupMembershipFactory.create(
            parent_group=grandparent, child_group=parent
        )
        factories.GroupGroupMembershipFactory.create(
            parent_group=parent, child_group=child
        )
        request = self.factory.post(
            self.get_url(),
            {
                "parent_group": child.pk,
                "child_group": grandparent.pk,
                "role": models.GroupGroupMembership.ADMIN,
            },
        )
        request.user = self.user
        response = self.get_view()(request)
        self.assertEqual(response.status_code, 200)
        form = response.context_data["form"]
        self.assertFalse(form.is_valid())
        self.assertIn("circular", form.non_field_errors()[0])
        self.assertEqual(models.GroupGroupMembership.objects.count(), 2)

    def test_cannot_add_child_group_if_parent_not_managed_by_app(self):
        """Cannot add a child group to a parent group if the parent group is not managed by the app."""
        parent_group = factories.ManagedGroupFactory.create(
            name="group-1", is_managed_by_app=False
        )
        child_group = factories.ManagedGroupFactory.create(name="group-2")
        request = self.factory.post(
            self.get_url(),
            {
                "parent_group": parent_group.pk,
                "child_group": child_group.pk,
                "role": models.GroupGroupMembership.MEMBER,
            },
        )
        request.user = self.user
        response = self.get_view()(request)
        self.assertEqual(response.status_code, 200)
        self.assertIn("form", response.context_data)
        form = response.context_data["form"]
        self.assertFalse(form.is_valid())
        self.assertIn("parent_group", form.errors.keys())
        self.assertIn("valid choice", form.errors["parent_group"][0])
        self.assertEqual(models.GroupGroupMembership.objects.count(), 0)

    def test_api_error(self):
        """Shows a message if an AnVIL API error occurs."""
        # Need a client to check messages.
        parent_group = factories.ManagedGroupFactory.create()
        child_group = factories.ManagedGroupFactory.create()
        url = (
            self.entry_point
            + "/api/groups/"
            + parent_group.name
            + "/MEMBER/"
            + child_group.get_email()
        )
        responses.add(
            responses.PUT,
            url,
            status=500,
            json={"message": "group group membership create test error"},
        )
        self.client.force_login(self.user)
        response = self.client.post(
            self.get_url(),
            {
                "parent_group": parent_group.pk,
                "child_group": child_group.pk,
                "role": models.GroupGroupMembership.MEMBER,
            },
        )
        self.assertEqual(response.status_code, 200)
        self.assertIn("messages", response.context)
        messages = list(response.context["messages"])
        self.assertEqual(len(messages), 1)
        self.assertEqual(
            "AnVIL API Error: group group membership create test error",
            str(messages[0]),
        )
        responses.assert_call_count(url, 1)
        # Make sure that the object was not created.
        self.assertEqual(models.GroupGroupMembership.objects.count(), 0)

    @skip("AnVIL API issue - covered by model fields")
    def test_api_no_permission_for_parent_group(self):
        self.fail(
            "Trying to add a child group to a parent group that you don't have permission for returns a successful code."  # noqa
        )

    @skip("AnVIL API issue")
    def test_api_child_group_exists_parent_group_does_not_exist(self):
        self.fail(
            "Trying to add a group that exists to a group that doesn't exist returns a successful code."
        )

    @skip("AnVIL API issue")
    def test_api_child_group_does_not_exist_parent_group_does_not_exist(self):
        self.fail(
            "Trying to add a group that doesn't exist to a group that doesn't exist returns a successful code."
        )

    @skip("AnVIL API issue")
    def test_api_child_group_does_not_exist_parent_group_exists(self):
        self.fail(
            "Trying to add a group that doesn't exist to a group that exists returns a successful code."
        )


class GroupGroupMembershipListTest(TestCase):
    def setUp(self):
        """Set up test class."""
        self.factory = RequestFactory()
        # Create a user with both view and edit permission.
        self.user = User.objects.create_user(username="test", password="test")
        self.user.user_permissions.add(
            Permission.objects.get(
                codename=models.AnVILProjectManagerAccess.VIEW_PERMISSION_CODENAME
            )
        )

    def get_url(self, *args):
        """Get the url for the view being tested."""
        return reverse(
            "anvil_consortium_manager:group_group_membership:list", args=args
        )

    def get_view(self):
        """Return the view being tested."""
        return views.GroupGroupMembershipList.as_view()

    def test_view_redirect_not_logged_in(self):
        "View redirects to login view when user is not logged in."
        # Need a client for redirects.
        response = self.client.get(self.get_url())
        self.assertRedirects(
            response, resolve_url(settings.LOGIN_URL) + "?next=" + self.get_url()
        )

    def test_status_code_with_user_permission(self):
        """Returns successful response code."""
        request = self.factory.get(self.get_url())
        request.user = self.user
        response = self.get_view()(request)
        self.assertEqual(response.status_code, 200)

    def test_access_without_user_permission(self):
        """Raises permission denied if user has no permissions."""
        user_no_perms = User.objects.create_user(
            username="test-none", password="test-none"
        )
        request = self.factory.get(self.get_url())
        request.user = user_no_perms
        with self.assertRaises(PermissionDenied):
            self.get_view()(request)

    def test_view_has_correct_table_class(self):
        request = self.factory.get(self.get_url())
        request.user = self.user
        response = self.get_view()(request)
        self.assertIn("table", response.context_data)
        self.assertIsInstance(
            response.context_data["table"], tables.GroupGroupMembershipTable
        )

    def test_view_with_no_objects(self):
        request = self.factory.get(self.get_url())
        request.user = self.user
        response = self.get_view()(request)
        self.assertEqual(response.status_code, 200)
        self.assertIn("table", response.context_data)
        self.assertEqual(len(response.context_data["table"].rows), 0)

    def test_view_with_one_object(self):
        factories.GroupGroupMembershipFactory()
        request = self.factory.get(self.get_url())
        request.user = self.user
        response = self.get_view()(request)
        self.assertEqual(response.status_code, 200)
        self.assertIn("table", response.context_data)
        self.assertEqual(len(response.context_data["table"].rows), 1)

    def test_view_with_two_objects(self):
        factories.GroupGroupMembershipFactory.create_batch(2)
        request = self.factory.get(self.get_url())
        request.user = self.user
        response = self.get_view()(request)
        self.assertEqual(response.status_code, 200)
        self.assertIn("table", response.context_data)
        self.assertEqual(len(response.context_data["table"].rows), 2)


class GroupGroupMembershipDeleteTest(AnVILAPIMockTestMixin, TestCase):
    api_success_code = 204

    def setUp(self):
        """Set up test class."""
        # The superclass uses the responses package to mock API responses.
        super().setUp()
        self.factory = RequestFactory()
        # Create a user with both view and edit permissions.
        self.user = User.objects.create_user(username="test", password="test")
        self.user.user_permissions.add(
            Permission.objects.get(
                codename=models.AnVILProjectManagerAccess.VIEW_PERMISSION_CODENAME
            )
        )
        self.user.user_permissions.add(
            Permission.objects.get(
                codename=models.AnVILProjectManagerAccess.EDIT_PERMISSION_CODENAME
            )
        )

    def get_url(self, *args):
        """Get the url for the view being tested."""
        return reverse(
            "anvil_consortium_manager:managed_groups:member_groups:delete", args=args
        )

    def get_view(self):
        """Return the view being tested."""
        return views.GroupGroupMembershipDelete.as_view()

    def test_view_redirect_not_logged_in(self):
        "View redirects to login view when user is not logged in."
        # Need a client for redirects.
        response = self.client.get(self.get_url("parent", "child"))
        self.assertRedirects(
            response,
            resolve_url(settings.LOGIN_URL)
            + "?next="
            + self.get_url("parent", "child"),
        )

    def test_status_code_with_user_permission(self):
        """Returns successful response code."""
        obj = factories.GroupGroupMembershipFactory.create()
        request = self.factory.get(
            self.get_url(obj.parent_group.name, obj.child_group.name)
        )
        request.user = self.user
        response = self.get_view()(
            request,
            parent_group_slug=obj.parent_group.name,
            child_group_slug=obj.child_group.name,
        )
        self.assertEqual(response.status_code, 200)

    def test_access_with_view_permission(self):
        """Raises permission denied if user has only view permission."""
        user_with_view_perm = User.objects.create_user(
            username="test-other", password="test-other"
        )
        user_with_view_perm.user_permissions.add(
            Permission.objects.get(
                codename=models.AnVILProjectManagerAccess.VIEW_PERMISSION_CODENAME
            )
        )
        request = self.factory.get(self.get_url("parent", "child"))
        request.user = user_with_view_perm
        with self.assertRaises(PermissionDenied):
            self.get_view()(
                request, parent_group_slug="parent", child_group_slug="child"
            )

    def test_access_without_user_permission(self):
        """Raises permission denied if user has no permissions."""
        user_no_perms = User.objects.create_user(
            username="test-none", password="test-none"
        )
        request = self.factory.get(self.get_url("parent", "child"))
        request.user = user_no_perms
        with self.assertRaises(PermissionDenied):
            self.get_view()(
                request, parent_group_slug="parent", child_group_slug="child"
            )

    def test_view_with_invalid_pk(self):
        """Returns a 404 when the object doesn't exist."""
        request = self.factory.get(self.get_url("parent", "child"))
        request.user = self.user
        with self.assertRaises(Http404):
            self.get_view()(
                request, parent_group_slug="parent", child_group_slug="child"
            )

    def test_view_deletes_object(self):
        """Posting submit to the form successfully deletes the object."""
        obj = factories.GroupGroupMembershipFactory.create(
            role=models.GroupGroupMembership.MEMBER
        )
        url = (
            self.entry_point
            + "/api/groups/"
            + obj.parent_group.name
            + "/"
            + obj.role
            + "/"
            + obj.child_group.get_email()
        )
        responses.add(responses.DELETE, url, status=self.api_success_code)
        self.client.force_login(self.user)
        response = self.client.post(
            self.get_url(obj.parent_group.name, obj.child_group.name), {"submit": ""}
        )
        self.assertEqual(response.status_code, 302)
        self.assertEqual(models.GroupGroupMembership.objects.count(), 0)
        responses.assert_call_count(url, 1)
        # History is added.
        self.assertEqual(obj.history.count(), 2)
        self.assertEqual(obj.history.latest().history_type, "-")

    def test_success_message(self):
        """Response includes a success message if successful."""
        obj = factories.GroupGroupMembershipFactory.create(
            role=models.GroupGroupMembership.MEMBER
        )
        url = (
            self.entry_point
            + "/api/groups/"
            + obj.parent_group.name
            + "/"
            + obj.role
            + "/"
            + obj.child_group.get_email()
        )
        responses.add(responses.DELETE, url, status=self.api_success_code)
        self.client.force_login(self.user)
        response = self.client.post(
            self.get_url(obj.parent_group.name, obj.child_group.name),
            {"submit": ""},
            follow=True,
        )
        self.assertIn("messages", response.context)
        messages = list(response.context["messages"])
        self.assertEqual(len(messages), 1)
        self.assertEqual(views.GroupGroupMembershipDelete.success_msg, str(messages[0]))

    def test_only_deletes_specified_pk(self):
        """View only deletes the specified pk."""
        obj = factories.GroupGroupMembershipFactory.create()
        other_object = factories.GroupGroupMembershipFactory.create()
        url = (
            self.entry_point
            + "/api/groups/"
            + obj.parent_group.name
            + "/"
            + obj.role
            + "/"
            + obj.child_group.get_email()
        )
        responses.add(responses.DELETE, url, status=self.api_success_code)
        self.client.force_login(self.user)
        response = self.client.post(
            self.get_url(obj.parent_group.name, obj.child_group.name), {"submit": ""}
        )
        self.assertEqual(response.status_code, 302)
        self.assertEqual(models.GroupGroupMembership.objects.count(), 1)
        self.assertQuerysetEqual(
            models.GroupGroupMembership.objects.all(),
            models.GroupGroupMembership.objects.filter(pk=other_object.pk),
        )
        responses.assert_call_count(url, 1)

    def test_success_url(self):
        """Redirects to the expected page."""
        obj = factories.GroupGroupMembershipFactory.create()
        parent_group = obj.parent_group
        url = (
            self.entry_point
            + "/api/groups/"
            + obj.parent_group.name
            + "/"
            + obj.role
            + "/"
            + obj.child_group.get_email()
        )
        responses.add(responses.DELETE, url, status=self.api_success_code)
        # Need to use the client instead of RequestFactory to check redirection url.
        self.client.force_login(self.user)
        response = self.client.post(
            self.get_url(obj.parent_group.name, obj.child_group.name), {"submit": ""}
        )
        self.assertEqual(response.status_code, 302)
        self.assertRedirects(response, parent_group.get_absolute_url())
        responses.assert_call_count(url, 1)

    def test_api_error(self):
        """Shows a message if an AnVIL API error occurs."""
        # Need a client to check messages.
        obj = factories.GroupGroupMembershipFactory.create()
        url = (
            self.entry_point
            + "/api/groups/"
            + obj.parent_group.name
            + "/"
            + obj.role
            + "/"
            + obj.child_group.get_email()
        )
        responses.add(
            responses.DELETE,
            url,
            status=500,
            json={"message": "group group membership delete test error"},
        )
        self.client.force_login(self.user)
        response = self.client.post(
            self.get_url(obj.parent_group.name, obj.child_group.name), {"submit": ""}
        )
        self.assertEqual(response.status_code, 200)
        self.assertIn("messages", response.context)
        messages = list(response.context["messages"])
        self.assertEqual(len(messages), 1)
        self.assertEqual(
            "AnVIL API Error: group group membership delete test error",
            str(messages[0]),
        )
        responses.assert_call_count(url, 1)
        # Make sure that the object still exists.
        self.assertEqual(models.GroupGroupMembership.objects.count(), 1)

    def test_get_redirect_parent_group_not_managed_by_app(self):
        """Redirect get when trying to delete GroupGroupMembership when a parent group is not managed by the app."""
        parent_group = factories.ManagedGroupFactory.create(is_managed_by_app=False)
        child_group = factories.ManagedGroupFactory.create()
        obj = factories.GroupGroupMembershipFactory.create(
            parent_group=parent_group, child_group=child_group
        )
        # Need to use a client for messages.
        self.client.force_login(self.user)
        response = self.client.get(
            self.get_url(obj.parent_group.name, obj.child_group.name), follow=True
        )
        self.assertRedirects(response, obj.get_absolute_url())
        # Check for messages.
        self.assertIn("messages", response.context)
        messages = list(response.context["messages"])
        self.assertEqual(len(messages), 1)
        self.assertEqual(
            views.GroupGroupMembershipDelete.message_parent_group_not_managed_by_app,
            str(messages[0]),
        )
        # Make sure that the object still exists.
        self.assertEqual(models.GroupGroupMembership.objects.count(), 1)

    def test_post_redirect_parent_group_not_managed_by_app(self):
        """Redirect post when trying to delete GroupGroupMembership when a parent group is not managed by the app."""
        parent_group = factories.ManagedGroupFactory.create(is_managed_by_app=False)
        child_group = factories.ManagedGroupFactory.create()
        obj = factories.GroupGroupMembershipFactory.create(
            parent_group=parent_group, child_group=child_group
        )
        # Need to use a client for messages.
        self.client.force_login(self.user)
        response = self.client.post(
            self.get_url(obj.parent_group.name, obj.child_group.name), follow=True
        )
        self.assertRedirects(response, obj.get_absolute_url())
        # Check for messages.
        self.assertIn("messages", response.context)
        messages = list(response.context["messages"])
        self.assertEqual(len(messages), 1)
        self.assertEqual(
            views.GroupGroupMembershipDelete.message_parent_group_not_managed_by_app,
            str(messages[0]),
        )
        # Make sure that the object still exists.
        self.assertEqual(models.GroupGroupMembership.objects.count(), 1)

    @skip("AnVIL API issue - covered by model fields")
    def test_api_no_permission_for_parent_group(self):
        self.fail(
            "Trying to remove a child group from a parent group that you don't have permission for returns a successful code."  # noqa
        )

    @skip("AnVIL API issue")
    def test_api_child_group_exists_parent_group_does_not_exist(self):
        self.fail(
            "Trying to remove a group that exists from a group that doesn't exist returns a successful code."
        )

    @skip("AnVIL API issue")
    def test_api_child_group_does_not_exist_parent_group_does_not_exist(self):
        self.fail(
            "Trying to remove a group that doesn't exist from a group that doesn't exist returns a successful code."
        )

    @skip("AnVIL API issue")
    def test_api_child_group_does_not_exist_parent_group_exists(self):
        self.fail(
            "Trying to remove a group that doesn't exist from a group that exists returns a successful code."
        )


class GroupAccountMembershipDetailTest(TestCase):
    def setUp(self):
        """Set up test class."""
        self.factory = RequestFactory()
        # Create a user with both view and edit permission.
        self.user = User.objects.create_user(username="test", password="test")
        self.user.user_permissions.add(
            Permission.objects.get(
                codename=models.AnVILProjectManagerAccess.VIEW_PERMISSION_CODENAME
            )
        )

    def get_url(self, *args):
        """Get the url for the view being tested."""
        return reverse(
            "anvil_consortium_manager:managed_groups:member_accounts:detail", args=args
        )

    def get_view(self):
        """Return the view being tested."""
        return views.GroupAccountMembershipDetail.as_view()

    def test_view_redirect_not_logged_in(self):
        "View redirects to login view when user is not logged in."
        # Need a client for redirects.
        uuid = uuid4()
        response = self.client.get(self.get_url("foo1", uuid))
        self.assertRedirects(
            response,
            resolve_url(settings.LOGIN_URL) + "?next=" + self.get_url("foo1", uuid),
        )

    def test_status_code_with_user_permission(self):
        """Returns successful response code."""
        obj = factories.GroupAccountMembershipFactory.create()
        request = self.factory.get(obj.get_absolute_url())
        request.user = self.user
        request = self.factory.get(self.get_url(obj.group.name, obj.account.uuid))
        request.user = self.user
        response = self.get_view()(
            request,
            group_slug=obj.group.name,
            account_uuid=obj.account.uuid,
        )
        self.assertEqual(response.status_code, 200)

    def test_access_without_user_permission(self):
        """Raises permission denied if user has no permissions."""
        user_no_perms = User.objects.create_user(
            username="test-none", password="test-none"
        )
        uuid = uuid4()
        request = self.factory.get(self.get_url("foo1", uuid))
        request.user = user_no_perms
        with self.assertRaises(PermissionDenied):
            self.get_view()(request, group_slug="foo1", account_uuid=uuid)

    def test_view_status_code_with_invalid_pk(self):
        """Raises a 404 error with an invalid object pk."""
        uuid = uuid4()
        request = self.factory.get(self.get_url("foo1", uuid))
        request.user = self.user
        with self.assertRaises(Http404):
            self.get_view()(request, group_slug="foo1", account_uuid=uuid)


class GroupAccountMembershipCreateTest(AnVILAPIMockTestMixin, TestCase):

    api_success_code = 204

    def setUp(self):
        """Set up test class."""
        # The superclass uses the responses package to mock API responses.
        super().setUp()
        self.factory = RequestFactory()
        # Create a user with both view and edit permissions.
        self.user = User.objects.create_user(username="test", password="test")
        self.user.user_permissions.add(
            Permission.objects.get(
                codename=models.AnVILProjectManagerAccess.VIEW_PERMISSION_CODENAME
            )
        )
        self.user.user_permissions.add(
            Permission.objects.get(
                codename=models.AnVILProjectManagerAccess.EDIT_PERMISSION_CODENAME
            )
        )

    def get_url(self, *args):
        """Get the url for the view being tested."""
        return reverse(
            "anvil_consortium_manager:group_account_membership:new", args=args
        )

    def get_view(self):
        """Return the view being tested."""
        return views.GroupAccountMembershipCreate.as_view()

    def test_view_redirect_not_logged_in(self):
        "View redirects to login view when user is not logged in."
        # Need a client for redirects.
        response = self.client.get(self.get_url())
        self.assertRedirects(
            response, resolve_url(settings.LOGIN_URL) + "?next=" + self.get_url()
        )

    def test_status_code_with_user_permission(self):
        """Returns successful response code."""
        request = self.factory.get(self.get_url())
        request.user = self.user
        response = self.get_view()(request)
        self.assertEqual(response.status_code, 200)

    def test_access_with_view_permission(self):
        """Raises permission denied if user has only view permission."""
        user_with_view_perm = User.objects.create_user(
            username="test-other", password="test-other"
        )
        user_with_view_perm.user_permissions.add(
            Permission.objects.get(
                codename=models.AnVILProjectManagerAccess.VIEW_PERMISSION_CODENAME
            )
        )
        request = self.factory.get(self.get_url())
        request.user = user_with_view_perm
        with self.assertRaises(PermissionDenied):
            self.get_view()(request)

    def test_access_without_user_permission(self):
        """Raises permission denied if user has no permissions."""
        user_no_perms = User.objects.create_user(
            username="test-none", password="test-none"
        )
        request = self.factory.get(self.get_url())
        request.user = user_no_perms
        with self.assertRaises(PermissionDenied):
            self.get_view()(request)

    def test_has_form_in_context(self):
        """Response includes a form."""
        request = self.factory.get(self.get_url())
        request.user = self.user
        response = self.get_view()(request)
        self.assertTrue("form" in response.context_data)
        self.assertIsInstance(
            response.context_data["form"], forms.GroupAccountMembershipForm
        )

    def test_can_create_an_object_member(self):
        """Posting valid data to the form creates an object."""
        group = factories.ManagedGroupFactory.create(name="test-group")
        account = factories.AccountFactory.create(email="email@example.com")
        url = (
            self.entry_point + "/api/groups/" + group.name + "/MEMBER/" + account.email
        )
        responses.add(responses.PUT, url, status=self.api_success_code)
        self.client.force_login(self.user)
        response = self.client.post(
            self.get_url(),
            {
                "group": group.pk,
                "account": account.pk,
                "role": models.GroupAccountMembership.MEMBER,
            },
        )
        self.assertEqual(response.status_code, 302)
        new_object = models.GroupAccountMembership.objects.latest("pk")
        self.assertIsInstance(new_object, models.GroupAccountMembership)
        self.assertEqual(new_object.role, models.GroupAccountMembership.MEMBER)
        responses.assert_call_count(url, 1)
        # History is added.
        self.assertEqual(new_object.history.count(), 1)
        self.assertEqual(new_object.history.latest().history_type, "+")

    def test_success_message(self):
        """Response includes a success message if successful."""
        group = factories.ManagedGroupFactory.create(name="test-group")
        account = factories.AccountFactory.create(email="email@example.com")
        url = (
            self.entry_point + "/api/groups/" + group.name + "/MEMBER/" + account.email
        )
        responses.add(responses.PUT, url, status=self.api_success_code)
        self.client.force_login(self.user)
        response = self.client.post(
            self.get_url(),
            {
                "group": group.pk,
                "account": account.pk,
                "role": models.GroupAccountMembership.MEMBER,
            },
            follow=True,
        )
        self.assertIn("messages", response.context)
        messages = list(response.context["messages"])
        self.assertEqual(len(messages), 1)
        self.assertEqual(
            views.GroupAccountMembershipCreate.success_msg, str(messages[0])
        )

    def test_can_create_an_object_admin(self):
        """Posting valid data to the form creates an object."""
        group = factories.ManagedGroupFactory.create(name="test-group")
        account = factories.AccountFactory.create(email="email@example.com")
        url = self.entry_point + "/api/groups/" + group.name + "/ADMIN/" + account.email
        responses.add(responses.PUT, url, status=self.api_success_code)
        self.client.force_login(self.user)
        response = self.client.post(
            self.get_url(),
            {
                "group": group.pk,
                "account": account.pk,
                "role": models.GroupAccountMembership.ADMIN,
            },
        )
        self.assertEqual(response.status_code, 302)
        new_object = models.GroupAccountMembership.objects.latest("pk")
        self.assertIsInstance(new_object, models.GroupAccountMembership)
        self.assertEqual(new_object.role, models.GroupAccountMembership.ADMIN)
        responses.assert_call_count(url, 1)

    def test_redirects_to_list(self):
        """After successfully creating an object, view redirects to the model's list view."""
        # This needs to use the client because the RequestFactory doesn't handle redirects.
        group = factories.ManagedGroupFactory.create()
        account = factories.AccountFactory.create()
        url = self.entry_point + "/api/groups/" + group.name + "/ADMIN/" + account.email
        responses.add(responses.PUT, url, status=self.api_success_code)
        self.client.force_login(self.user)
        response = self.client.post(
            self.get_url(),
            {
                "group": group.pk,
                "account": account.pk,
                "role": models.GroupAccountMembership.ADMIN,
            },
        )
        self.assertRedirects(
            response, reverse("anvil_consortium_manager:group_account_membership:list")
        )
        responses.assert_call_count(url, 1)

    def test_cannot_create_duplicate_object_with_same_role(self):
        """Cannot create a second GroupAccountMembership object for the same account and group with the same role."""
        group = factories.ManagedGroupFactory.create()
        account = factories.AccountFactory.create()
        obj = factories.GroupAccountMembershipFactory(
            group=group, account=account, role=models.GroupAccountMembership.MEMBER
        )
        request = self.factory.post(
            self.get_url(),
            {
                "group": group.pk,
                "account": account.pk,
                "role": models.GroupAccountMembership.MEMBER,
            },
        )
        request.user = self.user
        response = self.get_view()(request)
        self.assertEqual(response.status_code, 200)
        form = response.context_data["form"]
        self.assertFalse(form.is_valid())
        self.assertIn("already exists", form.non_field_errors()[0])
        self.assertQuerysetEqual(
            models.GroupAccountMembership.objects.all(),
            models.GroupAccountMembership.objects.filter(pk=obj.pk),
        )

    def test_cannot_create_duplicate_object_with_different_role(self):
        """Cannot create a second GroupAccountMembership object for the same account and group with a different role."""
        group = factories.ManagedGroupFactory.create()
        account = factories.AccountFactory.create()
        obj = factories.GroupAccountMembershipFactory(
            group=group, account=account, role=models.GroupAccountMembership.MEMBER
        )
        request = self.factory.post(
            self.get_url(),
            {
                "group": group.pk,
                "account": account.pk,
                "role": models.GroupAccountMembership.ADMIN,
            },
        )
        request.user = self.user
        response = self.get_view()(request)
        self.assertEqual(response.status_code, 200)
        form = response.context_data["form"]
        self.assertFalse(form.is_valid())
        self.assertIn("already exists", form.non_field_errors()[0])
        self.assertQuerysetEqual(
            models.GroupAccountMembership.objects.all(),
            models.GroupAccountMembership.objects.filter(pk=obj.pk),
        )

    def test_can_add_two_groups_for_one_account(self):
        group_1 = factories.ManagedGroupFactory.create(name="test-group-1")
        group_2 = factories.ManagedGroupFactory.create(name="test-group-2")
        account = factories.AccountFactory.create()
        factories.GroupAccountMembershipFactory.create(group=group_1, account=account)
        url = (
            self.entry_point
            + "/api/groups/"
            + group_2.name
            + "/MEMBER/"
            + account.email
        )
        responses.add(responses.PUT, url, status=self.api_success_code)
        self.client.force_login(self.user)
        response = self.client.post(
            self.get_url(),
            {
                "group": group_2.pk,
                "account": account.pk,
                "role": models.GroupAccountMembership.MEMBER,
            },
        )
        self.assertEqual(response.status_code, 302)
        self.assertEqual(models.GroupAccountMembership.objects.count(), 2)
        responses.assert_call_count(url, 1)

    def test_can_add_two_accounts_to_one_group(self):
        group = factories.ManagedGroupFactory.create()
        account_1 = factories.AccountFactory.create(email="test_1@example.com")
        account_2 = factories.AccountFactory.create(email="test_2@example.com")
        factories.GroupAccountMembershipFactory.create(group=group, account=account_1)
        url = (
            self.entry_point
            + "/api/groups/"
            + group.name
            + "/MEMBER/"
            + account_2.email
        )
        responses.add(responses.PUT, url, status=self.api_success_code)
        self.client.force_login(self.user)
        response = self.client.post(
            self.get_url(),
            {
                "group": group.pk,
                "account": account_2.pk,
                "role": models.GroupAccountMembership.MEMBER,
            },
        )
        self.assertEqual(response.status_code, 302)
        self.assertEqual(models.GroupAccountMembership.objects.count(), 2)
        responses.assert_call_count(url, 1)

    def test_invalid_input_account(self):
        """Posting invalid data to account field does not create an object."""
        group = factories.ManagedGroupFactory.create()
        request = self.factory.post(
            self.get_url(),
            {
                "group": group.pk,
                "account": 1,
                "role": models.GroupAccountMembership.MEMBER,
            },
        )
        request.user = self.user
        response = self.get_view()(request)
        self.assertEqual(response.status_code, 200)
        form = response.context_data["form"]
        self.assertFalse(form.is_valid())
        self.assertIn("account", form.errors.keys())
        self.assertIn("valid choice", form.errors["account"][0])
        self.assertEqual(models.GroupAccountMembership.objects.count(), 0)

    def test_invalid_input_group(self):
        """Posting invalid data to group field does not create an object."""
        account = factories.AccountFactory.create()
        request = self.factory.post(
            self.get_url(),
            {
                "group": 1,
                "account": account.pk,
                "role": models.GroupAccountMembership.MEMBER,
            },
        )
        request.user = self.user
        response = self.get_view()(request)
        self.assertEqual(response.status_code, 200)
        form = response.context_data["form"]
        self.assertFalse(form.is_valid())
        self.assertIn("group", form.errors.keys())
        self.assertIn("valid choice", form.errors["group"][0])
        self.assertEqual(models.GroupAccountMembership.objects.count(), 0)

    def test_invalid_input_role(self):
        """Posting invalid data to group field does not create an object."""
        group = factories.ManagedGroupFactory.create()
        account = factories.AccountFactory.create()
        request = self.factory.post(
            self.get_url(),
            {"group": group.pk, "account": account.pk, "role": "foo"},
        )
        request.user = self.user
        response = self.get_view()(request)
        self.assertEqual(response.status_code, 200)
        form = response.context_data["form"]
        self.assertFalse(form.is_valid())
        self.assertIn("role", form.errors.keys())
        self.assertIn("valid choice", form.errors["role"][0])
        self.assertEqual(models.GroupAccountMembership.objects.count(), 0)

    def test_post_blank_data(self):
        """Posting blank data does not create an object."""
        request = self.factory.post(self.get_url(), {})
        request.user = self.user
        response = self.get_view()(request)
        self.assertEqual(response.status_code, 200)
        form = response.context_data["form"]
        self.assertFalse(form.is_valid())
        self.assertIn("group", form.errors.keys())
        self.assertIn("required", form.errors["group"][0])
        self.assertIn("account", form.errors.keys())
        self.assertIn("required", form.errors["account"][0])
        self.assertIn("role", form.errors.keys())
        self.assertIn("required", form.errors["role"][0])
        self.assertEqual(models.GroupAccountMembership.objects.count(), 0)

    def test_post_blank_data_group(self):
        """Posting blank data to the group field does not create an object."""
        account = factories.AccountFactory.create()
        request = self.factory.post(
            self.get_url(),
            {"account": account.pk, "role": models.GroupAccountMembership.MEMBER},
        )
        request.user = self.user
        response = self.get_view()(request)
        self.assertEqual(response.status_code, 200)
        form = response.context_data["form"]
        self.assertFalse(form.is_valid())
        self.assertIn("group", form.errors.keys())
        self.assertIn("required", form.errors["group"][0])
        self.assertEqual(models.GroupAccountMembership.objects.count(), 0)

    def test_post_blank_data_account(self):
        """Posting blank data to the account field does not create an object."""
        group = factories.ManagedGroupFactory.create()
        request = self.factory.post(
            self.get_url(),
            {"group": group.pk, "role": models.GroupAccountMembership.MEMBER},
        )
        request.user = self.user
        response = self.get_view()(request)
        self.assertEqual(response.status_code, 200)
        form = response.context_data["form"]
        self.assertFalse(form.is_valid())
        self.assertIn("account", form.errors.keys())
        self.assertIn("required", form.errors["account"][0])
        self.assertEqual(models.GroupAccountMembership.objects.count(), 0)

    def test_post_blank_data_role(self):
        """Posting blank data to the role field does not create an object."""
        account = factories.AccountFactory.create()
        group = factories.ManagedGroupFactory.create()
        request = self.factory.post(
            self.get_url(), {"group": group.pk, "account": account.pk}
        )
        request.user = self.user
        response = self.get_view()(request)
        self.assertEqual(response.status_code, 200)
        form = response.context_data["form"]
        self.assertFalse(form.is_valid())
        self.assertIn("role", form.errors.keys())
        self.assertIn("required", form.errors["role"][0])
        self.assertEqual(models.GroupAccountMembership.objects.count(), 0)

    def test_cannot_add_account_if_group_not_managed_by_app(self):
        """Cannot add an account to a group if the group is not managed by the app."""
        group = factories.ManagedGroupFactory.create(is_managed_by_app=False)
        account = factories.AccountFactory.create()
        request = self.factory.post(
            self.get_url(),
            {
                "group": group.pk,
                "account": account.pk,
                "role": models.GroupAccountMembership.MEMBER,
            },
        )
        request.user = self.user
        response = self.get_view()(request)
        self.assertEqual(response.status_code, 200)
        self.assertIn("form", response.context_data)
        form = response.context_data["form"]
        self.assertFalse(form.is_valid())
        self.assertIn("group", form.errors.keys())
        self.assertIn("valid choice", form.errors["group"][0])
        self.assertEqual(models.GroupGroupMembership.objects.count(), 0)

    def test_api_error(self):
        """Shows a message if an AnVIL API error occurs."""
        # Need a client to check messages.
        group = factories.ManagedGroupFactory.create()
        account = factories.AccountFactory.create()
        url = (
            self.entry_point + "/api/groups/" + group.name + "/MEMBER/" + account.email
        )
        responses.add(
            responses.PUT,
            url,
            status=500,
            json={"message": "group account membership create test error"},
        )
        self.client.force_login(self.user)
        response = self.client.post(
            self.get_url(),
            {
                "group": group.pk,
                "account": account.pk,
                "role": models.GroupGroupMembership.MEMBER,
            },
        )
        self.assertEqual(response.status_code, 200)
        self.assertIn("messages", response.context)
        messages = list(response.context["messages"])
        self.assertEqual(len(messages), 1)
        self.assertIn(
            "AnVIL API Error: group account membership create test error",
            str(messages[0]),
        )
        responses.assert_call_count(url, 1)
        # Make sure that the object was not created.
        self.assertEqual(models.GroupAccountMembership.objects.count(), 0)

    def test_cannot_add_inactive_account_to_group(self):
        """Cannot add an inactive account to a group."""
        group = factories.ManagedGroupFactory.create()
        account = factories.AccountFactory.create(status=models.Account.INACTIVE_STATUS)
        request = self.factory.post(
            self.get_url(),
            {
                "group": group.pk,
                "account": account.pk,
                "role": models.GroupGroupMembership.MEMBER,
            },
        )
        request.user = self.user
        response = self.get_view()(request)
        self.assertEqual(response.status_code, 200)
        self.assertIn("form", response.context_data)
        form = response.context_data["form"]
        self.assertFalse(form.is_valid())
        self.assertEqual(len(form.errors), 1)
        self.assertIn("account", form.errors.keys())
        self.assertIn("valid choice", form.errors["account"][0])
        self.assertEqual(models.GroupGroupMembership.objects.count(), 0)

    def test_queryset_shows_active_users_only(self):
        """Form queryset only shows active accounts."""
        active_account = factories.AccountFactory.create()
        inactive_account = factories.AccountFactory.create(
            status=models.Account.INACTIVE_STATUS
        )
        request = self.factory.get(self.get_url())
        request.user = self.user
        response = self.get_view()(request)
        self.assertTrue("form" in response.context_data)
        form = response.context_data["form"]
        self.assertIn(active_account, form.fields["account"].queryset)
        self.assertNotIn(inactive_account, form.fields["account"].queryset)

    @skip("AnVIL API issue - covered by model fields")
    def test_api_no_permission_for_group(self):
        self.fail(
            "Trying to add a user to a group that you don't have permission for returns a successful code."
        )

    @skip("AnVIL API issue")
    def test_api_user_exists_group_does_not_exist(self):
        self.fail(
            "Trying to add a user that exists to a group that doesn't exist returns a successful code."
        )

    @skip("AnVIL API issue")
    def test_api_user_does_not_exist_group_does_not_exist(self):
        self.fail(
            "Trying to add a user that doesn't exist to a group that doesn't exist returns a successful code."
        )

    @skip("AnVIL API issue")
    def test_api_user_does_not_exist_group_exists(self):
        self.fail(
            "Trying to add a user that doesn't exist to a group that exists returns a successful code."
        )


class GroupAccountMembershipListTest(TestCase):
    def setUp(self):
        """Set up test class."""
        self.factory = RequestFactory()
        # Create a user with both view and edit permission.
        self.user = User.objects.create_user(username="test", password="test")
        self.user.user_permissions.add(
            Permission.objects.get(
                codename=models.AnVILProjectManagerAccess.VIEW_PERMISSION_CODENAME
            )
        )

    def get_url(self, *args):
        """Get the url for the view being tested."""
        return reverse(
            "anvil_consortium_manager:group_account_membership:list", args=args
        )

    def get_view(self):
        """Return the view being tested."""
        return views.GroupAccountMembershipList.as_view()

    def test_view_redirect_not_logged_in(self):
        "View redirects to login view when user is not logged in."
        # Need a client for redirects.
        response = self.client.get(self.get_url())
        self.assertRedirects(
            response, resolve_url(settings.LOGIN_URL) + "?next=" + self.get_url()
        )

    def test_status_code_with_user_permission(self):
        """Returns successful response code."""
        request = self.factory.get(self.get_url())
        request.user = self.user
        response = self.get_view()(request)
        self.assertEqual(response.status_code, 200)

    def test_access_without_user_permission(self):
        """Raises permission denied if user has no permissions."""
        user_no_perms = User.objects.create_user(
            username="test-none", password="test-none"
        )
        request = self.factory.get(self.get_url())
        request.user = user_no_perms
        with self.assertRaises(PermissionDenied):
            self.get_view()(request)

    def test_view_has_correct_table_class(self):
        request = self.factory.get(self.get_url())
        request.user = self.user
        response = self.get_view()(request)
        self.assertIn("table", response.context_data)
        self.assertIsInstance(
            response.context_data["table"], tables.GroupAccountMembershipTable
        )

    def test_view_with_no_objects(self):
        request = self.factory.get(self.get_url())
        request.user = self.user
        response = self.get_view()(request)
        self.assertEqual(response.status_code, 200)
        self.assertIn("table", response.context_data)
        self.assertEqual(len(response.context_data["table"].rows), 0)

    def test_view_with_one_object(self):
        factories.GroupAccountMembershipFactory()
        request = self.factory.get(self.get_url())
        request.user = self.user
        response = self.get_view()(request)
        self.assertEqual(response.status_code, 200)
        self.assertIn("table", response.context_data)
        self.assertEqual(len(response.context_data["table"].rows), 1)

    def test_view_with_two_objects(self):
        factories.GroupAccountMembershipFactory.create_batch(2)
        request = self.factory.get(self.get_url())
        request.user = self.user
        response = self.get_view()(request)
        self.assertEqual(response.status_code, 200)
        self.assertIn("table", response.context_data)
        self.assertEqual(len(response.context_data["table"].rows), 2)


class GroupAccountMembershipActiveListTest(TestCase):
    def setUp(self):
        """Set up test class."""
        self.factory = RequestFactory()
        # Create a user with both view and edit permission.
        self.user = User.objects.create_user(username="test", password="test")
        self.user.user_permissions.add(
            Permission.objects.get(
                codename=models.AnVILProjectManagerAccess.VIEW_PERMISSION_CODENAME
            )
        )

    def get_url(self, *args):
        """Get the url for the view being tested."""
        return reverse(
            "anvil_consortium_manager:group_account_membership:list_active", args=args
        )

    def get_view(self):
        """Return the view being tested."""
        return views.GroupAccountMembershipActiveList.as_view()

    def test_view_redirect_not_logged_in(self):
        "View redirects to login view when user is not logged in."
        # Need a client for redirects.
        response = self.client.get(self.get_url())
        self.assertRedirects(
            response, resolve_url(settings.LOGIN_URL) + "?next=" + self.get_url()
        )

    def test_status_code_with_user_permission(self):
        """Returns successful response code."""
        request = self.factory.get(self.get_url())
        request.user = self.user
        response = self.get_view()(request)
        self.assertEqual(response.status_code, 200)

    def test_access_without_user_permission(self):
        """Raises permission denied if user has no permissions."""
        user_no_perms = User.objects.create_user(
            username="test-none", password="test-none"
        )
        request = self.factory.get(self.get_url())
        request.user = user_no_perms
        with self.assertRaises(PermissionDenied):
            self.get_view()(request)

    def test_view_has_correct_table_class(self):
        request = self.factory.get(self.get_url())
        request.user = self.user
        response = self.get_view()(request)
        self.assertIn("table", response.context_data)
        self.assertIsInstance(
            response.context_data["table"], tables.GroupAccountMembershipTable
        )

    def test_view_with_no_objects(self):
        request = self.factory.get(self.get_url())
        request.user = self.user
        response = self.get_view()(request)
        self.assertEqual(response.status_code, 200)
        self.assertIn("table", response.context_data)
        self.assertEqual(len(response.context_data["table"].rows), 0)

    def test_view_with_one_object(self):
        factories.GroupAccountMembershipFactory()
        request = self.factory.get(self.get_url())
        request.user = self.user
        response = self.get_view()(request)
        self.assertEqual(response.status_code, 200)
        self.assertIn("table", response.context_data)
        self.assertEqual(len(response.context_data["table"].rows), 1)

    def test_view_with_two_objects(self):
        factories.GroupAccountMembershipFactory.create_batch(2)
        request = self.factory.get(self.get_url())
        request.user = self.user
        response = self.get_view()(request)
        self.assertEqual(response.status_code, 200)
        self.assertIn("table", response.context_data)
        self.assertEqual(len(response.context_data["table"].rows), 2)

    def test_does_not_show_inactive_accounts(self):
        """Inactive accounts are not shown."""
        factories.GroupAccountMembershipFactory.create_batch(
            2, account__status=models.Account.INACTIVE_STATUS
        )
        request = self.factory.get(self.get_url())
        request.user = self.user
        response = self.get_view()(request)
        self.assertEqual(response.status_code, 200)
        self.assertIn("table", response.context_data)
        self.assertEqual(len(response.context_data["table"].rows), 0)


class GroupAccountMembershipInactiveListTest(TestCase):
    def setUp(self):
        """Set up test class."""
        self.factory = RequestFactory()
        # Create a user with both view and edit permission.
        self.user = User.objects.create_user(username="test", password="test")
        self.user.user_permissions.add(
            Permission.objects.get(
                codename=models.AnVILProjectManagerAccess.VIEW_PERMISSION_CODENAME
            )
        )

    def get_url(self, *args):
        """Get the url for the view being tested."""
        return reverse(
            "anvil_consortium_manager:group_account_membership:list_inactive", args=args
        )

    def get_view(self):
        """Return the view being tested."""
        return views.GroupAccountMembershipInactiveList.as_view()

    def test_view_redirect_not_logged_in(self):
        "View redirects to login view when user is not logged in."
        # Need a client for redirects.
        response = self.client.get(self.get_url())
        self.assertRedirects(
            response, resolve_url(settings.LOGIN_URL) + "?next=" + self.get_url()
        )

    def test_status_code_with_user_permission(self):
        """Returns successful response code."""
        request = self.factory.get(self.get_url())
        request.user = self.user
        response = self.get_view()(request)
        self.assertEqual(response.status_code, 200)

    def test_access_without_user_permission(self):
        """Raises permission denied if user has no permissions."""
        user_no_perms = User.objects.create_user(
            username="test-none", password="test-none"
        )
        request = self.factory.get(self.get_url())
        request.user = user_no_perms
        with self.assertRaises(PermissionDenied):
            self.get_view()(request)

    def test_view_has_correct_table_class(self):
        request = self.factory.get(self.get_url())
        request.user = self.user
        response = self.get_view()(request)
        self.assertIn("table", response.context_data)
        self.assertIsInstance(
            response.context_data["table"], tables.GroupAccountMembershipTable
        )

    def test_view_with_no_objects(self):
        request = self.factory.get(self.get_url())
        request.user = self.user
        response = self.get_view()(request)
        self.assertEqual(response.status_code, 200)
        self.assertIn("table", response.context_data)
        self.assertEqual(len(response.context_data["table"].rows), 0)

    def test_view_with_one_object(self):
        membership = factories.GroupAccountMembershipFactory()
        membership.account.status = models.Account.INACTIVE_STATUS
        membership.account.save()
        request = self.factory.get(self.get_url())
        request.user = self.user
        response = self.get_view()(request)
        self.assertEqual(response.status_code, 200)
        self.assertIn("table", response.context_data)
        self.assertEqual(len(response.context_data["table"].rows), 1)

    def test_view_with_two_objects(self):
        memberships = factories.GroupAccountMembershipFactory.create_batch(2)
        memberships[0].account.status = models.Account.INACTIVE_STATUS
        memberships[0].account.save()
        memberships[1].account.status = models.Account.INACTIVE_STATUS
        memberships[1].account.save()
        request = self.factory.get(self.get_url())
        request.user = self.user
        response = self.get_view()(request)
        self.assertEqual(response.status_code, 200)
        self.assertIn("table", response.context_data)
        self.assertEqual(len(response.context_data["table"].rows), 2)

    def test_does_not_show_active_accounts(self):
        """Active accounts are not shown."""
        factories.GroupAccountMembershipFactory.create_batch(2)
        request = self.factory.get(self.get_url())
        request.user = self.user
        response = self.get_view()(request)
        self.assertEqual(response.status_code, 200)
        self.assertIn("table", response.context_data)
        self.assertEqual(len(response.context_data["table"].rows), 0)


class GroupAccountMembershipDeleteTest(AnVILAPIMockTestMixin, TestCase):

    api_success_code = 204

    def setUp(self):
        """Set up test class."""
        # The superclass uses the responses package to mock API responses.
        super().setUp()
        self.factory = RequestFactory()
        # Create a user with both view and edit permissions.
        self.user = User.objects.create_user(username="test", password="test")
        self.user.user_permissions.add(
            Permission.objects.get(
                codename=models.AnVILProjectManagerAccess.VIEW_PERMISSION_CODENAME
            )
        )
        self.user.user_permissions.add(
            Permission.objects.get(
                codename=models.AnVILProjectManagerAccess.EDIT_PERMISSION_CODENAME
            )
        )

    def get_url(self, *args):
        """Get the url for the view being tested."""
        return reverse(
            "anvil_consortium_manager:managed_groups:member_accounts:delete", args=args
        )

    def get_view(self):
        """Return the view being tested."""
        return views.GroupAccountMembershipDelete.as_view()

    def test_view_redirect_not_logged_in(self):
        "View redirects to login view when user is not logged in."
        # Need a client for redirects.
        uuid = uuid4()
        response = self.client.get(self.get_url("foo", uuid))
        self.assertRedirects(
            response,
            resolve_url(settings.LOGIN_URL) + "?next=" + self.get_url("foo", uuid),
        )

    def test_status_code_with_user_permission(self):
        """Returns successful response code."""
        obj = factories.GroupAccountMembershipFactory.create()
        request = self.factory.get(self.get_url(obj.group.name, obj.account.uuid))
        request.user = self.user
        response = self.get_view()(
            request, group_slug=obj.group.name, account_uuid=obj.account.uuid
        )
        self.assertEqual(response.status_code, 200)

    def test_access_with_view_permission(self):
        """Raises permission denied if user has only view permission."""
        user_with_view_perm = User.objects.create_user(
            username="test-other", password="test-other"
        )
        user_with_view_perm.user_permissions.add(
            Permission.objects.get(
                codename=models.AnVILProjectManagerAccess.VIEW_PERMISSION_CODENAME
            )
        )
        uuid = uuid4()
        request = self.factory.get(self.get_url("foo", uuid))
        request.user = user_with_view_perm
        with self.assertRaises(PermissionDenied):
            self.get_view()(request, group_slug="foo", account_uuid=uuid)

    def test_access_without_user_permission(self):
        """Raises permission denied if user has no permissions."""
        user_no_perms = User.objects.create_user(
            username="test-none", password="test-none"
        )
        uuid = uuid4()
        request = self.factory.get(self.get_url("foo", uuid))
        request.user = user_no_perms
        with self.assertRaises(PermissionDenied):
            self.get_view()(request, group_slug="foo", account_uuid=uuid)

    def test_view_with_invalid_pk(self):
        """Returns a 404 when the object doesn't exist."""
        uuid = uuid4()
        request = self.factory.get(self.get_url("foo", uuid))
        request.user = self.user
        with self.assertRaises(Http404):
            self.get_view()(request, group_slug="foo", account_uuid=uuid)

    def test_view_deletes_object(self):
        """Posting submit to the form successfully deletes the object."""
        object = factories.GroupAccountMembershipFactory.create()
        url = (
            self.entry_point
            + "/api/groups/"
            + object.group.name
            + "/"
            + object.role
            + "/"
            + object.account.email
        )
        responses.add(responses.DELETE, url, status=self.api_success_code)
        self.client.force_login(self.user)
        response = self.client.post(
            self.get_url(object.group.name, object.account.uuid), {"submit": ""}
        )
        self.assertEqual(response.status_code, 302)
        self.assertEqual(models.GroupAccountMembership.objects.count(), 0)
        responses.assert_call_count(url, 1)
        # History is added.
        self.assertEqual(object.history.count(), 2)
        self.assertEqual(object.history.latest().history_type, "-")

    def test_success_message(self):
        """Response includes a success message if successful."""
        object = factories.GroupAccountMembershipFactory.create()
        url = (
            self.entry_point
            + "/api/groups/"
            + object.group.name
            + "/"
            + object.role
            + "/"
            + object.account.email
        )
        responses.add(responses.DELETE, url, status=self.api_success_code)
        self.client.force_login(self.user)
        response = self.client.post(
            self.get_url(object.group.name, object.account.uuid),
            {"submit": ""},
            follow=True,
        )
        self.assertIn("messages", response.context)
        messages = list(response.context["messages"])
        self.assertEqual(len(messages), 1)
        self.assertEqual(
            views.GroupAccountMembershipDelete.success_msg, str(messages[0])
        )

    def test_only_deletes_specified_pk(self):
        """View only deletes the specified pk."""
        object = factories.GroupAccountMembershipFactory.create()
        other_object = factories.GroupAccountMembershipFactory.create()
        url = (
            self.entry_point
            + "/api/groups/"
            + object.group.name
            + "/"
            + object.role
            + "/"
            + object.account.email
        )
        responses.add(responses.DELETE, url, status=self.api_success_code)
        self.client.force_login(self.user)
        response = self.client.post(
            self.get_url(object.group.name, object.account.uuid), {"submit": ""}
        )
        self.assertEqual(response.status_code, 302)
        self.assertEqual(models.GroupAccountMembership.objects.count(), 1)
        self.assertQuerysetEqual(
            models.GroupAccountMembership.objects.all(),
            models.GroupAccountMembership.objects.filter(pk=other_object.pk),
        )
        responses.assert_call_count(url, 1)

    def test_success_url(self):
        """Redirects to the expected page."""
        object = factories.GroupAccountMembershipFactory.create()
        group = object.group
        # Need to use the client instead of RequestFactory to check redirection url.
        url = (
            self.entry_point
            + "/api/groups/"
            + object.group.name
            + "/"
            + object.role
            + "/"
            + object.account.email
        )
        responses.add(responses.DELETE, url, status=self.api_success_code)
        self.client.force_login(self.user)
        response = self.client.post(
            self.get_url(object.group.name, object.account.uuid), {"submit": ""}
        )
        self.assertEqual(response.status_code, 302)
        self.assertRedirects(response, group.get_absolute_url())
        responses.assert_call_count(url, 1)

    def test_get_redirect_group_not_managed_by_app(self):
        """Redirect get when trying to delete GroupAccountMembership when the group is not managed by the app."""
        group = factories.ManagedGroupFactory.create(is_managed_by_app=False)
        account = factories.AccountFactory.create()
        membership = factories.GroupAccountMembershipFactory.create(
            group=group, account=account
        )
        # Need to use a client for messages.
        self.client.force_login(self.user)
        response = self.client.get(
            self.get_url(membership.group.name, membership.account.uuid), follow=True
        )
        self.assertRedirects(response, membership.get_absolute_url())
        # Check for messages.
        self.assertIn("messages", response.context)
        messages = list(response.context["messages"])
        self.assertEqual(len(messages), 1)
        self.assertEqual(
            views.GroupAccountMembershipDelete.message_group_not_managed_by_app,
            str(messages[0]),
        )
        # Make sure that the object still exists.
        self.assertEqual(models.GroupAccountMembership.objects.count(), 1)

    def test_post_redirect_group_not_managed_by_app(self):
        """Redirect post when trying to delete GroupAccountMembership when the group is not managed by the app."""
        group = factories.ManagedGroupFactory.create(is_managed_by_app=False)
        account = factories.AccountFactory.create()
        membership = factories.GroupAccountMembershipFactory.create(
            group=group, account=account
        )
        # Need to use a client for messages.
        self.client.force_login(self.user)
        response = self.client.post(
            self.get_url(membership.group.name, membership.account.uuid), follow=True
        )
        self.assertRedirects(response, membership.get_absolute_url())
        # Check for messages.
        self.assertIn("messages", response.context)
        messages = list(response.context["messages"])
        self.assertEqual(len(messages), 1)
        self.assertEqual(
            views.GroupAccountMembershipDelete.message_group_not_managed_by_app,
            str(messages[0]),
        )
        # Make sure that the object still exists.
        self.assertEqual(models.GroupAccountMembership.objects.count(), 1)

    def test_api_error(self):
        """Shows a message if an AnVIL API error occurs."""
        # Need a client to check messages.
        object = factories.GroupAccountMembershipFactory.create()
        url = (
            self.entry_point
            + "/api/groups/"
            + object.group.name
            + "/"
            + object.role
            + "/"
            + object.account.email
        )
        responses.add(
            responses.DELETE,
            url,
            status=500,
            json={"message": "group account membership delete test error"},
        )
        self.client.force_login(self.user)
        response = self.client.post(
            self.get_url(object.group.name, object.account.uuid), {"submit": ""}
        )
        self.assertEqual(response.status_code, 200)
        self.assertIn("messages", response.context)
        messages = list(response.context["messages"])
        self.assertEqual(len(messages), 1)
        self.assertIn(
            "AnVIL API Error: group account membership delete test error",
            str(messages[0]),
        )
        responses.assert_call_count(url, 1)
        # Make sure that the object still exists.
        self.assertEqual(models.GroupAccountMembership.objects.count(), 1)

    @skip("AnVIL API issue - covered by model fields")
    def test_api_no_permission_for_group(self):
        self.fail(
            "Trying to delete a user that exists to a group that you don't have permission for returns a successful code."  # noqa
        )

    @skip("AnVIL API issue")
    def test_api_user_exists_group_does_not_exist(self):
        self.fail(
            "Trying to delete a user that exists from a group that doesn't exist returns a successful code."
        )

    @skip("AnVIL API issue")
    def test_api_user_does_not_exist_group_does_not_exist(self):
        self.fail(
            "Trying to delete a user that doesn't exist from a group that doesn't exist returns a successful code."
        )

    @skip("AnVIL API issue")
    def test_api_user_does_not_exist_group_exists(self):
        self.fail(
            "Trying to delete a user that doesn't exist from a group that exists returns a successful code."
        )


class WorkspaceGroupAccessDetailTest(TestCase):
    def setUp(self):
        """Set up test class."""
        self.factory = RequestFactory()
        # Create a user with both view and edit permission.
        self.user = User.objects.create_user(username="test", password="test")
        self.user.user_permissions.add(
            Permission.objects.get(
                codename=models.AnVILProjectManagerAccess.VIEW_PERMISSION_CODENAME
            )
        )

    def get_url(self, *args):
        """Get the url for the view being tested."""
        return reverse("anvil_consortium_manager:workspaces:access:detail", args=args)

    def get_view(self):
        """Return the view being tested."""
        return views.WorkspaceGroupAccessDetail.as_view()

    def test_view_redirect_not_logged_in(self):
        "View redirects to login view when user is not logged in."
        # Need a client for redirects.
        response = self.client.get(
            self.get_url("billing_project", "workspace", "group")
        )
        self.assertRedirects(
            response,
            resolve_url(settings.LOGIN_URL)
            + "?next="
            + self.get_url("billing_project", "workspace", "group"),
        )

    def test_status_code_with_user_permission(self):
        """Returns successful response code."""
        obj = factories.WorkspaceGroupAccessFactory.create()
        request = self.factory.get(obj.get_absolute_url())
        request.user = self.user
        response = self.get_view()(
            request,
            billing_project_slug=obj.workspace.billing_project.name,
            workspace_slug=obj.workspace.name,
            group_slug=obj.group.name,
        )
        self.assertEqual(response.status_code, 200)

    def test_access_without_user_permission(self):
        """Raises permission denied if user has no permissions."""
        user_no_perms = User.objects.create_user(
            username="test-none", password="test-none"
        )
        request = self.factory.get(
            self.get_url("billing_project", "workspace", "group")
        )
        request.user = user_no_perms
        with self.assertRaises(PermissionDenied):
            self.get_view()(
                request,
                billing_project_slug="billing_project",
                workspace_slug="workspace",
                group_slug="group",
            )

    def test_view_status_code_with_invalid_pk(self):
        """Raises a 404 error with an invalid object pk."""
        factories.WorkspaceGroupAccessFactory.create()
        request = self.factory.get(
            self.get_url("billing_project", "workspace", "group")
        )
        request.user = self.user
        with self.assertRaises(Http404):
            self.get_view()(
                request,
                billing_project_slug="billing_project",
                workspace_slug="workspace",
                group_slug="group",
            )


class WorkspaceGroupAccessCreateTest(AnVILAPIMockTestMixin, TestCase):

    api_success_code = 200

    def setUp(self):
        """Set up test class."""
        # The superclass uses the responses package to mock API responses.
        super().setUp()
        self.factory = RequestFactory()
        # Create a user with both view and edit permissions.
        self.user = User.objects.create_user(username="test", password="test")
        self.user.user_permissions.add(
            Permission.objects.get(
                codename=models.AnVILProjectManagerAccess.VIEW_PERMISSION_CODENAME
            )
        )
        self.user.user_permissions.add(
            Permission.objects.get(
                codename=models.AnVILProjectManagerAccess.EDIT_PERMISSION_CODENAME
            )
        )

    def get_url(self, *args):
        """Get the url for the view being tested."""
        return reverse("anvil_consortium_manager:workspace_group_access:new", args=args)

    def get_view(self):
        """Return the view being tested."""
        return views.WorkspaceGroupAccessCreate.as_view()

    def get_api_json_response(
        self, invites_sent=[], users_not_found=[], users_updated=[]
    ):
        return {
            "invitesSent": invites_sent,
            "usersNotFound": users_not_found,
            "usersUpdated": users_updated,
        }

    def test_view_redirect_not_logged_in(self):
        "View redirects to login view when user is not logged in."
        # Need a client for redirects.
        response = self.client.get(self.get_url())
        self.assertRedirects(
            response, resolve_url(settings.LOGIN_URL) + "?next=" + self.get_url()
        )

    def test_status_code_with_user_permission(self):
        """Returns successful response code."""
        request = self.factory.get(self.get_url())
        request.user = self.user
        response = self.get_view()(request)
        self.assertEqual(response.status_code, 200)

    def test_access_with_view_permission(self):
        """Raises permission denied if user has only view permission."""
        user_with_view_perm = User.objects.create_user(
            username="test-other", password="test-other"
        )
        user_with_view_perm.user_permissions.add(
            Permission.objects.get(
                codename=models.AnVILProjectManagerAccess.VIEW_PERMISSION_CODENAME
            )
        )
        request = self.factory.get(self.get_url())
        request.user = user_with_view_perm
        with self.assertRaises(PermissionDenied):
            self.get_view()(request)

    def test_access_without_user_permission(self):
        """Raises permission denied if user has no permissions."""
        user_no_perms = User.objects.create_user(
            username="test-none", password="test-none"
        )
        request = self.factory.get(self.get_url())
        request.user = user_no_perms
        with self.assertRaises(PermissionDenied):
            self.get_view()(request)

    def test_has_form_in_context(self):
        """Response includes a form."""
        request = self.factory.get(self.get_url())
        request.user = self.user
        response = self.get_view()(request)
        self.assertTrue("form" in response.context_data)
        self.assertIsInstance(
            response.context_data["form"], forms.WorkspaceGroupAccessForm
        )

    def test_can_create_an_object_reader(self):
        """Posting valid data to the form creates an object."""
        group = factories.ManagedGroupFactory.create(name="test-group")
        billing_project = factories.BillingProjectFactory.create(
            name="test-billing-project"
        )
        workspace = factories.WorkspaceFactory.create(
            name="test-workspace", billing_project=billing_project
        )
        json_data = [
            {
                "email": "test-group@firecloud.org",
                "accessLevel": "READER",
                "canShare": False,
                "canCompute": False,
            }
        ]
        url = (
            self.entry_point
            + "/api/workspaces/test-billing-project/test-workspace/acl?inviteUsersNotFound=false"
        )
        responses.add(
            responses.PATCH,
            url,
            status=self.api_success_code,
            match=[responses.matchers.json_params_matcher(json_data)],
            json=self.get_api_json_response(users_updated=json_data),
        )
        self.client.force_login(self.user)
        response = self.client.post(
            self.get_url(),
            {
                "group": group.pk,
                "workspace": workspace.pk,
                "access": models.WorkspaceGroupAccess.READER,
                "can_compute": False,
            },
        )
        self.assertEqual(response.status_code, 302)
        new_object = models.WorkspaceGroupAccess.objects.latest("pk")
        self.assertIsInstance(new_object, models.WorkspaceGroupAccess)
        self.assertEqual(new_object.access, models.WorkspaceGroupAccess.READER)
        responses.assert_call_count(url, 1)
        # History is added.
        self.assertEqual(new_object.history.count(), 1)
        self.assertEqual(new_object.history.latest().history_type, "+")

    def test_can_create_a_writer_with_can_compute(self):
        """Posting valid data to the form creates an object."""
        group = factories.ManagedGroupFactory.create(name="test-group")
        billing_project = factories.BillingProjectFactory.create(
            name="test-billing-project"
        )
        workspace = factories.WorkspaceFactory.create(
            name="test-workspace", billing_project=billing_project
        )
        json_data = [
            {
                "email": "test-group@firecloud.org",
                "accessLevel": "WRITER",
                "canShare": False,
                "canCompute": True,
            }
        ]
        url = (
            self.entry_point
            + "/api/workspaces/test-billing-project/test-workspace/acl?inviteUsersNotFound=false"
        )
        responses.add(
            responses.PATCH,
            url,
            status=self.api_success_code,
            match=[responses.matchers.json_params_matcher(json_data)],
            json=self.get_api_json_response(users_updated=json_data),
        )
        self.client.force_login(self.user)
        response = self.client.post(
            self.get_url(),
            {
                "group": group.pk,
                "workspace": workspace.pk,
                "access": models.WorkspaceGroupAccess.WRITER,
                "can_compute": True,
            },
        )
        self.assertEqual(response.status_code, 302)
        new_object = models.WorkspaceGroupAccess.objects.latest("pk")
        self.assertIsInstance(new_object, models.WorkspaceGroupAccess)
        self.assertEqual(new_object.access, models.WorkspaceGroupAccess.WRITER)
        self.assertEqual(new_object.can_compute, True)
        responses.assert_call_count(url, 1)
        # History is added.
        self.assertEqual(new_object.history.count(), 1)
        self.assertEqual(new_object.history.latest().history_type, "+")

    def test_success_message(self):
        """Response includes a success message if successful."""
        group = factories.ManagedGroupFactory.create(name="test-group")
        billing_project = factories.BillingProjectFactory.create(
            name="test-billing-project"
        )
        workspace = factories.WorkspaceFactory.create(
            name="test-workspace", billing_project=billing_project
        )
        json_data = [
            {
                "email": "test-group@firecloud.org",
                "accessLevel": "READER",
                "canShare": False,
                "canCompute": False,
            }
        ]
        url = (
            self.entry_point
            + "/api/workspaces/test-billing-project/test-workspace/acl?inviteUsersNotFound=false"
        )
        responses.add(
            responses.PATCH,
            url,
            status=self.api_success_code,
            match=[responses.matchers.json_params_matcher(json_data)],
            json=self.get_api_json_response(users_updated=json_data),
        )
        self.client.force_login(self.user)
        response = self.client.post(
            self.get_url(),
            {
                "group": group.pk,
                "workspace": workspace.pk,
                "access": models.WorkspaceGroupAccess.READER,
                "can_compute": False,
            },
            follow=True,
        )
        self.assertIn("messages", response.context)
        messages = list(response.context["messages"])
        self.assertEqual(len(messages), 1)
        self.assertEqual(views.WorkspaceGroupAccessCreate.success_msg, str(messages[0]))

    def test_can_create_an_object_writer(self):
        """Posting valid data to the form creates an object."""
        group = factories.ManagedGroupFactory.create()
        workspace = factories.WorkspaceFactory.create()
        json_data = [
            {
                "email": group.get_email(),
                "accessLevel": "WRITER",
                "canShare": False,
                "canCompute": False,
            }
        ]
        url = (
            self.entry_point
            + "/api/workspaces/"
            + workspace.billing_project.name
            + "/"
            + workspace.name
            + "/acl?inviteUsersNotFound=false"
        )
        responses.add(
            responses.PATCH,
            url,
            status=self.api_success_code,
            match=[responses.matchers.json_params_matcher(json_data)],
            json=self.get_api_json_response(users_updated=json_data),
        )
        self.client.force_login(self.user)
        response = self.client.post(
            self.get_url(),
            {
                "group": group.pk,
                "workspace": workspace.pk,
                "access": models.WorkspaceGroupAccess.WRITER,
                "can_compute": False,
            },
        )
        self.assertEqual(response.status_code, 302)
        new_object = models.WorkspaceGroupAccess.objects.latest("pk")
        self.assertIsInstance(new_object, models.WorkspaceGroupAccess)
        self.assertEqual(new_object.access, models.WorkspaceGroupAccess.WRITER)
        self.assertEqual(new_object.can_compute, False)
        responses.assert_call_count(url, 1)

    def test_can_create_an_object_owner(self):
        """Posting valid data to the form creates an object."""
        group = factories.ManagedGroupFactory.create()
        workspace = factories.WorkspaceFactory.create()
        json_data = [
            {
                "email": group.get_email(),
                "accessLevel": "OWNER",
                "canShare": False,
                "canCompute": False,
            }
        ]
        url = (
            self.entry_point
            + "/api/workspaces/"
            + workspace.billing_project.name
            + "/"
            + workspace.name
            + "/acl?inviteUsersNotFound=false"
        )
        responses.add(
            responses.PATCH,
            url,
            status=self.api_success_code,
            match=[responses.matchers.json_params_matcher(json_data)],
            json=self.get_api_json_response(users_updated=json_data),
        )
        self.client.force_login(self.user)
        response = self.client.post(
            self.get_url(),
            {
                "group": group.pk,
                "workspace": workspace.pk,
                "access": models.WorkspaceGroupAccess.OWNER,
                "can_compute": False,
            },
        )
        self.assertEqual(response.status_code, 302)
        new_object = models.WorkspaceGroupAccess.objects.latest("pk")
        self.assertIsInstance(new_object, models.WorkspaceGroupAccess)
        self.assertEqual(new_object.access, models.WorkspaceGroupAccess.OWNER)
        responses.assert_call_count(url, 1)

    def test_redirects_to_list(self):
        """After successfully creating an object, view redirects to the model's list view."""
        # This needs to use the client because the RequestFactory doesn't handle redirects.
        group = factories.ManagedGroupFactory.create()
        workspace = factories.WorkspaceFactory.create()
        json_data = [
            {
                "email": group.get_email(),
                "accessLevel": "OWNER",
                "canShare": False,
                "canCompute": False,
            }
        ]
        url = (
            self.entry_point
            + "/api/workspaces/"
            + workspace.billing_project.name
            + "/"
            + workspace.name
            + "/acl?inviteUsersNotFound=false"
        )
        responses.add(
            responses.PATCH,
            url,
            status=self.api_success_code,
            match=[responses.matchers.json_params_matcher(json_data)],
            json=self.get_api_json_response(users_updated=json_data),
        )
        self.client.force_login(self.user)
        response = self.client.post(
            self.get_url(),
            {
                "group": group.pk,
                "workspace": workspace.pk,
                "access": models.WorkspaceGroupAccess.OWNER,
                "can_compute": False,
            },
        )
        self.assertRedirects(
            response, reverse("anvil_consortium_manager:workspace_group_access:list")
        )
        responses.assert_call_count(url, 1)

    def test_cannot_create_duplicate_object_with_same_access(self):
        """Cannot create a second object for the same workspace and group with the same access level."""
        group = factories.ManagedGroupFactory.create()
        workspace = factories.WorkspaceFactory.create()
        obj = factories.WorkspaceGroupAccessFactory(
            group=group,
            workspace=workspace,
            access=models.WorkspaceGroupAccess.READER,
        )
        request = self.factory.post(
            self.get_url(),
            {
                "group": group.pk,
                "workspace": workspace.pk,
                "access": models.WorkspaceGroupAccess.READER,
                "can_compute": False,
            },
        )
        request.user = self.user
        response = self.get_view()(request)
        self.assertEqual(response.status_code, 200)
        form = response.context_data["form"]
        self.assertFalse(form.is_valid())
        self.assertIn("already exists", form.non_field_errors()[0])
        self.assertQuerysetEqual(
            models.WorkspaceGroupAccess.objects.all(),
            models.WorkspaceGroupAccess.objects.filter(pk=obj.pk),
        )

    def test_cannot_create_duplicate_object_with_different_access(self):
        """Cannot create a second object for the same workspace and group with a different access level."""
        group = factories.ManagedGroupFactory.create()
        workspace = factories.WorkspaceFactory.create()
        obj = factories.WorkspaceGroupAccessFactory(
            group=group,
            workspace=workspace,
            access=models.WorkspaceGroupAccess.READER,
        )
        request = self.factory.post(
            self.get_url(),
            {
                "group": group.pk,
                "workspace": workspace.pk,
                "access": models.WorkspaceGroupAccess.OWNER,
                "can_compute": False,
            },
        )
        request.user = self.user
        response = self.get_view()(request)
        self.assertEqual(response.status_code, 200)
        form = response.context_data["form"]
        self.assertFalse(form.is_valid())
        self.assertIn("already exists", form.non_field_errors()[0])
        self.assertQuerysetEqual(
            models.WorkspaceGroupAccess.objects.all(),
            models.WorkspaceGroupAccess.objects.filter(pk=obj.pk),
        )

    def test_can_have_two_workspaces_for_one_group(self):
        group_1 = factories.ManagedGroupFactory.create(name="test-group-1")
        group_2 = factories.ManagedGroupFactory.create(name="test-group-2")
        workspace = factories.WorkspaceFactory.create()
        factories.WorkspaceGroupAccessFactory.create(group=group_1, workspace=workspace)
        json_data = [
            {
                "email": group_2.get_email(),
                "accessLevel": "READER",
                "canShare": False,
                "canCompute": False,
            }
        ]
        url = (
            self.entry_point
            + "/api/workspaces/"
            + workspace.billing_project.name
            + "/"
            + workspace.name
            + "/acl?inviteUsersNotFound=false"
        )
        responses.add(
            responses.PATCH,
            url,
            status=self.api_success_code,
            match=[responses.matchers.json_params_matcher(json_data)],
            json=self.get_api_json_response(users_updated=json_data),
        )
        self.client.force_login(self.user)
        response = self.client.post(
            self.get_url(),
            {
                "group": group_2.pk,
                "workspace": workspace.pk,
                "access": models.WorkspaceGroupAccess.READER,
                "can_compute": False,
            },
        )
        self.assertEqual(response.status_code, 302)
        self.assertEqual(models.WorkspaceGroupAccess.objects.count(), 2)
        responses.assert_call_count(url, 1)

    def test_can_have_two_groups_for_one_workspace(self):
        group = factories.ManagedGroupFactory.create()
        workspace_1 = factories.WorkspaceFactory.create(name="test-workspace-1")
        workspace_2 = factories.WorkspaceFactory.create(name="test-workspace-2")
        factories.WorkspaceGroupAccessFactory.create(group=group, workspace=workspace_1)
        json_data = [
            {
                "email": group.get_email(),
                "accessLevel": "READER",
                "canShare": False,
                "canCompute": False,
            }
        ]
        url = (
            self.entry_point
            + "/api/workspaces/"
            + workspace_2.billing_project.name
            + "/"
            + workspace_2.name
            + "/acl?inviteUsersNotFound=false"
        )
        responses.add(
            responses.PATCH,
            url,
            status=self.api_success_code,
            match=[responses.matchers.json_params_matcher(json_data)],
            json=self.get_api_json_response(users_updated=json_data),
        )
        self.client.force_login(self.user)
        response = self.client.post(
            self.get_url(),
            {
                "group": group.pk,
                "workspace": workspace_2.pk,
                "access": models.WorkspaceGroupAccess.READER,
                "can_compute": False,
            },
        )
        self.assertEqual(response.status_code, 302)
        self.assertEqual(models.WorkspaceGroupAccess.objects.count(), 2)
        responses.assert_call_count(url, 1)

    def test_invalid_input_group(self):
        """Posting invalid data to group field does not create an object."""
        workspace = factories.WorkspaceFactory.create()
        request = self.factory.post(
            self.get_url(),
            {
                "group": 1,
                "workspace": workspace.pk,
                "access": models.WorkspaceGroupAccess.READER,
                "can_compute": False,
            },
        )
        request.user = self.user
        response = self.get_view()(request)
        self.assertEqual(response.status_code, 200)
        form = response.context_data["form"]
        self.assertFalse(form.is_valid())
        self.assertIn("group", form.errors.keys())
        self.assertIn("valid choice", form.errors["group"][0])
        self.assertEqual(models.WorkspaceGroupAccess.objects.count(), 0)

    def test_invalid_input_workspace(self):
        """Posting invalid data to workspace field does not create an object."""
        group = factories.ManagedGroupFactory.create()
        request = self.factory.post(
            self.get_url(),
            {
                "group": group.pk,
                "workspace": 1,
                "access": models.WorkspaceGroupAccess.READER,
                "can_compute": False,
            },
        )
        request.user = self.user
        response = self.get_view()(request)
        self.assertEqual(response.status_code, 200)
        form = response.context_data["form"]
        self.assertFalse(form.is_valid())
        self.assertIn("workspace", form.errors.keys())
        self.assertIn("valid choice", form.errors["workspace"][0])
        self.assertEqual(models.WorkspaceGroupAccess.objects.count(), 0)

    def test_invalid_input_access(self):
        """Posting invalid data to access field does not create an object."""
        workspace = factories.WorkspaceFactory.create()
        group = factories.ManagedGroupFactory.create()
        request = self.factory.post(
            self.get_url(),
            {
                "group": group.pk,
                "workspace": workspace.pk,
                "access": "foo",
                "can_compute": False,
            },
        )
        request.user = self.user
        response = self.get_view()(request)
        self.assertEqual(response.status_code, 200)
        form = response.context_data["form"]
        self.assertFalse(form.is_valid())
        self.assertIn("access", form.errors.keys())
        self.assertIn("valid choice", form.errors["access"][0])
        self.assertEqual(models.WorkspaceGroupAccess.objects.count(), 0)

    def test_invalid_reader_with_can_compute(self):
        """Posting invalid data to access field does not create an object."""
        workspace = factories.WorkspaceFactory.create()
        group = factories.ManagedGroupFactory.create()
        request = self.factory.post(
            self.get_url(),
            {
                "group": group.pk,
                "workspace": workspace.pk,
                "access": models.WorkspaceGroupAccess.READER,
                "can_compute": True,
            },
        )
        request.user = self.user
        response = self.get_view()(request)
        self.assertEqual(response.status_code, 200)
        form = response.context_data["form"]
        self.assertFalse(form.is_valid())
        self.assertEqual(len(form.errors), 1)
        self.assertEqual(len(form.non_field_errors()), 1)
        self.assertIn("cannot be granted compute", form.non_field_errors()[0])
        self.assertEqual(models.WorkspaceGroupAccess.objects.count(), 0)

    def test_post_blank_data(self):
        """Posting blank data does not create an object."""
        request = self.factory.post(self.get_url(), {})
        request.user = self.user
        response = self.get_view()(request)
        self.assertEqual(response.status_code, 200)
        form = response.context_data["form"]
        self.assertFalse(form.is_valid())
        self.assertIn("group", form.errors.keys())
        self.assertIn("required", form.errors["group"][0])
        self.assertIn("workspace", form.errors.keys())
        self.assertIn("required", form.errors["workspace"][0])
        self.assertIn("access", form.errors.keys())
        self.assertIn("required", form.errors["access"][0])
        self.assertEqual(models.WorkspaceGroupAccess.objects.count(), 0)

    def test_post_blank_data_group(self):
        """Posting blank data to the group field does not create an object."""
        workspace = factories.WorkspaceFactory.create()
        request = self.factory.post(
            self.get_url(),
            {
                "workspace": workspace.pk,
                "access": models.WorkspaceGroupAccess.READER,
                "can_compute": False,
            },
        )
        request.user = self.user
        response = self.get_view()(request)
        self.assertEqual(response.status_code, 200)
        form = response.context_data["form"]
        self.assertFalse(form.is_valid())
        self.assertIn("group", form.errors.keys())
        self.assertIn("required", form.errors["group"][0])
        self.assertEqual(models.WorkspaceGroupAccess.objects.count(), 0)

    def test_post_blank_data_workspace(self):
        """Posting blank data to the workspace field does not create an object."""
        group = factories.ManagedGroupFactory.create()
        request = self.factory.post(
            self.get_url(),
            {
                "group": group.pk,
                "access": models.WorkspaceGroupAccess.READER,
                "can_compute": False,
            },
        )
        request.user = self.user
        response = self.get_view()(request)
        self.assertEqual(response.status_code, 200)
        form = response.context_data["form"]
        self.assertFalse(form.is_valid())
        self.assertIn("workspace", form.errors.keys())
        self.assertIn("required", form.errors["workspace"][0])
        self.assertEqual(models.WorkspaceGroupAccess.objects.count(), 0)

    def test_post_blank_data_access(self):
        """Posting blank data to the access field does not create an object."""
        workspace = factories.WorkspaceFactory.create()
        group = factories.ManagedGroupFactory.create()
        request = self.factory.post(
            self.get_url(),
            {
                "group": group.pk,
                "workspace": workspace.pk,
                "can_compute": False,
            },
        )
        request.user = self.user
        response = self.get_view()(request)
        self.assertEqual(response.status_code, 200)
        form = response.context_data["form"]
        self.assertFalse(form.is_valid())
        self.assertIn("access", form.errors.keys())
        self.assertIn("required", form.errors["access"][0])
        self.assertEqual(models.WorkspaceGroupAccess.objects.count(), 0)

    def test_post_blank_data_can_compute(self):
        """Posting blank data to the can_compute field does not create an object."""
        group = factories.ManagedGroupFactory.create()
        workspace = factories.WorkspaceFactory.create()
        json_data = [
            {
                "email": group.get_email(),
                "accessLevel": "READER",
                "canShare": False,
                "canCompute": False,
            }
        ]
        url = (
            self.entry_point
            + "/api/workspaces/"
            + workspace.billing_project.name
            + "/"
            + workspace.name
            + "/acl?inviteUsersNotFound=false"
        )
        responses.add(
            responses.PATCH,
            url,
            status=self.api_success_code,
            match=[responses.matchers.json_params_matcher(json_data)],
            json=self.get_api_json_response(users_updated=json_data),
        )
        self.client.force_login(self.user)
        response = self.client.post(
            self.get_url(),
            {
                "workspace": workspace.pk,
                "group": group.pk,
                "access": models.WorkspaceGroupAccess.READER,
            },
        )
        self.assertEqual(response.status_code, 302)
        new_object = models.WorkspaceGroupAccess.objects.latest("pk")
        self.assertEqual(new_object.can_compute, False)
        self.assertEqual(models.WorkspaceGroupAccess.objects.count(), 1)

    def test_invalid_anvil_group_does_not_exist(self):
        """No object is saved if the group doesn't exist on AnVIL but does exist in the app."""
        group = factories.ManagedGroupFactory.create(name="test-group")
        workspace = factories.WorkspaceFactory.create(
            name="test-workspace", billing_project__name="test-billing-project"
        )
        json_data = [
            {
                "email": "test-group@firecloud.org",
                "accessLevel": "READER",
                "canShare": False,
                "canCompute": False,
            }
        ]
        url = (
            self.entry_point
            + "/api/workspaces/test-billing-project/test-workspace/acl?inviteUsersNotFound=false"
        )
        responses.add(
            responses.PATCH,
            url,
            status=self.api_success_code,
            match=[responses.matchers.json_params_matcher(json_data)],
            json=self.get_api_json_response(users_not_found=json_data),
        )
        self.client.force_login(self.user)
        response = self.client.post(
            self.get_url(),
            {
                "group": group.pk,
                "workspace": workspace.pk,
                "access": models.WorkspaceGroupAccess.READER,
                "can_compute": False,
            },
        )
        self.assertEqual(response.status_code, 200)
        form = response.context_data["form"]
        # The form is valid, but there was a different error.
        self.assertTrue(form.is_valid())
        self.assertEqual(response.status_code, 200)
        # Check for the correct message.
        self.assertIn("messages", response.context)
        messages = list(response.context["messages"])
        self.assertEqual(len(messages), 1)
        self.assertIn(
            views.WorkspaceGroupAccessCreate.message_group_not_found,
            str(messages[0]),
        )
        responses.assert_call_count(url, 1)
        # Make sure that the object was not created.
        self.assertEqual(models.WorkspaceGroupAccess.objects.count(), 0)

    def test_api_error(self):
        """Shows a message if an AnVIL API error occurs."""
        # Need a client to check messages.
        group = factories.ManagedGroupFactory.create()
        workspace = factories.WorkspaceFactory.create()
        url = (
            self.entry_point
            + "/api/workspaces/"
            + workspace.billing_project.name
            + "/"
            + workspace.name
            + "/acl?inviteUsersNotFound=false"
        )
        responses.add(
            responses.PATCH,
            url,
            status=500,
            json={"message": "workspace group access create test error"},
        )
        self.client.force_login(self.user)
        response = self.client.post(
            self.get_url(),
            {
                "group": group.pk,
                "workspace": workspace.pk,
                "access": models.WorkspaceGroupAccess.READER,
            },
        )
        self.assertEqual(response.status_code, 200)
        self.assertIn("messages", response.context)
        messages = list(response.context["messages"])
        self.assertEqual(len(messages), 1)
        self.assertIn(
            "AnVIL API Error: workspace group access create test error",
            str(messages[0]),
        )
        responses.assert_call_count(url, 1)
        # Make sure that the object was not created.
        self.assertEqual(models.WorkspaceGroupAccess.objects.count(), 0)

    @skip("AnVIL API issue")
    def test_api_sharing_workspace_that_doesnt_exist_with_group_that_doesnt_exist(
        self,
    ):
        self.fail(
            "Sharing a workspace that doesn't exist with a group that doesn't exist returns a successful code."  # noqa
        )


class WorkspaceGroupAccessUpdateTest(AnVILAPIMockTestMixin, TestCase):
    api_success_code = 200

    def setUp(self):
        """Set up test class."""
        # The superclass uses the responses package to mock API responses.
        super().setUp()
        self.factory = RequestFactory()
        # Create a user with both view and edit permissions.
        self.user = User.objects.create_user(username="test", password="test")
        self.user.user_permissions.add(
            Permission.objects.get(
                codename=models.AnVILProjectManagerAccess.VIEW_PERMISSION_CODENAME
            )
        )
        self.user.user_permissions.add(
            Permission.objects.get(
                codename=models.AnVILProjectManagerAccess.EDIT_PERMISSION_CODENAME
            )
        )

    def get_url(self, *args):
        """Get the url for the view being tested."""
        return reverse("anvil_consortium_manager:workspaces:access:update", args=args)

    def get_view(self):
        """Return the view being tested."""
        return views.WorkspaceGroupAccessUpdate.as_view()

    def get_api_json_response(
        self, invites_sent=[], users_not_found=[], users_updated=[]
    ):
        return {
            "invitesSent": invites_sent,
            "usersNotFound": users_not_found,
            "usersUpdated": users_updated,
        }

    def test_view_redirect_not_logged_in(self):
        "View redirects to login view when user is not logged in."
        # Need a client for redirects.
        response = self.client.get(
            self.get_url("billing_project", "workspace", "group")
        )
        self.assertRedirects(
            response,
            resolve_url(settings.LOGIN_URL)
            + "?next="
            + self.get_url("billing_project", "workspace", "group"),
        )

    def test_status_code_with_user_permission(self):
        """Returns successful response code."""
        obj = factories.WorkspaceGroupAccessFactory.create()
        request = self.factory.get(
            self.get_url(
                obj.workspace.billing_project.name, obj.workspace.name, obj.group.name
            )
        )
        request.user = self.user
        response = self.get_view()(
            request,
            billing_project_slug=obj.workspace.billing_project.name,
            workspace_slug=obj.workspace.name,
            group_slug=obj.group.name,
        )
        self.assertEqual(response.status_code, 200)

    def test_access_with_view_permission(self):
        """Raises permission denied if user has only view permission."""
        user_with_view_perm = User.objects.create_user(
            username="test-other", password="test-other"
        )
        user_with_view_perm.user_permissions.add(
            Permission.objects.get(
                codename=models.AnVILProjectManagerAccess.VIEW_PERMISSION_CODENAME
            )
        )
        request = self.factory.get(
            self.get_url("billing_project", "workspace", "group")
        )
        request.user = user_with_view_perm
        with self.assertRaises(PermissionDenied):
            self.get_view()(
                request,
                billing_project_slug="billing_project",
                workspace_slug="workspace",
                group_slug="group",
            )

    def test_access_without_user_permission(self):
        """Raises permission denied if user has no permissions."""
        user_no_perms = User.objects.create_user(
            username="test-none", password="test-none"
        )
        request = self.factory.get(
            self.get_url("billing_project", "workspace", "group")
        )
        request.user = user_no_perms
        with self.assertRaises(PermissionDenied):
            self.get_view()(
                request,
                billing_project_slug="billing_project",
                workspace_slug="workspace",
                group_slug="group",
            )

    def test_has_form_in_context(self):
        """Response includes a form."""
        obj = factories.WorkspaceGroupAccessFactory.create()
        request = self.factory.get(
            self.get_url(
                obj.workspace.billing_project.name, obj.workspace.name, obj.group.name
            )
        )
        request.user = self.user
        response = self.get_view()(
            request,
            billing_project_slug=obj.workspace.billing_project.name,
            workspace_slug=obj.workspace.name,
            group_slug=obj.group.name,
        )
        self.assertTrue("form" in response.context_data)

    def test_view_with_invalid_pk(self):
        """Returns a 404 when the object doesn't exist."""
        request = self.factory.get(
            self.get_url("billing_project", "workspace", "group")
        )
        request.user = self.user
        with self.assertRaises(Http404):
            self.get_view()(
                request,
                billing_project_slug="billing_project",
                workspace_slug="workspace",
                group_slug="group",
            )

    def test_can_update_role(self):
        """Can update the role through the view."""
        group = factories.ManagedGroupFactory.create(name="test-group")
        billing_project = factories.BillingProjectFactory.create(
            name="test-billing-project"
        )
        workspace = factories.WorkspaceFactory.create(
            name="test-workspace", billing_project=billing_project
        )
        obj = factories.WorkspaceGroupAccessFactory.create(
            group=group, workspace=workspace, access=models.WorkspaceGroupAccess.READER
        )
        json_data = [
            {
                "email": "test-group@firecloud.org",
                "accessLevel": "WRITER",
                "canShare": False,
                "canCompute": False,
            }
        ]
        url = (
            self.entry_point
            + "/api/workspaces/test-billing-project/test-workspace/acl?inviteUsersNotFound=false"
        )
        responses.add(
            responses.PATCH,
            url,
            status=self.api_success_code,
            match=[responses.matchers.json_params_matcher(json_data)],
            json=self.get_api_json_response(users_updated=json_data),
        )
        self.client.force_login(self.user)
        response = self.client.post(
            self.get_url(
                obj.workspace.billing_project.name, obj.workspace.name, obj.group.name
            ),
            {
                "access": models.WorkspaceGroupAccess.WRITER,
            },
        )
        self.assertEqual(response.status_code, 302)
        obj.refresh_from_db()
        self.assertEqual(obj.access, models.WorkspaceGroupAccess.WRITER)
        # History is added.
        self.assertEqual(obj.history.count(), 2)
        self.assertEqual(obj.history.latest().history_type, "~")

    def test_can_update_can_compute(self):
        """Can update the can_compute field."""
        group = factories.ManagedGroupFactory.create(name="test-group")
        billing_project = factories.BillingProjectFactory.create(
            name="test-billing-project"
        )
        workspace = factories.WorkspaceFactory.create(
            name="test-workspace", billing_project=billing_project
        )
        obj = factories.WorkspaceGroupAccessFactory.create(
            group=group, workspace=workspace, access=models.WorkspaceGroupAccess.WRITER
        )
        json_data = [
            {
                "email": "test-group@firecloud.org",
                "accessLevel": "WRITER",
                "canShare": False,
                "canCompute": True,
            }
        ]
        url = (
            self.entry_point
            + "/api/workspaces/test-billing-project/test-workspace/acl?inviteUsersNotFound=false"
        )
        responses.add(
            responses.PATCH,
            url,
            status=self.api_success_code,
            match=[responses.matchers.json_params_matcher(json_data)],
            json=self.get_api_json_response(users_updated=json_data),
        )
        self.client.force_login(self.user)
        response = self.client.post(
            self.get_url(
                obj.workspace.billing_project.name, obj.workspace.name, obj.group.name
            ),
            {"access": models.WorkspaceGroupAccess.WRITER, "can_compute": True},
        )
        self.assertEqual(response.status_code, 302)
        obj.refresh_from_db()
        self.assertEqual(obj.access, models.WorkspaceGroupAccess.WRITER)
        self.assertEqual(obj.can_compute, True)
        # History is added.
        self.assertEqual(obj.history.count(), 2)
        self.assertEqual(obj.history.latest().history_type, "~")

    def test_invalid_reader_can_compute(self):
        """The form is not valid when trying to update a READER's can_compute value to True."""
        group = factories.ManagedGroupFactory.create(name="test-group")
        billing_project = factories.BillingProjectFactory.create(
            name="test-billing-project"
        )
        workspace = factories.WorkspaceFactory.create(
            name="test-workspace", billing_project=billing_project
        )
        obj = factories.WorkspaceGroupAccessFactory.create(
            group=group, workspace=workspace, access=models.WorkspaceGroupAccess.READER
        )
        self.client.force_login(self.user)
        response = self.client.post(
            self.get_url(
                obj.workspace.billing_project.name, obj.workspace.name, obj.group.name
            ),
            {"access": models.WorkspaceGroupAccess.READER, "can_compute": True},
        )
        self.assertEqual(response.status_code, 200)
        self.assertIn("form", response.context_data)
        form = response.context_data["form"]
        self.assertFalse(form.is_valid())
        self.assertEqual(len(form.errors), 1)
        self.assertEqual(len(form.non_field_errors()), 1)
        self.assertIn("cannot be granted compute", form.non_field_errors()[0])
        obj.refresh_from_db()
        self.assertEqual(obj.access, models.WorkspaceGroupAccess.READER)
        self.assertEqual(obj.can_compute, False)
        # History is not added.
        self.assertEqual(obj.history.count(), 1)

    def test_success_message(self):
        """Response includes a success message if successful."""
        group = factories.ManagedGroupFactory.create(name="test-group")
        billing_project = factories.BillingProjectFactory.create(
            name="test-billing-project"
        )
        workspace = factories.WorkspaceFactory.create(
            name="test-workspace", billing_project=billing_project
        )
        obj = factories.WorkspaceGroupAccessFactory.create(
            group=group, workspace=workspace, access=models.WorkspaceGroupAccess.READER
        )
        json_data = [
            {
                "email": "test-group@firecloud.org",
                "accessLevel": "WRITER",
                "canShare": False,
                "canCompute": False,
            }
        ]
        url = (
            self.entry_point
            + "/api/workspaces/test-billing-project/test-workspace/acl?inviteUsersNotFound=false"
        )
        responses.add(
            responses.PATCH,
            url,
            status=self.api_success_code,
            match=[responses.matchers.json_params_matcher(json_data)],
            json=self.get_api_json_response(users_updated=json_data),
        )
        self.client.force_login(self.user)
        response = self.client.post(
            self.get_url(
                obj.workspace.billing_project.name, obj.workspace.name, obj.group.name
            ),
            {
                "access": models.WorkspaceGroupAccess.WRITER,
            },
            follow=True,
        )
        self.assertIn("messages", response.context)
        messages = list(response.context["messages"])
        self.assertEqual(len(messages), 1)
        self.assertEqual(views.WorkspaceGroupAccessUpdate.success_msg, str(messages[0]))

    def test_redirects_to_detail(self):
        """After successfully updating an object, view redirects to the model's get_absolute_url."""
        # This needs to use the client because the RequestFactory doesn't handle redirects.
        obj = factories.WorkspaceGroupAccessFactory(
            access=models.WorkspaceGroupAccess.READER
        )
        json_data = [
            {
                "email": obj.group.get_email(),
                "accessLevel": "WRITER",
                "canShare": False,
                "canCompute": False,
            }
        ]
        url = (
            self.entry_point
            + "/api/workspaces/"
            + obj.workspace.billing_project.name
            + "/"
            + obj.workspace.name
            + "/acl?inviteUsersNotFound=false"
        )
        responses.add(
            responses.PATCH,
            url,
            status=self.api_success_code,
            match=[responses.matchers.json_params_matcher(json_data)],
            json=self.get_api_json_response(users_updated=json_data),
        )
        self.client.force_login(self.user)
        response = self.client.post(
            self.get_url(
                obj.workspace.billing_project.name, obj.workspace.name, obj.group.name
            ),
            {
                "access": models.WorkspaceGroupAccess.WRITER,
            },
        )
        self.assertRedirects(response, obj.get_absolute_url())
        responses.assert_call_count(url, 1)

    def test_post_blank_data_access(self):
        """Posting blank data to the access field does not update the object."""
        obj = factories.WorkspaceGroupAccessFactory.create(
            access=models.WorkspaceGroupAccess.READER
        )
        request = self.factory.post(
            self.get_url(
                obj.workspace.billing_project.name, obj.workspace.name, obj.group.name
            ),
            {"access": ""},
        )
        request.user = self.user
        response = self.get_view()(
            request,
            billing_project_slug=obj.workspace.billing_project.name,
            workspace_slug=obj.workspace.name,
            group_slug=obj.group.name,
        )
        self.assertEqual(response.status_code, 200)
        form = response.context_data["form"]
        self.assertFalse(form.is_valid())
        self.assertIn("access", form.errors.keys())
        self.assertIn("required", form.errors["access"][0])
        obj.refresh_from_db()
        self.assertEqual(obj.access, models.WorkspaceGroupAccess.READER)

    def test_post_blank_data_can_compute(self):
        """Posting blank data to the can_compute field updates the object."""
        group = factories.ManagedGroupFactory.create(name="test-group")
        workspace = factories.WorkspaceFactory.create(
            name="test-workspace", billing_project__name="test-billing-project"
        )
        obj = factories.WorkspaceGroupAccessFactory.create(
            group=group,
            workspace=workspace,
            access=models.WorkspaceGroupAccess.OWNER,
            can_compute=True,
        )
        json_data = [
            {
                "email": "test-group@firecloud.org",
                "accessLevel": "WRITER",
                "canShare": False,
                "canCompute": False,
            }
        ]
        url = (
            self.entry_point
            + "/api/workspaces/test-billing-project/test-workspace/acl?inviteUsersNotFound=false"
        )
        responses.add(
            responses.PATCH,
            url,
            status=self.api_success_code,
            match=[responses.matchers.json_params_matcher(json_data)],
            json=self.get_api_json_response(users_updated=json_data),
        )
        self.client.force_login(self.user)
        response = self.client.post(
            self.get_url(
                obj.workspace.billing_project.name, obj.workspace.name, obj.group.name
            ),
            {"access": models.WorkspaceGroupAccess.WRITER},
        )
        self.assertEqual(response.status_code, 302)
        obj.refresh_from_db()
        self.assertEqual(obj.access, models.WorkspaceGroupAccess.WRITER)
        self.assertEqual(obj.can_compute, False)

    def test_post_invalid_data_access(self):
        """Posting invalid data to the access field does not update the object."""
        obj = factories.WorkspaceGroupAccessFactory.create(
            access=models.WorkspaceGroupAccess.READER
        )
        request = self.factory.post(
            self.get_url(
                obj.workspace.billing_project.name, obj.workspace.name, obj.group.name
            ),
            {"access": "foo"},
        )
        request.user = self.user
        response = self.get_view()(
            request,
            billing_project_slug=obj.workspace.billing_project.name,
            workspace_slug=obj.workspace.name,
            group_slug=obj.group.name,
        )
        self.assertEqual(response.status_code, 200)
        form = response.context_data["form"]
        self.assertFalse(form.is_valid())
        self.assertIn("access", form.errors.keys())
        self.assertIn("valid choice", form.errors["access"][0])
        obj.refresh_from_db()
        self.assertEqual(obj.access, models.WorkspaceGroupAccess.READER)

    def test_post_group_pk(self):
        """Posting a group pk has no effect."""
        original_group = factories.ManagedGroupFactory.create()
        obj = factories.WorkspaceGroupAccessFactory(
            group=original_group, access=models.WorkspaceGroupAccess.READER
        )
        new_group = factories.ManagedGroupFactory.create()
        json_data = [
            {
                "email": obj.group.get_email(),
                "accessLevel": "WRITER",
                "canShare": False,
                "canCompute": False,
            }
        ]
        url = (
            self.entry_point
            + "/api/workspaces/"
            + obj.workspace.billing_project.name
            + "/"
            + obj.workspace.name
            + "/acl?inviteUsersNotFound=false"
        )
        responses.add(
            responses.PATCH,
            url,
            status=self.api_success_code,
            match=[responses.matchers.json_params_matcher(json_data)],
            json=self.get_api_json_response(users_updated=json_data),
        )
        self.client.force_login(self.user)
        response = self.client.post(
            self.get_url(
                obj.workspace.billing_project.name, obj.workspace.name, obj.group.name
            ),
            {
                "group": new_group.pk,
                "access": models.WorkspaceGroupAccess.WRITER,
            },
        )
        self.assertEqual(response.status_code, 302)
        obj.refresh_from_db()
        self.assertEqual(obj.group, original_group)
        responses.assert_call_count(url, 1)

    def test_post_workspace_pk(self):
        """Posting a workspace pk has no effect."""
        original_workspace = factories.WorkspaceFactory.create()
        obj = factories.WorkspaceGroupAccessFactory(
            workspace=original_workspace, access=models.WorkspaceGroupAccess.READER
        )
        new_workspace = factories.WorkspaceFactory.create()
        json_data = [
            {
                "email": obj.group.get_email(),
                "accessLevel": "WRITER",
                "canShare": False,
                "canCompute": False,
            }
        ]
        url = (
            self.entry_point
            + "/api/workspaces/"
            + obj.workspace.billing_project.name
            + "/"
            + obj.workspace.name
            + "/acl?inviteUsersNotFound=false"
        )
        responses.add(
            responses.PATCH,
            url,
            status=self.api_success_code,
            match=[responses.matchers.json_params_matcher(json_data)],
            json=self.get_api_json_response(users_updated=json_data),
        )
        self.client.force_login(self.user)
        response = self.client.post(
            self.get_url(
                obj.workspace.billing_project.name, obj.workspace.name, obj.group.name
            ),
            {
                "workspace": new_workspace.pk,
                "access": models.WorkspaceGroupAccess.WRITER,
            },
        )
        self.assertEqual(response.status_code, 302)
        obj.refresh_from_db()
        self.assertEqual(obj.workspace, original_workspace)
        responses.assert_call_count(url, 1)

    def test_api_error(self):
        """Shows a message if an AnVIL API error occurs."""
        # Need a client to check messages.
        obj = factories.WorkspaceGroupAccessFactory.create(
            access=models.WorkspaceGroupAccess.READER
        )
        url = (
            self.entry_point
            + "/api/workspaces/"
            + obj.workspace.billing_project.name
            + "/"
            + obj.workspace.name
            + "/acl?inviteUsersNotFound=false"
        )
        responses.add(
            responses.PATCH,
            url,
            status=500,
            json={"message": "workspace group access update test error"},
        )
        self.client.force_login(self.user)
        response = self.client.post(
            self.get_url(
                obj.workspace.billing_project.name, obj.workspace.name, obj.group.name
            ),
            {
                "access": models.WorkspaceGroupAccess.WRITER,
            },
        )
        self.assertEqual(response.status_code, 200)
        self.assertIn("messages", response.context)
        messages = list(response.context["messages"])
        self.assertEqual(len(messages), 1)
        self.assertIn(
            "AnVIL API Error: workspace group access update test error",
            str(messages[0]),
        )
        responses.assert_call_count(url, 1)
        # Make sure that the object was not created.
        self.assertEqual(models.WorkspaceGroupAccess.objects.count(), 1)
        obj.refresh_from_db()
        self.assertEqual(obj.access, models.WorkspaceGroupAccess.READER)

    @skip("AnVIL API issue")
    def test_api_updating_access_to_workspace_that_doesnt_exist_for_group_that_doesnt_exist(
        self,
    ):
        self.fail(
            "Updating access from workspace that doesn't exist for a group that doesn't exist returns a successful code."  # noqa
        )


class WorkspaceGroupAccessListTest(TestCase):
    def setUp(self):
        """Set up test class."""
        self.factory = RequestFactory()
        # Create a user with both view and edit permission.
        self.user = User.objects.create_user(username="test", password="test")
        self.user.user_permissions.add(
            Permission.objects.get(
                codename=models.AnVILProjectManagerAccess.VIEW_PERMISSION_CODENAME
            )
        )

    def get_url(self, *args):
        """Get the url for the view being tested."""
        return reverse(
            "anvil_consortium_manager:workspace_group_access:list", args=args
        )

    def get_view(self):
        """Return the view being tested."""
        return views.WorkspaceGroupAccessList.as_view()

    def test_view_redirect_not_logged_in(self):
        "View redirects to login view when user is not logged in."
        # Need a client for redirects.
        response = self.client.get(self.get_url())
        self.assertRedirects(
            response, resolve_url(settings.LOGIN_URL) + "?next=" + self.get_url()
        )

    def test_status_code_with_user_permission(self):
        """Returns successful response code."""
        request = self.factory.get(self.get_url())
        request.user = self.user
        response = self.get_view()(request)
        self.assertEqual(response.status_code, 200)

    def test_access_without_user_permission(self):
        """Raises permission denied if user has no permissions."""
        user_no_perms = User.objects.create_user(
            username="test-none", password="test-none"
        )
        request = self.factory.get(self.get_url())
        request.user = user_no_perms
        with self.assertRaises(PermissionDenied):
            self.get_view()(request)

    def test_view_has_correct_table_class(self):
        request = self.factory.get(self.get_url())
        request.user = self.user
        response = self.get_view()(request)
        self.assertIn("table", response.context_data)
        self.assertIsInstance(
            response.context_data["table"], tables.WorkspaceGroupAccessTable
        )

    def test_view_with_no_objects(self):
        request = self.factory.get(self.get_url())
        request.user = self.user
        response = self.get_view()(request)
        self.assertEqual(response.status_code, 200)
        self.assertIn("table", response.context_data)
        self.assertEqual(len(response.context_data["table"].rows), 0)

    def test_view_with_one_object(self):
        factories.WorkspaceGroupAccessFactory()
        request = self.factory.get(self.get_url())
        request.user = self.user
        response = self.get_view()(request)
        self.assertEqual(response.status_code, 200)
        self.assertIn("table", response.context_data)
        self.assertEqual(len(response.context_data["table"].rows), 1)

    def test_view_with_two_objects(self):
        factories.WorkspaceGroupAccessFactory.create_batch(2)
        request = self.factory.get(self.get_url())
        request.user = self.user
        response = self.get_view()(request)
        self.assertEqual(response.status_code, 200)
        self.assertIn("table", response.context_data)
        self.assertEqual(len(response.context_data["table"].rows), 2)


class WorkspaceGroupAccessDeleteTest(AnVILAPIMockTestMixin, TestCase):

    api_success_code = 200

    def setUp(self):
        """Set up test class."""
        # The superclass uses the responses package to mock API responses.
        super().setUp()
        self.factory = RequestFactory()
        # Create a user with both view and edit permissions.
        self.user = User.objects.create_user(username="test", password="test")
        self.user.user_permissions.add(
            Permission.objects.get(
                codename=models.AnVILProjectManagerAccess.VIEW_PERMISSION_CODENAME
            )
        )
        self.user.user_permissions.add(
            Permission.objects.get(
                codename=models.AnVILProjectManagerAccess.EDIT_PERMISSION_CODENAME
            )
        )

    def get_url(self, *args):
        """Get the url for the view being tested."""
        return reverse("anvil_consortium_manager:workspaces:access:delete", args=args)

    def get_view(self):
        """Return the view being tested."""
        return views.WorkspaceGroupAccessDelete.as_view()

    def test_view_redirect_not_logged_in(self):
        "View redirects to login view when user is not logged in."
        # Need a client for redirects.
        response = self.client.get(
            self.get_url("billing_project", "workspace", "group")
        )
        self.assertRedirects(
            response,
            resolve_url(settings.LOGIN_URL)
            + "?next="
            + self.get_url("billing_project", "workspace", "group"),
        )

    def test_status_code_with_user_permission(self):
        """Returns successful response code."""
        obj = factories.WorkspaceGroupAccessFactory.create()
        request = self.factory.get(
            self.get_url(
                obj.workspace.billing_project.name, obj.workspace.name, obj.group.name
            )
        )
        request.user = self.user
        response = self.get_view()(
            request,
            billing_project_slug=obj.workspace.billing_project.name,
            workspace_slug=obj.workspace.name,
            group_slug=obj.group.name,
        )
        self.assertEqual(response.status_code, 200)

    def test_access_with_view_permission(self):
        """Raises permission denied if user has only view permission."""
        user_with_view_perm = User.objects.create_user(
            username="test-other", password="test-other"
        )
        user_with_view_perm.user_permissions.add(
            Permission.objects.get(
                codename=models.AnVILProjectManagerAccess.VIEW_PERMISSION_CODENAME
            )
        )
        request = self.factory.get(
            self.get_url("billing_project", "workspace", "group")
        )
        request.user = user_with_view_perm
        with self.assertRaises(PermissionDenied):
            self.get_view()(
                request,
                billing_project_slug="billing_project",
                workspace_slug="workspace",
                group_slug="group",
            )

    def test_access_without_user_permission(self):
        """Raises permission denied if user has no permissions."""
        user_no_perms = User.objects.create_user(
            username="test-none", password="test-none"
        )
        request = self.factory.get(
            self.get_url("billing_project", "workspace", "group")
        )
        request.user = user_no_perms
        with self.assertRaises(PermissionDenied):
            self.get_view()(
                request,
                billing_project_slug="billing_project",
                workspace_slug="workspace",
                group_slug="group",
            )

    def test_view_with_invalid_pk(self):
        """Returns a 404 when the object doesn't exist."""
        request = self.factory.get(
            self.get_url("billing_project", "workspace", "group")
        )
        request.user = self.user
        with self.assertRaises(Http404):
            self.get_view()(
                request,
                billing_project_slug="billing_project",
                workspace_slug="workspace",
                group_slug="group",
            )

    def test_view_deletes_object(self):
        """Posting submit to the form successfully deletes the object."""
        group = factories.ManagedGroupFactory.create(name="test-group")
        billing_project = factories.BillingProjectFactory.create(
            name="test-billing-project"
        )
        workspace = factories.WorkspaceFactory.create(
            name="test-workspace", billing_project=billing_project
        )
        obj = factories.WorkspaceGroupAccessFactory.create(
            group=group, workspace=workspace
        )
        json_data = [
            {
                "email": obj.group.get_email(),
                "accessLevel": "NO ACCESS",
                "canShare": False,
                "canCompute": False,
            }
        ]
        url = (
            self.entry_point
            + "/api/workspaces/test-billing-project/test-workspace/acl?inviteUsersNotFound=false"
        )
        responses.add(
            responses.PATCH,
            url,
            status=self.api_success_code,
            match=[responses.matchers.json_params_matcher(json_data)],
        )
        self.client.force_login(self.user)
        response = self.client.post(
            self.get_url(
                obj.workspace.billing_project.name, obj.workspace.name, obj.group.name
            ),
            {"submit": ""},
        )
        self.assertEqual(response.status_code, 302)
        self.assertEqual(models.WorkspaceGroupAccess.objects.count(), 0)
        responses.assert_call_count(url, 1)
        # History is added.
        self.assertEqual(obj.history.count(), 2)
        self.assertEqual(obj.history.latest().history_type, "-")

    def test_success_message(self):
        """Response includes a success message if successful."""
        group = factories.ManagedGroupFactory.create(name="test-group")
        billing_project = factories.BillingProjectFactory.create(
            name="test-billing-project"
        )
        workspace = factories.WorkspaceFactory.create(
            name="test-workspace", billing_project=billing_project
        )
        obj = factories.WorkspaceGroupAccessFactory.create(
            group=group, workspace=workspace
        )
        json_data = [
            {
                "email": obj.group.get_email(),
                "accessLevel": "NO ACCESS",
                "canShare": False,
                "canCompute": False,
            }
        ]
        url = (
            self.entry_point
            + "/api/workspaces/test-billing-project/test-workspace/acl?inviteUsersNotFound=false"
        )
        responses.add(
            responses.PATCH,
            url,
            status=self.api_success_code,
            match=[responses.matchers.json_params_matcher(json_data)],
        )
        self.client.force_login(self.user)
        response = self.client.post(
            self.get_url(
                obj.workspace.billing_project.name, obj.workspace.name, obj.group.name
            ),
            {"submit": ""},
            follow=True,
        )
        self.assertIn("messages", response.context)
        messages = list(response.context["messages"])
        self.assertEqual(len(messages), 1)
        self.assertEqual(views.WorkspaceGroupAccessDelete.success_msg, str(messages[0]))

    def test_only_deletes_specified_pk(self):
        """View only deletes the specified pk."""
        obj = factories.WorkspaceGroupAccessFactory.create()
        other_object = factories.WorkspaceGroupAccessFactory.create()
        json_data = [
            {
                "email": obj.group.get_email(),
                "accessLevel": "NO ACCESS",
                "canShare": False,
                "canCompute": False,
            }
        ]
        url = (
            self.entry_point
            + "/api/workspaces/"
            + obj.workspace.billing_project.name
            + "/"
            + obj.workspace.name
            + "/acl?inviteUsersNotFound=false"
        )
        responses.add(
            responses.PATCH,
            url,
            status=self.api_success_code,
            match=[responses.matchers.json_params_matcher(json_data)],
        )
        self.client.force_login(self.user)
        response = self.client.post(
            self.get_url(
                obj.workspace.billing_project.name, obj.workspace.name, obj.group.name
            ),
            {"submit": ""},
        )
        self.assertEqual(response.status_code, 302)
        self.assertEqual(models.WorkspaceGroupAccess.objects.count(), 1)
        self.assertQuerysetEqual(
            models.WorkspaceGroupAccess.objects.all(),
            models.WorkspaceGroupAccess.objects.filter(pk=other_object.pk),
        )
        responses.assert_call_count(url, 1)

    def test_delete_with_can_compute(self):
        """Can delete a record with can_compute=True."""
        group = factories.ManagedGroupFactory.create(name="test-group")
        billing_project = factories.BillingProjectFactory.create(
            name="test-billing-project"
        )
        workspace = factories.WorkspaceFactory.create(
            name="test-workspace", billing_project=billing_project
        )
        obj = factories.WorkspaceGroupAccessFactory.create(
            group=group,
            workspace=workspace,
            can_compute=True,
        )
        json_data = [
            {
                "email": obj.group.get_email(),
                "accessLevel": "NO ACCESS",
                "canShare": False,
                "canCompute": True,
            }
        ]
        url = (
            self.entry_point
            + "/api/workspaces/test-billing-project/test-workspace/acl?inviteUsersNotFound=false"
        )
        responses.add(
            responses.PATCH,
            url,
            status=self.api_success_code,
            match=[responses.matchers.json_params_matcher(json_data)],
        )
        self.client.force_login(self.user)
        response = self.client.post(
            self.get_url(
                obj.workspace.billing_project.name, obj.workspace.name, obj.group.name
            ),
            {"submit": ""},
        )
        self.assertEqual(response.status_code, 302)
        self.assertEqual(models.WorkspaceGroupAccess.objects.count(), 0)
        responses.assert_call_count(url, 1)
        # History is added.
        self.assertEqual(obj.history.count(), 2)
        self.assertEqual(obj.history.latest().history_type, "-")

    def test_success_url(self):
        """Redirects to the expected page."""
        obj = factories.WorkspaceGroupAccessFactory.create()
        json_data = [
            {
                "email": obj.group.get_email(),
                "accessLevel": "NO ACCESS",
                "canShare": False,
                "canCompute": False,
            }
        ]
        url = (
            self.entry_point
            + "/api/workspaces/"
            + obj.workspace.billing_project.name
            + "/"
            + obj.workspace.name
            + "/acl?inviteUsersNotFound=false"
        )
        responses.add(
            responses.PATCH,
            url,
            status=self.api_success_code,
            match=[responses.matchers.json_params_matcher(json_data)],
        )
        # Need to use the client instead of RequestFactory to check redirection url.
        self.client.force_login(self.user)
        response = self.client.post(
            self.get_url(
                obj.workspace.billing_project.name, obj.workspace.name, obj.group.name
            ),
            {"submit": ""},
        )
        self.assertEqual(response.status_code, 302)
        self.assertRedirects(
            response, reverse("anvil_consortium_manager:workspace_group_access:list")
        )
        responses.assert_call_count(url, 1)

    def test_api_error(self):
        """Shows a message if an AnVIL API error occurs."""
        # Need a client to check messages.
        obj = factories.WorkspaceGroupAccessFactory.create()
        url = (
            self.entry_point
            + "/api/workspaces/"
            + obj.workspace.billing_project.name
            + "/"
            + obj.workspace.name
            + "/acl?inviteUsersNotFound=false"
        )
        responses.add(
            responses.PATCH,
            url,
            status=500,
            json={"message": "workspace group access delete test error"},
        )
        self.client.force_login(self.user)
        response = self.client.post(
            self.get_url(
                obj.workspace.billing_project.name, obj.workspace.name, obj.group.name
            ),
            {"submit": ""},
        )
        self.assertEqual(response.status_code, 200)
        self.assertIn("messages", response.context)
        messages = list(response.context["messages"])
        self.assertEqual(len(messages), 1)
        self.assertIn(
            "AnVIL API Error: workspace group access delete test error",
            str(messages[0]),
        )
        responses.assert_call_count(url, 1)
        # Make sure that the object was not created.
        self.assertEqual(models.WorkspaceGroupAccess.objects.count(), 1)

    @skip("AnVIL API issue")
    def test_api_removing_access_to_workspace_that_doesnt_exist_for_group_that_doesnt_exist(
        self,
    ):
        self.fail(
            "Removing access from workspace that doesn't exist for a group that doesn't exist returns a successful code."  # noqa
        )<|MERGE_RESOLUTION|>--- conflicted
+++ resolved
@@ -1,35 +1,24 @@
-<<<<<<< HEAD
 import datetime
-=======
 import json
->>>>>>> bbbd5a21
 from unittest import skip
 from uuid import uuid4
 
 import responses
 from django.conf import settings
 from django.contrib.auth.models import Permission, User
-<<<<<<< HEAD
 from django.core import mail
 from django.core.exceptions import ObjectDoesNotExist, PermissionDenied
-=======
-from django.core.exceptions import PermissionDenied
 from django.forms import BaseInlineFormSet
->>>>>>> bbbd5a21
 from django.http.response import Http404
 from django.shortcuts import resolve_url
 from django.test import RequestFactory, TestCase
 from django.urls import reverse
 from django.utils import timezone
 
-<<<<<<< HEAD
-from .. import forms, models, tables, views
-from ..tokens import account_verification_token
-=======
 from .. import __version__, forms, models, tables, views
 from ..adapters.default import DefaultWorkspaceAdapter
 from ..adapters.workspace import workspace_adapter_registry
->>>>>>> bbbd5a21
+from ..tokens import account_verification_token
 from . import factories
 from .adapter_app import forms as app_forms
 from .adapter_app import models as app_models
