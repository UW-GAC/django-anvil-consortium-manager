--- conflicted
+++ resolved
@@ -28,7 +28,8 @@
     ERROR_DIFFERENT_REQUESTER_PAYS = "Workspace bucket requester_pays status does not match on AnVIL"
     """Error when the workspace.is_locked status does not match the lock status on AnVIL."""
 
-<<<<<<< HEAD
+    cache_key = "workspace_audit_results"
+
     def _check_workspace_ownership(self, workspace_details):
         """Check if the service account is an owner of the workspace.
 
@@ -53,12 +54,7 @@
         else:
             return False
 
-    def run_audit(self):
-=======
-    cache_key = "workspace_audit_results"
-
     def audit(self, cache=False):
->>>>>>> 3e25b9c7
         """Run an audit on Workspaces in the app."""
         # Check the list of workspaces.
         fields = [
