import responses
from django.conf import settings
from django.contrib.auth import get_user_model
from django.contrib.auth.models import Permission, User
from django.contrib.messages import get_messages
from django.core.cache import caches
from django.core.exceptions import PermissionDenied
from django.forms import HiddenInput
from django.http.response import Http404
from django.shortcuts import resolve_url
from django.test import RequestFactory
from django.urls import reverse
from django.utils import timezone
from faker import Faker
from freezegun import freeze_time

from anvil_consortium_manager import anvil_api
from anvil_consortium_manager.models import (
    Account,
    AnVILProjectManagerAccess,
    GroupAccountMembership,
    WorkspaceGroupSharing,
)
from anvil_consortium_manager.tests.factories import (
    AccountFactory,
    BillingProjectFactory,
    DefaultWorkspaceDataFactory,
    GroupAccountMembershipFactory,
    ManagedGroupFactory,
    WorkspaceFactory,
    WorkspaceGroupSharingFactory,
)
from anvil_consortium_manager.tests.utils import AnVILAPIMockTestMixin, TestCase

from ... import app_settings
from .. import forms, models, tables, views
from ..audit import base as base_audit
from ..audit.accounts import AccountAudit
from ..audit.billing_projects import BillingProjectAudit
from ..audit.managed_groups import (
    ManagedGroupAudit,
    ManagedGroupMembershipAudit,
    ManagedGroupMembershipIgnoredResult,
    ManagedGroupMembershipNotInAppResult,
)
from ..audit.workspaces import (
    WorkspaceAudit,
    WorkspaceSharingAudit,
    WorkspaceSharingIgnoredResult,
    WorkspaceSharingNotInAppResult,
)
from . import factories

fake = Faker()


class AuditCacheClearTestMixin:
    def tearDown(self):
        super().tearDown()
        caches[app_settings.AUDIT_CACHE].clear()


class BillingProjectAuditRunTest(AnVILAPIMockTestMixin, AuditCacheClearTestMixin, TestCase):
    """Tests for the BillingProjectRunAudit view."""

    def setUp(self):
        """Set up test class."""
        super().setUp()
        self.factory = RequestFactory()
        # Create a user with only view permission.
        self.user = User.objects.create_user(username="test", password="test")
        self.user.user_permissions.add(
            Permission.objects.get(codename=AnVILProjectManagerAccess.STAFF_VIEW_PERMISSION_CODENAME)
        )

    def get_url(self, *args):
        """Get the url for the view being tested."""
        return reverse("anvil_consortium_manager:auditor:billing_projects:run", args=args)

    def get_api_url(self, billing_project_name):
        return self.api_client.rawls_entry_point + "/api/billing/v2/" + billing_project_name

    def get_api_json_response(self):
        return {
            "roles": ["User"],
        }

    def get_view(self):
        """Return the view being tested."""
        return views.BillingProjectAuditRun.as_view()

    def test_view_redirect_not_logged_in(self):
        "View redirects to login view when user is not logged in."
        # Need a client for redirects.
        response = self.client.get(self.get_url())
        self.assertRedirects(response, resolve_url(settings.LOGIN_URL) + "?next=" + self.get_url())

    def test_status_code_with_user_permission(self):
        """Returns successful response code."""
        self.client.force_login(self.user)
        response = self.client.get(self.get_url())
        self.assertEqual(response.status_code, 200)

    def test_access_without_user_permission(self):
        """Raises permission denied if user has no permissions."""
        user_no_perms = User.objects.create_user(username="test-none", password="test-none")
        request = self.factory.get(self.get_url())
        request.user = user_no_perms
        with self.assertRaises(PermissionDenied):
            self.get_view()(request)

    def test_access_with_limited_view_permission(self):
        """Raises permission denied if user has limited view permission."""
        user = User.objects.create_user(username="test-limited", password="test-limited")
        user.user_permissions.add(Permission.objects.get(codename=AnVILProjectManagerAccess.VIEW_PERMISSION_CODENAME))
        request = self.factory.get(self.get_url())
        request.user = user
        with self.assertRaises(PermissionDenied):
            self.get_view()(request)

    def test_template(self):
        """Template loads successfully."""
        self.client.force_login(self.user)
        response = self.client.get(self.get_url())
        self.assertEqual(response.status_code, 200)

    def test_get_context_has_form(self):
        """Context has the form."""
        self.client.force_login(self.user)
        response = self.client.get(self.get_url())
        self.assertIn("form", response.context_data)

    def test_redirect_url(self):
        """Redirects to the review view."""
        self.client.force_login(self.user)
        response = self.client.post(self.get_url(), {})
        self.assertRedirects(response, reverse("anvil_consortium_manager:auditor:billing_projects:review"))

    def test_post_result_is_cached(self):
        """audit_verified is in the context data."""
        self.client.force_login(self.user)
        response = self.client.post(self.get_url(), {})
        self.assertEqual(response.status_code, 302)
        cached_audit_result = caches[app_settings.AUDIT_CACHE].get("billing_project_audit_results")
        self.assertIsNotNone(cached_audit_result)
        self.assertIsInstance(cached_audit_result, BillingProjectAudit)

    def test_post_updates_existing_cache_result(self):
        """audit_verified is in the context data."""
        with freeze_time(timezone.now() - timezone.timedelta(days=1)):
            cached_audit_result = BillingProjectAudit()
            caches[app_settings.AUDIT_CACHE].set("billing_project_audit_results", cached_audit_result)
        current_timestamp = timezone.now()
        with freeze_time(current_timestamp):
            self.client.force_login(self.user)
            response = self.client.post(self.get_url(), {})
        self.assertEqual(response.status_code, 302)
        new_cached_audit_result = caches[app_settings.AUDIT_CACHE].get("billing_project_audit_results")
        self.assertEqual(new_cached_audit_result.timestamp, current_timestamp)

    def test_post_one_verified(self):
        """audit_verified with one verified record."""
        billing_project = BillingProjectFactory.create()
        api_url = self.get_api_url(billing_project.name)
        self.anvil_response_mock.add(
            responses.GET,
            api_url,
            status=200,
            json=self.get_api_json_response(),
        )
        self.client.force_login(self.user)
        response = self.client.post(self.get_url(), {})  # Runs successfully.
        self.assertEqual(response.status_code, 302)
        # Check cached result.
        cached_audit_result = caches[app_settings.AUDIT_CACHE].get("billing_project_audit_results")
        self.assertIsNotNone(cached_audit_result)
        self.assertEqual(len(cached_audit_result.get_verified_results()), 1)
        self.assertEqual(len(cached_audit_result.get_error_results()), 0)
        self.assertEqual(len(cached_audit_result.get_not_in_app_results()), 0)
        self.assertEqual(len(cached_audit_result.get_ignored_results()), 0)

    def test_post_errors(self):
        """post with audit errors."""
        billing_project = BillingProjectFactory.create()
        api_url = self.get_api_url(billing_project.name)
        self.anvil_response_mock.add(
            responses.GET,
            api_url,
            status=404,
            json={"message": "other error"},
        )
        self.client.force_login(self.user)
        response = self.client.post(self.get_url(), {})  # Runs successfully.
        self.assertEqual(response.status_code, 302)
        # Check cached result.
        cached_audit_result = caches[app_settings.AUDIT_CACHE].get("billing_project_audit_results")
        self.assertIsNotNone(cached_audit_result)
        self.assertEqual(len(cached_audit_result.get_verified_results()), 0)
        self.assertEqual(len(cached_audit_result.get_error_results()), 1)
        self.assertEqual(len(cached_audit_result.get_not_in_app_results()), 0)
        self.assertEqual(len(cached_audit_result.get_ignored_results()), 0)

    def test_api_error(self):
        billing_project = BillingProjectFactory.create()
        api_url = self.get_api_url(billing_project.name)
        self.anvil_response_mock.add(
            responses.GET,
            api_url,
            status=500,
            json={"message": "test error"},
        )
        self.client.force_login(self.user)
        response = self.client.post(self.get_url(), {})  # Runs successfully.
        self.assertEqual(response.status_code, 200)
        # No cached result exists.
        self.assertIsNone(caches[app_settings.AUDIT_CACHE].get("billing_project_audit_results"))
        # A message exists.
        messages = [m.message for m in get_messages(response.wsgi_request)]
        self.assertEqual(len(messages), 1)
        self.assertEqual("AnVIL API Error: test error", str(messages[0]))

    def test_api_error_does_not_update_cached_result(self):
        """Existing cached result is not updated when there is an API error."""
        # Set up previous cache.
        previous_timestamp = timezone.now() - timezone.timedelta(minutes=2)
        with freeze_time(previous_timestamp):
            previous_cached_audit_result = BillingProjectAudit()
            caches[app_settings.AUDIT_CACHE].set("billing_project_audit_results", previous_cached_audit_result)
        billing_project = BillingProjectFactory.create()
        api_url = self.get_api_url(billing_project.name)
        self.anvil_response_mock.add(
            responses.GET,
            api_url,
            status=500,
            json={"message": "test error"},
        )
        self.client.force_login(self.user)
        current_timestamp = timezone.now()
        with freeze_time(current_timestamp):
            response = self.client.post(self.get_url(), {})
        self.assertEqual(response.status_code, 200)
        # No cached result exists.
        new_cached_result = caches[app_settings.AUDIT_CACHE].get("billing_project_audit_results")
        self.assertIsNotNone(new_cached_result)
        self.assertEqual(new_cached_result.timestamp, previous_timestamp)


class BillingProjectAuditReviewTest(AuditCacheClearTestMixin, TestCase):
    """Tests for the BillingProjectReviewAudit view."""

    def setUp(self):
        """Set up test class."""
        super().setUp()
        self.factory = RequestFactory()
        # Create a user with only view permission.
        self.user = User.objects.create_user(username="test", password="test")
        self.user.user_permissions.add(
            Permission.objects.get(codename=AnVILProjectManagerAccess.STAFF_VIEW_PERMISSION_CODENAME)
        )

    def get_url(self, *args):
        """Get the url for the view being tested."""
        return reverse("anvil_consortium_manager:auditor:billing_projects:review", args=args)

    def get_view(self):
        """Return the view being tested."""
        return views.BillingProjectAuditRun.as_view()

    def test_view_redirect_not_logged_in(self):
        "View redirects to login view when user is not logged in."
        # Need a client for redirects.
        response = self.client.get(self.get_url())
        self.assertRedirects(response, resolve_url(settings.LOGIN_URL) + "?next=" + self.get_url())

    def test_status_code_with_user_permission(self):
        """Returns successful response code."""
        # Store a cached result so that the page loads.
        audit_result = BillingProjectAudit()
        caches[app_settings.AUDIT_CACHE].set("billing_project_audit_results", audit_result)
        self.client.force_login(self.user)
        response = self.client.get(self.get_url())
        self.assertEqual(response.status_code, 200)

    def test_access_without_user_permission(self):
        """Raises permission denied if user has no permissions."""
        user_no_perms = User.objects.create_user(username="test-none", password="test-none")
        request = self.factory.get(self.get_url())
        request.user = user_no_perms
        with self.assertRaises(PermissionDenied):
            self.get_view()(request)

    def test_access_with_limited_view_permission(self):
        """Raises permission denied if user has limited view permission."""
        user = User.objects.create_user(username="test-limited", password="test-limited")
        user.user_permissions.add(Permission.objects.get(codename=AnVILProjectManagerAccess.VIEW_PERMISSION_CODENAME))
        request = self.factory.get(self.get_url())
        request.user = user
        with self.assertRaises(PermissionDenied):
            self.get_view()(request)

    def test_redirect_if_no_cached_result(self):
        """Returns successful response code."""
        # Store a cached result so that the page loads.
        self.client.force_login(self.user)
        response = self.client.get(self.get_url())
        self.assertRedirects(response, reverse("anvil_consortium_manager:auditor:billing_projects:run"))

    def test_message_if_no_cached_result(self):
        """A message is displayed when there is no cached result"""
        self.client.force_login(self.user)
        response = self.client.get(self.get_url(), follow=True)
        messages = [m.message for m in get_messages(response.wsgi_request)]
        self.assertEqual(len(messages), 1)
        self.assertEqual(views.BillingProjectAuditReview.error_no_cached_result, str(messages[0]))

    def test_timestamp(self):
        """Shows timestamp of cached audit."""
        # Store a cached result so that the page loads.
        timestamp = timezone.now() - timezone.timedelta(days=1)
        with freeze_time(timestamp):
            audit_results = BillingProjectAudit()
            audit_results.timestamp = timezone.now()
            caches[app_settings.AUDIT_CACHE].set("billing_project_audit_results", audit_results)
        self.client.force_login(self.user)
        response = self.client.get(self.get_url())
        self.assertIn("audit_timestamp", response.context_data)
        self.assertEqual(response.context_data["audit_timestamp"], timestamp)

    def test_link_to_update_results(self):
        """Includes a link to update the audit results."""
        caches[app_settings.AUDIT_CACHE].set("billing_project_audit_results", BillingProjectAudit())
        self.client.force_login(self.user)
        response = self.client.get(self.get_url())
        self.assertIn(reverse("anvil_consortium_manager:auditor:billing_projects:run"), response.content.decode())

    def test_audit_verified(self):
        """audit_verified is in the context data."""
        caches[app_settings.AUDIT_CACHE].set("billing_project_audit_results", BillingProjectAudit())
        self.client.force_login(self.user)
        response = self.client.get(self.get_url())
        self.assertIn("verified_table", response.context_data)
        self.assertIsInstance(response.context_data["verified_table"], base_audit.VerifiedTable)
        self.assertEqual(len(response.context_data["verified_table"].rows), 0)

    def test_audit_verified_one_record(self):
        """audit_verified with one verified record."""
        billing_project = BillingProjectFactory.create()
        audit_results = BillingProjectAudit()
        audit_results.add_result(base_audit.ModelInstanceResult(billing_project))
        caches[app_settings.AUDIT_CACHE].set("billing_project_audit_results", audit_results)
        self.client.force_login(self.user)
        response = self.client.get(self.get_url())
        self.assertIn("verified_table", response.context_data)
        self.assertEqual(len(response.context_data["verified_table"].rows), 1)

    def test_audit_errors(self):
        """audit_errors is in the context data."""
        caches[app_settings.AUDIT_CACHE].set("billing_project_audit_results", BillingProjectAudit())
        self.client.force_login(self.user)
        response = self.client.get(self.get_url())
        self.assertIn("error_table", response.context_data)
        self.assertIsInstance(response.context_data["error_table"], base_audit.ErrorTable)
        self.assertEqual(len(response.context_data["error_table"].rows), 0)

    def test_audit_errors_one_record(self):
        """audit_errors with one verified record."""
        billing_project = BillingProjectFactory.create()
        audit_results = BillingProjectAudit()
        model_result = base_audit.ModelInstanceResult(billing_project)
        model_result.add_error("Foo")
        audit_results.add_result(model_result)
        caches[app_settings.AUDIT_CACHE].set("billing_project_audit_results", audit_results)
        self.client.force_login(self.user)
        response = self.client.get(self.get_url())
        self.assertIn("error_table", response.context_data)
        self.assertEqual(len(response.context_data["error_table"].rows), 1)

    def test_audit_not_in_app(self):
        """audit_errors is in the context data."""
        caches[app_settings.AUDIT_CACHE].set("billing_project_audit_results", BillingProjectAudit())
        self.client.force_login(self.user)
        response = self.client.get(self.get_url())
        self.assertIn("not_in_app_table", response.context_data)
        self.assertIsInstance(response.context_data["not_in_app_table"], base_audit.NotInAppTable)
        self.assertEqual(len(response.context_data["not_in_app_table"].rows), 0)

    def test_audit_not_in_app_one_record(self):
        """audit_errors is in the context data."""
        audit_results = BillingProjectAudit()
        not_in_app_result = base_audit.NotInAppResult("foo")
        audit_results.add_result(not_in_app_result)
        caches[app_settings.AUDIT_CACHE].set("billing_project_audit_results", audit_results)
        self.client.force_login(self.user)
        response = self.client.get(self.get_url())
        self.assertIn("not_in_app_table", response.context_data)
        self.assertIsInstance(response.context_data["not_in_app_table"], base_audit.NotInAppTable)
        self.assertEqual(len(response.context_data["not_in_app_table"].rows), 1)

    def test_audit_ok_is_ok(self):
        """audit_ok when audit_results.ok() is True."""
        caches[app_settings.AUDIT_CACHE].set("billing_project_audit_results", BillingProjectAudit())
        self.client.force_login(self.user)
        response = self.client.get(self.get_url())
        self.assertIn("audit_ok", response.context_data)
        self.assertEqual(response.context_data["audit_ok"], True)

    def test_audit_ok_is_not_ok(self):
        """audit_ok when audit_results.ok() is True."""
        billing_project = BillingProjectFactory.create()
        audit_results = BillingProjectAudit()
        model_result = base_audit.ModelInstanceResult(billing_project)
        model_result.add_error("Foo")
        audit_results.add_result(model_result)
        caches[app_settings.AUDIT_CACHE].set("billing_project_audit_results", audit_results)
        self.client.force_login(self.user)
        response = self.client.get(self.get_url())
        self.assertIn("audit_ok", response.context_data)
        self.assertEqual(response.context_data["audit_ok"], False)


class AccountAuditRunTest(AnVILAPIMockTestMixin, AuditCacheClearTestMixin, TestCase):
    """Tests for the AccountRunAudit view."""

    def setUp(self):
        """Set up test class."""
        super().setUp()
        self.factory = RequestFactory()
        # Create a user with only view permission.
        self.user = User.objects.create_user(username="test", password="test")
        self.user.user_permissions.add(
            Permission.objects.get(codename=AnVILProjectManagerAccess.STAFF_VIEW_PERMISSION_CODENAME)
        )

    def get_url(self, *args):
        """Get the url for the view being tested."""
        return reverse("anvil_consortium_manager:auditor:accounts:run", args=args)

    def get_api_url(self, email):
        return self.api_client.sam_entry_point + "/api/users/v1/" + email

    def get_api_json_response(self, email):
        id = fake.bothify(text="#" * 21)
        return {
            "googleSubjectId": id,
            "userEmail": email,
            "userSubjectId": id,
        }

    def get_view(self):
        """Return the view being tested."""
        return views.AccountAuditRun.as_view()

    def test_view_redirect_not_logged_in(self):
        "View redirects to login view when user is not logged in."
        # Need a client for redirects.
        response = self.client.get(self.get_url())
        self.assertRedirects(response, resolve_url(settings.LOGIN_URL) + "?next=" + self.get_url())

    def test_status_code_with_user_permission(self):
        """Returns successful response code."""
        self.client.force_login(self.user)
        response = self.client.get(self.get_url())
        self.assertEqual(response.status_code, 200)

    def test_access_with_limited_view_permission(self):
        """Raises permission denied if user has limited view permission."""
        user = User.objects.create_user(username="test-limited", password="test-limited")
        user.user_permissions.add(Permission.objects.get(codename=AnVILProjectManagerAccess.VIEW_PERMISSION_CODENAME))
        request = self.factory.get(self.get_url())
        request.user = user
        with self.assertRaises(PermissionDenied):
            self.get_view()(request)

    def test_access_without_user_permission(self):
        """Raises permission denied if user has no permissions."""
        user_no_perms = User.objects.create_user(username="test-none", password="test-none")
        request = self.factory.get(self.get_url())
        request.user = user_no_perms
        with self.assertRaises(PermissionDenied):
            self.get_view()(request)

    def test_get_context_has_form(self):
        """Context has the form."""
        self.client.force_login(self.user)
        response = self.client.get(self.get_url())
        self.assertIn("form", response.context_data)

    def test_redirect_url(self):
        """Redirects to the review view."""
        self.client.force_login(self.user)
        response = self.client.post(self.get_url(), {})
        self.assertRedirects(response, reverse("anvil_consortium_manager:auditor:accounts:review"))

    def test_post_result_is_cached(self):
        """audit_verified is in the context data."""
        self.client.force_login(self.user)
        response = self.client.post(self.get_url(), {})
        self.assertEqual(response.status_code, 302)
        cached_audit_result = caches[app_settings.AUDIT_CACHE].get("account_audit_results")
        self.assertIsNotNone(cached_audit_result)
        self.assertIsInstance(cached_audit_result, AccountAudit)

    def test_post_updates_existing_cache_result(self):
        """audit_verified is in the context data."""
        with freeze_time(timezone.now() - timezone.timedelta(days=1)):
            cached_audit_result = AccountAudit()
            caches[app_settings.AUDIT_CACHE].set("account_audit_results", cached_audit_result)
        current_timestamp = timezone.now()
        with freeze_time(current_timestamp):
            self.client.force_login(self.user)
            response = self.client.post(self.get_url(), {})
        self.assertEqual(response.status_code, 302)
        new_cached_audit_result = caches[app_settings.AUDIT_CACHE].get("account_audit_results")
        self.assertEqual(new_cached_audit_result.timestamp, current_timestamp)

    def test_post_one_verified(self):
        """audit_verified with one verified record."""
        account = AccountFactory.create()
        api_url = self.get_api_url(account.email)
        self.anvil_response_mock.add(
            responses.GET,
            api_url,
            status=200,
            json=self.get_api_json_response(account.email),
        )
        self.client.force_login(self.user)
        response = self.client.post(self.get_url(), {})  # Runs successfully.
        self.assertEqual(response.status_code, 302)
        # Check cached result.
        cached_audit_result = caches[app_settings.AUDIT_CACHE].get("account_audit_results")
        self.assertIsNotNone(cached_audit_result)
        self.assertEqual(len(cached_audit_result.get_verified_results()), 1)
        self.assertEqual(len(cached_audit_result.get_error_results()), 0)
        self.assertEqual(len(cached_audit_result.get_not_in_app_results()), 0)
        self.assertEqual(len(cached_audit_result.get_ignored_results()), 0)

    def test_post_errors(self):
        """post with audit errors."""
        account = AccountFactory.create()
        api_url = self.get_api_url(account.email)
        self.anvil_response_mock.add(
            responses.GET,
            api_url,
            status=404,
            json={"message": "other error"},
        )
        self.client.force_login(self.user)
        response = self.client.post(self.get_url(), {})  # Runs successfully.
        self.assertEqual(response.status_code, 302)
        # Check cached result.
        cached_audit_result = caches[app_settings.AUDIT_CACHE].get("account_audit_results")
        self.assertIsNotNone(cached_audit_result)
        self.assertEqual(len(cached_audit_result.get_verified_results()), 0)
        self.assertEqual(len(cached_audit_result.get_error_results()), 1)
        self.assertEqual(len(cached_audit_result.get_not_in_app_results()), 0)
        self.assertEqual(len(cached_audit_result.get_ignored_results()), 0)

    def test_api_error(self):
        account = AccountFactory.create()
        api_url = self.get_api_url(account.email)
        self.anvil_response_mock.add(
            responses.GET,
            api_url,
            status=500,
            json={"message": "api error"},
        )
        self.client.force_login(self.user)
        response = self.client.post(self.get_url(), {})  # Runs successfully.
        self.assertEqual(response.status_code, 200)
        # No cached result exists.
        self.assertIsNone(caches[app_settings.AUDIT_CACHE].get("account_audit_results"))
        # A message exists.
        messages = [m.message for m in get_messages(response.wsgi_request)]
        self.assertEqual(len(messages), 1)
        self.assertEqual("AnVIL API Error: api error", str(messages[0]))

    def test_api_error_does_not_update_cached_result(self):
        """Existing cached result is not updated when there is an API error."""
        # Set up previous cache.
        previous_timestamp = timezone.now() - timezone.timedelta(minutes=2)
        with freeze_time(previous_timestamp):
            previous_cached_audit_result = AccountAudit()
            caches[app_settings.AUDIT_CACHE].set("account_audit_results", previous_cached_audit_result)
        account = AccountFactory.create()
        api_url = self.get_api_url(account.email)
        self.anvil_response_mock.add(
            responses.GET,
            api_url,
            status=500,
            json={"message": "test error"},
        )
        self.client.force_login(self.user)
        current_timestamp = timezone.now()
        with freeze_time(current_timestamp):
            response = self.client.post(self.get_url(), {})
        self.assertEqual(response.status_code, 200)
        # No cached result exists.
        new_cached_result = caches[app_settings.AUDIT_CACHE].get("account_audit_results")
        self.assertIsNotNone(new_cached_result)
        self.assertEqual(new_cached_result.timestamp, previous_timestamp)


class AccountAuditReviewTest(AuditCacheClearTestMixin, TestCase):
    """Tests for the AccountReviewAudit view."""

    def setUp(self):
        """Set up test class."""
        super().setUp()
        self.factory = RequestFactory()
        # Create a user with only view permission.
        self.user = User.objects.create_user(username="test", password="test")
        self.user.user_permissions.add(
            Permission.objects.get(codename=AnVILProjectManagerAccess.STAFF_VIEW_PERMISSION_CODENAME)
        )

    def get_url(self, *args):
        """Get the url for the view being tested."""
        return reverse("anvil_consortium_manager:auditor:accounts:review", args=args)

    def get_view(self):
        """Return the view being tested."""
        return views.AccountAuditReview.as_view()

    def test_view_redirect_not_logged_in(self):
        "View redirects to login view when user is not logged in."
        # Need a client for redirects.
        response = self.client.get(self.get_url())
        self.assertRedirects(response, resolve_url(settings.LOGIN_URL) + "?next=" + self.get_url())

    def test_status_code_with_user_permission(self):
        """Returns successful response code."""
        # Cache results so we don't get redirected.
        caches[app_settings.AUDIT_CACHE].set("account_audit_results", AccountAudit())
        self.client.force_login(self.user)
        response = self.client.get(self.get_url())
        self.assertEqual(response.status_code, 200)

    def test_access_with_limited_view_permission(self):
        """Raises permission denied if user has limited view permission."""
        user = User.objects.create_user(username="test-limited", password="test-limited")
        user.user_permissions.add(Permission.objects.get(codename=AnVILProjectManagerAccess.VIEW_PERMISSION_CODENAME))
        request = self.factory.get(self.get_url())
        request.user = user
        with self.assertRaises(PermissionDenied):
            self.get_view()(request)

    def test_access_without_user_permission(self):
        """Raises permission denied if user has no permissions."""
        user_no_perms = User.objects.create_user(username="test-none", password="test-none")
        request = self.factory.get(self.get_url())
        request.user = user_no_perms
        with self.assertRaises(PermissionDenied):
            self.get_view()(request)

    def test_redirect_if_no_cached_result(self):
        """Returns successful response code."""
        # Store a cached result so that the page loads.
        self.client.force_login(self.user)
        response = self.client.get(self.get_url())
        self.assertRedirects(response, reverse("anvil_consortium_manager:auditor:accounts:run"))

    def test_message_if_no_cached_result(self):
        """A message is displayed when there is no cached result"""
        self.client.force_login(self.user)
        response = self.client.get(self.get_url(), follow=True)
        messages = [m.message for m in get_messages(response.wsgi_request)]
        self.assertEqual(len(messages), 1)
        self.assertEqual(views.AccountAuditReview.error_no_cached_result, str(messages[0]))

    def test_timestamp(self):
        """Shows timestamp of cached audit."""
        # Store a cached result so that the page loads.
        timestamp = timezone.now() - timezone.timedelta(days=1)
        with freeze_time(timestamp):
            audit_results = AccountAudit()
            audit_results.timestamp = timezone.now()
            caches[app_settings.AUDIT_CACHE].set("account_audit_results", audit_results)
        self.client.force_login(self.user)
        response = self.client.get(self.get_url())
        self.assertIn("audit_timestamp", response.context_data)
        self.assertEqual(response.context_data["audit_timestamp"], timestamp)

    def test_link_to_update_results(self):
        """Includes a link to update the audit results."""
        caches[app_settings.AUDIT_CACHE].set("account_audit_results", AccountAudit())
        self.client.force_login(self.user)
        response = self.client.get(self.get_url())
        self.assertIn(reverse("anvil_consortium_manager:auditor:accounts:run"), response.content.decode())

    def test_audit_verified(self):
        """audit_verified is in the context data."""
        caches[app_settings.AUDIT_CACHE].set("account_audit_results", AccountAudit())
        self.client.force_login(self.user)
        response = self.client.get(self.get_url())
        self.assertIn("verified_table", response.context_data)
        self.assertIsInstance(response.context_data["verified_table"], base_audit.VerifiedTable)
        self.assertEqual(len(response.context_data["verified_table"].rows), 0)

    def test_audit_verified_one_record(self):
        """audit_verified with one verified record."""
        account = AccountFactory.create()
        audit_results = AccountAudit()
        audit_results.add_result(base_audit.ModelInstanceResult(account))
        caches[app_settings.AUDIT_CACHE].set("account_audit_results", audit_results)
        self.client.force_login(self.user)
        response = self.client.get(self.get_url())
        self.assertIn("verified_table", response.context_data)
        self.assertEqual(len(response.context_data["verified_table"].rows), 1)

    def test_audit_errors(self):
        """audit_errors is in the context data."""
        caches[app_settings.AUDIT_CACHE].set("account_audit_results", AccountAudit())
        self.client.force_login(self.user)
        response = self.client.get(self.get_url())
        self.assertIn("error_table", response.context_data)
        self.assertIsInstance(response.context_data["error_table"], base_audit.ErrorTable)
        self.assertEqual(len(response.context_data["error_table"].rows), 0)

    def test_audit_errors_one_record(self):
        """audit_errors with one verified record."""
        account = AccountFactory.create()
        audit_results = AccountAudit()
        model_result = base_audit.ModelInstanceResult(account)
        model_result.add_error("Foo")
        audit_results.add_result(model_result)
        caches[app_settings.AUDIT_CACHE].set("account_audit_results", audit_results)
        self.client.force_login(self.user)
        response = self.client.get(self.get_url())
        self.assertIn("error_table", response.context_data)
        self.assertEqual(len(response.context_data["error_table"].rows), 1)

    def test_audit_not_in_app(self):
        """audit_errors is in the context data."""
        caches[app_settings.AUDIT_CACHE].set("account_audit_results", AccountAudit())
        self.client.force_login(self.user)
        response = self.client.get(self.get_url())
        self.assertIn("not_in_app_table", response.context_data)
        self.assertIsInstance(response.context_data["not_in_app_table"], base_audit.NotInAppTable)
        self.assertEqual(len(response.context_data["not_in_app_table"].rows), 0)

    def test_audit_not_in_app_one_record(self):
        """audit_errors is in the context data."""
        audit_results = AccountAudit()
        not_in_app_result = base_audit.NotInAppResult("foo")
        audit_results.add_result(not_in_app_result)
        caches[app_settings.AUDIT_CACHE].set("account_audit_results", audit_results)
        self.client.force_login(self.user)
        response = self.client.get(self.get_url())
        self.assertIn("not_in_app_table", response.context_data)
        self.assertIsInstance(response.context_data["not_in_app_table"], base_audit.NotInAppTable)
        self.assertEqual(len(response.context_data["not_in_app_table"].rows), 1)

    def test_audit_ok_is_ok(self):
        """audit_ok when audit_results.ok() is True."""
        caches[app_settings.AUDIT_CACHE].set("account_audit_results", AccountAudit())
        self.client.force_login(self.user)
        response = self.client.get(self.get_url())
        self.assertIn("audit_ok", response.context_data)
        self.assertEqual(response.context_data["audit_ok"], True)

    def test_audit_ok_is_not_ok(self):
        """audit_ok when audit_results.ok() is True."""
        audit_results = AccountAudit()
        audit_results.add_result(base_audit.NotInAppResult("foo"))
        caches[app_settings.AUDIT_CACHE].set("account_audit_results", audit_results)
        self.client.force_login(self.user)
        response = self.client.get(self.get_url())
        self.assertIn("audit_ok", response.context_data)
        self.assertEqual(response.context_data["audit_ok"], False)


class ManagedGroupAuditRunTest(AnVILAPIMockTestMixin, AuditCacheClearTestMixin, TestCase):
    """Tests for the ManagedGroupAuditRun view."""

    def setUp(self):
        """Set up test class."""
        super().setUp()
        self.factory = RequestFactory()
        # Create a user with only view permission.
        self.user = User.objects.create_user(username="test", password="test")
        self.user.user_permissions.add(
            Permission.objects.get(codename=AnVILProjectManagerAccess.STAFF_VIEW_PERMISSION_CODENAME)
        )

    def get_url(self, *args):
        """Get the url for the view being tested."""
        return reverse("anvil_consortium_manager:auditor:managed_groups:run", args=args)

    def get_api_groups_url(self):
        """Return the API url being called by the method."""
        return self.api_client.sam_entry_point + "/api/groups/v1"

    def get_api_group_json(self, group_name, role):
        """Return json data about groups in the API format."""
        json_data = {
            "groupEmail": group_name + "@firecloud.org",
            "groupName": group_name,
            "role": role,
        }
        return json_data

    def get_api_url_members(self, group_name):
        """Return the API url being called by the method."""
        return self.api_client.sam_entry_point + "/api/groups/v1/" + group_name + "/member"

    def get_api_url_admins(self, group_name):
        """Return the API url being called by the method."""
        return self.api_client.sam_entry_point + "/api/groups/v1/" + group_name + "/admin"

    def get_api_json_response_admins(self, emails=[]):
        """Return json data about groups in the API format."""
        return [anvil_api.AnVILAPIClient().auth_session.credentials.service_account_email] + emails

    def get_api_json_response_members(self, emails=[]):
        """Return json data about groups in the API format."""
        return emails

    def get_view(self):
        """Return the view being tested."""
        return views.ManagedGroupAuditRun.as_view()

    def test_view_redirect_not_logged_in(self):
        "View redirects to login view when user is not logged in."
        # Need a client for redirects.
        response = self.client.get(self.get_url())
        self.assertRedirects(response, resolve_url(settings.LOGIN_URL) + "?next=" + self.get_url())

    def test_status_code_with_user_permission(self):
        """Returns successful response code."""
        self.client.force_login(self.user)
        response = self.client.get(self.get_url())
        self.assertEqual(response.status_code, 200)

    def test_access_with_limited_view_permission(self):
        """Raises permission denied if user has limited view permission."""
        user = User.objects.create_user(username="test-limited", password="test-limited")
        user.user_permissions.add(Permission.objects.get(codename=AnVILProjectManagerAccess.VIEW_PERMISSION_CODENAME))
        request = self.factory.get(self.get_url())
        request.user = user
        with self.assertRaises(PermissionDenied):
            self.get_view()(request)

    def test_access_without_user_permission(self):
        """Raises permission denied if user has no permissions."""
        user_no_perms = User.objects.create_user(username="test-none", password="test-none")
        request = self.factory.get(self.get_url())
        request.user = user_no_perms
        with self.assertRaises(PermissionDenied):
            self.get_view()(request)

    def test_get_context_has_form(self):
        """Context has the form."""
        self.client.force_login(self.user)
        response = self.client.get(self.get_url())
        self.assertIn("form", response.context_data)

    def test_redirect_url(self):
        """Redirects to the review view."""
        api_url = self.get_api_groups_url()
        self.anvil_response_mock.add(
            responses.GET,
            api_url,
            status=200,
            json=[],
        )
        self.client.force_login(self.user)
        response = self.client.post(self.get_url(), {})
        self.assertRedirects(response, reverse("anvil_consortium_manager:auditor:managed_groups:review"))

    def test_post_result_is_cached(self):
        """audit_verified is in the context data."""
        api_url = self.get_api_groups_url()
        self.anvil_response_mock.add(
            responses.GET,
            api_url,
            status=200,
            json=[],
        )
        self.client.force_login(self.user)
        response = self.client.post(self.get_url(), {})
        self.assertEqual(response.status_code, 302)
        cached_audit_result = caches[app_settings.AUDIT_CACHE].get("managed_group_audit_results")
        self.assertIsNotNone(cached_audit_result)
        self.assertIsInstance(cached_audit_result, ManagedGroupAudit)

    def test_post_updates_existing_cache_result(self):
        """audit_verified is in the context data."""
        with freeze_time(timezone.now() - timezone.timedelta(days=1)):
            cached_audit_result = ManagedGroupAudit()
            caches[app_settings.AUDIT_CACHE].set("managed_group_audit_results", cached_audit_result)
        api_url = self.get_api_groups_url()
        self.anvil_response_mock.add(
            responses.GET,
            api_url,
            status=200,
            json=[],
        )
        current_timestamp = timezone.now()
        with freeze_time(current_timestamp):
            self.client.force_login(self.user)
            response = self.client.post(self.get_url(), {})
        self.assertEqual(response.status_code, 302)
        new_cached_audit_result = caches[app_settings.AUDIT_CACHE].get("managed_group_audit_results")
        self.assertEqual(new_cached_audit_result.timestamp, current_timestamp)

    def test_post_one_verified(self):
        """audit_verified with one verified record."""
        group = ManagedGroupFactory.create()
        api_url = self.get_api_groups_url()
        self.anvil_response_mock.add(
            responses.GET,
            api_url,
            status=200,
            json=[self.get_api_group_json(group.name, "Admin")],
        )
        # Group membership API call.
        api_url_members = self.get_api_url_members(group.name)
        self.anvil_response_mock.add(
            responses.GET,
            api_url_members,
            status=200,
            json=self.get_api_json_response_members(emails=[]),
        )
        api_url_admins = self.get_api_url_admins(group.name)
        self.anvil_response_mock.add(
            responses.GET,
            api_url_admins,
            status=200,
            json=self.get_api_json_response_admins(emails=[]),
        )
        self.client.force_login(self.user)
        response = self.client.post(self.get_url(), {})  # Runs successfully.
        self.assertEqual(response.status_code, 302)
        # Check cached result.
        cached_audit_result = caches[app_settings.AUDIT_CACHE].get("managed_group_audit_results")
        self.assertIsNotNone(cached_audit_result)
        self.assertEqual(len(cached_audit_result.get_verified_results()), 1)
        self.assertEqual(len(cached_audit_result.get_error_results()), 0)
        self.assertEqual(len(cached_audit_result.get_not_in_app_results()), 0)
        self.assertEqual(len(cached_audit_result.get_ignored_results()), 0)

    def test_post_errors(self):
        """post with audit errors."""
        group = ManagedGroupFactory.create()
        api_url = self.get_api_groups_url()
        self.anvil_response_mock.add(
            responses.GET,
            api_url,
            status=200,
            # Error - we are not the admin
            json=[self.get_api_group_json(group.name, "Member")],
        )
        self.client.force_login(self.user)
        response = self.client.post(self.get_url(), {})  # Runs successfully.
        self.assertEqual(response.status_code, 302)
        # Check cached result.
        cached_audit_result = caches[app_settings.AUDIT_CACHE].get("managed_group_audit_results")
        self.assertIsNotNone(cached_audit_result)
        self.assertEqual(len(cached_audit_result.get_verified_results()), 0)
        self.assertEqual(len(cached_audit_result.get_error_results()), 1)
        self.assertEqual(len(cached_audit_result.get_not_in_app_results()), 0)
        self.assertEqual(len(cached_audit_result.get_ignored_results()), 0)

    def test_post_not_in_app(self):
        api_url = self.get_api_groups_url()
        self.anvil_response_mock.add(
            responses.GET,
            api_url,
            status=200,
            json=[self.get_api_group_json("foo", "Admin")],
        )
        self.client.force_login(self.user)
        response = self.client.post(self.get_url(), {})  # Runs successfully.
        self.assertEqual(response.status_code, 302)
        # Check cached result.
        cached_audit_result = caches[app_settings.AUDIT_CACHE].get("managed_group_audit_results")
        self.assertIsNotNone(cached_audit_result)
        self.assertEqual(len(cached_audit_result.get_verified_results()), 0)
        self.assertEqual(len(cached_audit_result.get_error_results()), 0)
        self.assertEqual(len(cached_audit_result.get_not_in_app_results()), 1)
        self.assertEqual(len(cached_audit_result.get_ignored_results()), 0)

    def test_api_error(self):
        api_url = self.get_api_groups_url()
        self.anvil_response_mock.add(
            responses.GET,
            api_url,
            status=500,
            json={"message": "api error"},
        )
        self.client.force_login(self.user)
        response = self.client.post(self.get_url(), {})  # Runs successfully.
        self.assertEqual(response.status_code, 200)
        # No cached result exists.
        self.assertIsNone(caches[app_settings.AUDIT_CACHE].get("managed_group_audit_results"))
        # A message exists.
        messages = [m.message for m in get_messages(response.wsgi_request)]
        self.assertEqual(len(messages), 1)
        self.assertEqual("AnVIL API Error: api error", str(messages[0]))

    def test_api_error_does_not_update_cached_result(self):
        """Existing cached result is not updated when there is an API error."""
        # Set up previous cache.
        previous_timestamp = timezone.now() - timezone.timedelta(minutes=2)
        with freeze_time(previous_timestamp):
            previous_cached_audit_result = ManagedGroupAudit()
            caches[app_settings.AUDIT_CACHE].set("managed_group_audit_results", previous_cached_audit_result)
        api_url = self.get_api_groups_url()
        self.anvil_response_mock.add(
            responses.GET,
            api_url,
            status=500,
            json={"message": "test error"},
        )
        self.client.force_login(self.user)
        current_timestamp = timezone.now()
        with freeze_time(current_timestamp):
            response = self.client.post(self.get_url(), {})
        self.assertEqual(response.status_code, 200)
        # No cached result exists.
        new_cached_result = caches[app_settings.AUDIT_CACHE].get("managed_group_audit_results")
        self.assertIsNotNone(new_cached_result)
        self.assertEqual(new_cached_result.timestamp, previous_timestamp)

    def test_caches_membership_audit_results(self):
        """Membership audit results are cached."""
        group = ManagedGroupFactory.create()
        api_url = self.get_api_groups_url()
        self.anvil_response_mock.add(
            responses.GET,
            api_url,
            status=200,
            json=[self.get_api_group_json(group.name, "Admin")],
        )
        # Group membership API call.
        api_url_members = self.get_api_url_members(group.name)
        self.anvil_response_mock.add(
            responses.GET,
            api_url_members,
            status=200,
            json=self.get_api_json_response_members(emails=[]),
        )
        api_url_admins = self.get_api_url_admins(group.name)
        self.anvil_response_mock.add(
            responses.GET,
            api_url_admins,
            status=200,
            json=self.get_api_json_response_admins(emails=[]),
        )
        self.client.force_login(self.user)
        response = self.client.post(self.get_url(), {})  # Runs successfully.
        self.assertEqual(response.status_code, 302)
        # Check cached result.
        cached_audit_result = caches[app_settings.AUDIT_CACHE].get("managed_group_membership_{}".format(group.pk))
        self.assertIsNotNone(cached_audit_result)
        self.assertIsInstance(cached_audit_result, ManagedGroupMembershipAudit)
        self.assertEqual(len(cached_audit_result.get_verified_results()), 0)
        self.assertEqual(len(cached_audit_result.get_error_results()), 0)
        self.assertEqual(len(cached_audit_result.get_not_in_app_results()), 0)
        self.assertEqual(len(cached_audit_result.get_ignored_results()), 0)


class ManagedGroupAuditReviewTest(AuditCacheClearTestMixin, TestCase):
    """Tests for the ManagedGroupAuditReview view."""

    def setUp(self):
        """Set up test class."""
        super().setUp()
        self.factory = RequestFactory()
        # Create a user with only view permission.
        self.user = User.objects.create_user(username="test", password="test")
        self.user.user_permissions.add(
            Permission.objects.get(codename=AnVILProjectManagerAccess.STAFF_VIEW_PERMISSION_CODENAME)
        )

    def get_url(self, *args):
        """Get the url for the view being tested."""
        return reverse("anvil_consortium_manager:auditor:managed_groups:review", args=args)

    def get_view(self):
        """Return the view being tested."""
        return views.ManagedGroupAuditReview.as_view()

    def test_view_redirect_not_logged_in(self):
        "View redirects to login view when user is not logged in."
        # Need a client for redirects.
        response = self.client.get(self.get_url())
        self.assertRedirects(response, resolve_url(settings.LOGIN_URL) + "?next=" + self.get_url())

    def test_status_code_with_user_permission(self):
        """Returns successful response code."""
        # Cache results so we don't get redirected.
        caches[app_settings.AUDIT_CACHE].set("managed_group_audit_results", ManagedGroupAudit())
        self.client.force_login(self.user)
        response = self.client.get(self.get_url())
        self.assertEqual(response.status_code, 200)

    def test_access_with_limited_view_permission(self):
        """Raises permission denied if user has limited view permission."""
        user = User.objects.create_user(username="test-limited", password="test-limited")
        user.user_permissions.add(Permission.objects.get(codename=AnVILProjectManagerAccess.VIEW_PERMISSION_CODENAME))
        request = self.factory.get(self.get_url())
        request.user = user
        with self.assertRaises(PermissionDenied):
            self.get_view()(request)

    def test_access_without_user_permission(self):
        """Raises permission denied if user has no permissions."""
        user_no_perms = User.objects.create_user(username="test-none", password="test-none")
        request = self.factory.get(self.get_url())
        request.user = user_no_perms
        with self.assertRaises(PermissionDenied):
            self.get_view()(request)

    def test_redirect_if_no_cached_result(self):
        """Returns successful response code."""
        # Store a cached result so that the page loads.
        self.client.force_login(self.user)
        response = self.client.get(self.get_url())
        self.assertRedirects(response, reverse("anvil_consortium_manager:auditor:managed_groups:run"))

    def test_message_if_no_cached_result(self):
        """A message is displayed when there is no cached result"""
        self.client.force_login(self.user)
        response = self.client.get(self.get_url(), follow=True)
        messages = [m.message for m in get_messages(response.wsgi_request)]
        self.assertEqual(len(messages), 1)
        self.assertEqual(views.ManagedGroupAuditReview.error_no_cached_result, str(messages[0]))

    def test_timestamp(self):
        """Shows timestamp of cached audit."""
        # Store a cached result so that the page loads.
        timestamp = timezone.now() - timezone.timedelta(days=1)
        with freeze_time(timestamp):
            audit_results = ManagedGroupAudit()
            audit_results.timestamp = timezone.now()
            caches[app_settings.AUDIT_CACHE].set("managed_group_audit_results", audit_results)
        self.client.force_login(self.user)
        response = self.client.get(self.get_url())
        self.assertIn("audit_timestamp", response.context_data)
        self.assertEqual(response.context_data["audit_timestamp"], timestamp)

    def test_link_to_update_results(self):
        """Includes a link to update the audit results."""
        caches[app_settings.AUDIT_CACHE].set("managed_group_audit_results", ManagedGroupAudit())
        self.client.force_login(self.user)
        response = self.client.get(self.get_url())
        self.assertIn(reverse("anvil_consortium_manager:auditor:managed_groups:run"), response.content.decode())

    def test_audit_verified(self):
        """audit_verified is in the context data."""
        caches[app_settings.AUDIT_CACHE].set("managed_group_audit_results", ManagedGroupAudit())
        self.client.force_login(self.user)
        response = self.client.get(self.get_url())
        self.assertIn("verified_table", response.context_data)
        self.assertIsInstance(response.context_data["verified_table"], base_audit.VerifiedTable)
        self.assertEqual(len(response.context_data["verified_table"].rows), 0)

    def test_audit_verified_one_record(self):
        """audit_verified with one verified record."""
        group = ManagedGroupFactory.create()
        audit_results = ManagedGroupAudit()
        audit_results.add_result(base_audit.ModelInstanceResult(group))
        caches[app_settings.AUDIT_CACHE].set("managed_group_audit_results", audit_results)
        self.client.force_login(self.user)
        response = self.client.get(self.get_url())
        self.assertIn("verified_table", response.context_data)
        self.assertEqual(len(response.context_data["verified_table"].rows), 1)

    def test_audit_errors(self):
        """audit_errors is in the context data."""
        caches[app_settings.AUDIT_CACHE].set("managed_group_audit_results", ManagedGroupAudit())
        self.client.force_login(self.user)
        response = self.client.get(self.get_url())
        self.assertIn("error_table", response.context_data)
        self.assertIsInstance(response.context_data["error_table"], base_audit.ErrorTable)
        self.assertEqual(len(response.context_data["error_table"].rows), 0)

    def test_audit_errors_one_record(self):
        """audit_errors with one verified record."""
        group = ManagedGroupFactory.create()
        audit_results = ManagedGroupAudit()
        model_result = base_audit.ModelInstanceResult(group)
        model_result.add_error("Foo")
        audit_results.add_result(model_result)
        caches[app_settings.AUDIT_CACHE].set("managed_group_audit_results", audit_results)
        self.client.force_login(self.user)
        response = self.client.get(self.get_url())
        self.assertIn("error_table", response.context_data)
        self.assertEqual(len(response.context_data["error_table"].rows), 1)

    def test_audit_not_in_app(self):
        """audit_errors is in the context data."""
        caches[app_settings.AUDIT_CACHE].set("managed_group_audit_results", ManagedGroupAudit())
        self.client.force_login(self.user)
        response = self.client.get(self.get_url())
        self.assertIn("not_in_app_table", response.context_data)
        self.assertIsInstance(response.context_data["not_in_app_table"], base_audit.NotInAppTable)
        self.assertEqual(len(response.context_data["not_in_app_table"].rows), 0)

    def test_audit_not_in_app_one_record(self):
        """audit_errors is in the context data."""
        audit_results = ManagedGroupAudit()
        not_in_app_result = base_audit.NotInAppResult("foo")
        audit_results.add_result(not_in_app_result)
        caches[app_settings.AUDIT_CACHE].set("managed_group_audit_results", audit_results)
        self.client.force_login(self.user)
        response = self.client.get(self.get_url())
        self.assertIn("not_in_app_table", response.context_data)
        self.assertIsInstance(response.context_data["not_in_app_table"], base_audit.NotInAppTable)
        self.assertEqual(len(response.context_data["not_in_app_table"].rows), 1)

    def test_audit_ok_is_ok(self):
        """audit_ok when audit_results.ok() is True."""
        caches[app_settings.AUDIT_CACHE].set("managed_group_audit_results", ManagedGroupAudit())
        self.client.force_login(self.user)
        response = self.client.get(self.get_url())
        self.assertIn("audit_ok", response.context_data)
        self.assertEqual(response.context_data["audit_ok"], True)

    def test_audit_ok_is_not_ok(self):
        """audit_ok when audit_results.ok() is True."""
        audit_results = ManagedGroupAudit()
        audit_results.add_result(base_audit.NotInAppResult("foo"))
        caches[app_settings.AUDIT_CACHE].set("managed_group_audit_results", audit_results)
        self.client.force_login(self.user)
        response = self.client.get(self.get_url())
        self.assertIn("audit_ok", response.context_data)
        self.assertEqual(response.context_data["audit_ok"], False)


class ManagedGroupMembershipAuditRunTest(AnVILAPIMockTestMixin, AuditCacheClearTestMixin, TestCase):
    """Tests for the ManagedGroupMembershipAuditRun view."""

    def setUp(self):
        """Set up test class."""
        super().setUp()
        self.factory = RequestFactory()
        # Create a user with only view permission.
        self.user = User.objects.create_user(username="test", password="test")
        self.user.user_permissions.add(
            Permission.objects.get(codename=AnVILProjectManagerAccess.STAFF_VIEW_PERMISSION_CODENAME)
        )
        self.group = ManagedGroupFactory.create()
        self.cache_key = "managed_group_membership_{}".format(self.group.pk)

    def get_url(self, *args):
        """Get the url for the view being tested."""
        return reverse("anvil_consortium_manager:auditor:managed_groups:membership:by_group:run", args=args)

    def get_api_url_members(self, group_name):
        """Return the API url being called by the method."""
        return self.api_client.sam_entry_point + "/api/groups/v1/" + group_name + "/member"

    def get_api_url_admins(self, group_name):
        """Return the API url being called by the method."""
        return self.api_client.sam_entry_point + "/api/groups/v1/" + group_name + "/admin"

    def get_api_json_response_admins(self, emails=[]):
        """Return json data about groups in the API format."""
        return [anvil_api.AnVILAPIClient().auth_session.credentials.service_account_email] + emails

    def get_api_json_response_members(self, emails=[]):
        """Return json data about groups in the API format."""
        return emails

    def get_view(self):
        """Return the view being tested."""
        return views.ManagedGroupMembershipAuditRun.as_view()

    def test_view_redirect_not_logged_in(self):
        "View redirects to login view when user is not logged in."
        # Need a client for redirects.
        response = self.client.get(self.get_url("foo"))
        self.assertRedirects(response, resolve_url(settings.LOGIN_URL) + "?next=" + self.get_url("foo"))

    def test_status_code_with_user_permission(self):
        """Returns successful response code."""
        group = ManagedGroupFactory.create()
        self.client.force_login(self.user)
        response = self.client.get(self.get_url(group.name))
        self.assertEqual(response.status_code, 200)

    def test_access_with_limited_view_permission(self):
        """Raises permission denied if user has limited view permission."""
        user = User.objects.create_user(username="test-limited", password="test-limited")
        user.user_permissions.add(Permission.objects.get(codename=AnVILProjectManagerAccess.VIEW_PERMISSION_CODENAME))
        request = self.factory.get(self.get_url("foo"))
        request.user = user
        with self.assertRaises(PermissionDenied):
            self.get_view()(request, slug="foo")

    def test_access_without_user_permission(self):
        """Raises permission denied if user has no permissions."""
        user_no_perms = User.objects.create_user(username="test-none", password="test-none")
        request = self.factory.get(self.get_url("foo"))
        request.user = user_no_perms
        with self.assertRaises(PermissionDenied):
            self.get_view()(request, slug="foo")

    def test_group_does_not_exist(self):
        """Returns 404 if group does not exist."""
        request = self.factory.get(self.get_url("foo"))
        request.user = self.user
        with self.assertRaises(Http404):
            self.get_view()(request, slug="foo")

    def test_get_context_has_form(self):
        """Context has the form."""
        group = ManagedGroupFactory.create()
        self.client.force_login(self.user)
        response = self.client.get(self.get_url(group.name))
        self.assertIn("form", response.context_data)

    def test_redirect_url(self):
        """Redirects to the review view."""
        api_url_members = self.get_api_url_members(self.group.name)
        self.anvil_response_mock.add(
            responses.GET,
            api_url_members,
            status=200,
            json=self.get_api_json_response_members(emails=[]),
        )
        api_url_admins = self.get_api_url_admins(self.group.name)
        self.anvil_response_mock.add(
            responses.GET,
            api_url_admins,
            status=200,
            json=self.get_api_json_response_admins(emails=[]),
        )
        self.client.force_login(self.user)
        response = self.client.post(self.get_url(self.group.name), {})
        self.assertRedirects(
            response,
            reverse(
                "anvil_consortium_manager:auditor:managed_groups:membership:by_group:review", args=[self.group.name]
            ),
        )

    def test_post_result_is_cached(self):
        """audit_verified is in the context data."""
        api_url_members = self.get_api_url_members(self.group.name)
        self.anvil_response_mock.add(
            responses.GET,
            api_url_members,
            status=200,
            json=self.get_api_json_response_members(emails=[]),
        )
        api_url_admins = self.get_api_url_admins(self.group.name)
        self.anvil_response_mock.add(
            responses.GET,
            api_url_admins,
            status=200,
            json=self.get_api_json_response_admins(emails=[]),
        )
        self.client.force_login(self.user)
        response = self.client.post(self.get_url(self.group.name), {})
        self.assertEqual(response.status_code, 302)
        cached_audit_result = caches[app_settings.AUDIT_CACHE].get(self.cache_key)
        self.assertIsNotNone(cached_audit_result)
        self.assertIsInstance(cached_audit_result, ManagedGroupMembershipAudit)
        self.assertEqual(cached_audit_result.managed_group, self.group)

    def test_post_updates_existing_cache_result(self):
        """audit_verified is in the context data."""
        api_url_members = self.get_api_url_members(self.group.name)
        self.anvil_response_mock.add(
            responses.GET,
            api_url_members,
            status=200,
            json=self.get_api_json_response_members(emails=[]),
        )
        api_url_admins = self.get_api_url_admins(self.group.name)
        self.anvil_response_mock.add(
            responses.GET,
            api_url_admins,
            status=200,
            json=self.get_api_json_response_admins(emails=[]),
        )
        with freeze_time(timezone.now() - timezone.timedelta(days=1)):
            cached_audit_result = ManagedGroupAudit()
            caches[app_settings.AUDIT_CACHE].set(self.cache_key, cached_audit_result)
        current_timestamp = timezone.now()
        with freeze_time(current_timestamp):
            self.client.force_login(self.user)
            response = self.client.post(self.get_url(self.group.name), {})
        self.assertEqual(response.status_code, 302)
        new_cached_audit_result = caches[app_settings.AUDIT_CACHE].get(self.cache_key)
        self.assertEqual(new_cached_audit_result.timestamp, current_timestamp)

    def test_post_one_verified(self):
        """audit_verified with one verified record."""
        membership = GroupAccountMembershipFactory.create(group=self.group, role=GroupAccountMembership.MEMBER)
        # Group membership API call.
        api_url_members = self.get_api_url_members(self.group.name)
        self.anvil_response_mock.add(
            responses.GET,
            api_url_members,
            status=200,
            json=self.get_api_json_response_members(emails=[membership.account.email]),
        )
        api_url_admins = self.get_api_url_admins(self.group.name)
        self.anvil_response_mock.add(
            responses.GET,
            api_url_admins,
            status=200,
            json=self.get_api_json_response_admins(emails=[]),
        )
        self.client.force_login(self.user)
        response = self.client.post(self.get_url(self.group.name), {})  # Runs successfully.
        self.assertEqual(response.status_code, 302)
        # Check cached result.
        cached_audit_result = caches[app_settings.AUDIT_CACHE].get(self.cache_key)
        self.assertIsNotNone(cached_audit_result)
        self.assertEqual(len(cached_audit_result.get_verified_results()), 1)
        self.assertEqual(len(cached_audit_result.get_error_results()), 0)
        self.assertEqual(len(cached_audit_result.get_not_in_app_results()), 0)
        self.assertEqual(len(cached_audit_result.get_ignored_results()), 0)

    def test_post_errors(self):
        """post with audit errors."""
        GroupAccountMembershipFactory.create(group=self.group, role=GroupAccountMembership.MEMBER)
        api_url_members = self.get_api_url_members(self.group.name)
        self.anvil_response_mock.add(
            responses.GET,
            api_url_members,
            status=200,
            json=self.get_api_json_response_members(emails=[]),
        )
        api_url_admins = self.get_api_url_admins(self.group.name)
        self.anvil_response_mock.add(
            responses.GET,
            api_url_admins,
            status=200,
            json=self.get_api_json_response_admins(emails=[]),
        )
        self.client.force_login(self.user)
        response = self.client.post(self.get_url(self.group.name), {})  # Runs successfully.
        self.assertEqual(response.status_code, 302)
        # Check cached result.
        cached_audit_result = caches[app_settings.AUDIT_CACHE].get(self.cache_key)
        self.assertIsNotNone(cached_audit_result)
        self.assertEqual(len(cached_audit_result.get_verified_results()), 0)
        self.assertEqual(len(cached_audit_result.get_error_results()), 1)
        self.assertEqual(len(cached_audit_result.get_not_in_app_results()), 0)
        self.assertEqual(len(cached_audit_result.get_ignored_results()), 0)

    def test_post_not_in_app(self):
        # Group membership API call.
        api_url_members = self.get_api_url_members(self.group.name)
        self.anvil_response_mock.add(
            responses.GET,
            api_url_members,
            status=200,
            json=self.get_api_json_response_members(emails=["foo@bar.com"]),
        )
        api_url_admins = self.get_api_url_admins(self.group.name)
        self.anvil_response_mock.add(
            responses.GET,
            api_url_admins,
            status=200,
            json=self.get_api_json_response_admins(emails=[]),
        )
        self.client.force_login(self.user)
        response = self.client.post(self.get_url(self.group.name), {})  # Runs successfully.
        self.assertEqual(response.status_code, 302)
        # Check cached result.
        cached_audit_result = caches[app_settings.AUDIT_CACHE].get(self.cache_key)
        self.assertIsNotNone(cached_audit_result)
        self.assertEqual(len(cached_audit_result.get_verified_results()), 0)
        self.assertEqual(len(cached_audit_result.get_error_results()), 0)
        self.assertEqual(len(cached_audit_result.get_not_in_app_results()), 1)
        self.assertEqual(len(cached_audit_result.get_ignored_results()), 0)

    def test_audit_one_ignored_record(self):
        """ignored_table with one ignored record."""
        obj = factories.IgnoredManagedGroupMembershipFactory.create(group=self.group)
        api_url_members = self.get_api_url_members(self.group.name)
        self.anvil_response_mock.add(
            responses.GET,
            api_url_members,
            status=200,
            json=self.get_api_json_response_members(emails=[obj.ignored_email]),
        )
        api_url_admins = self.get_api_url_admins(self.group.name)
        self.anvil_response_mock.add(
            responses.GET,
            api_url_admins,
            status=200,
            json=self.get_api_json_response_admins(emails=[]),
        )
        self.client.force_login(self.user)
        response = self.client.post(self.get_url(self.group.name), {})  # Runs successfully.
        self.assertEqual(response.status_code, 302)
        # Check cached result.
        cached_audit_result = caches[app_settings.AUDIT_CACHE].get(self.cache_key)
        self.assertIsNotNone(cached_audit_result)
        self.assertEqual(len(cached_audit_result.get_verified_results()), 0)
        self.assertEqual(len(cached_audit_result.get_error_results()), 0)
        self.assertEqual(len(cached_audit_result.get_not_in_app_results()), 0)
        self.assertEqual(len(cached_audit_result.get_ignored_results()), 1)

    def test_audit_one_ignored_record_not_in_anvil(self):
        """The ignored record is not a group member in AnVIL."""
        factories.IgnoredManagedGroupMembershipFactory.create(group=self.group)
        api_url_members = self.get_api_url_members(self.group.name)
        self.anvil_response_mock.add(
            responses.GET,
            api_url_members,
            status=200,
            json=self.get_api_json_response_members(emails=[]),
        )
        api_url_admins = self.get_api_url_admins(self.group.name)
        self.anvil_response_mock.add(
            responses.GET,
            api_url_admins,
            status=200,
            json=self.get_api_json_response_admins(emails=[]),
        )
        self.client.force_login(self.user)
        response = self.client.post(self.get_url(self.group.name), {})  # Runs successfully.
        self.assertEqual(response.status_code, 302)
        # Check cached result.
        cached_audit_result = caches[app_settings.AUDIT_CACHE].get(self.cache_key)
        self.assertIsNotNone(cached_audit_result)
        self.assertEqual(len(cached_audit_result.get_verified_results()), 0)
        self.assertEqual(len(cached_audit_result.get_error_results()), 0)
        self.assertEqual(len(cached_audit_result.get_not_in_app_results()), 0)
        self.assertEqual(len(cached_audit_result.get_ignored_results()), 1)

    def test_api_error_members_call(self):
        api_url_members = self.get_api_url_members(self.group.name)
        self.anvil_response_mock.add(
            responses.GET,
            api_url_members,
            status=500,
            json={"message": "api error"},
        )
        self.client.force_login(self.user)
        response = self.client.post(self.get_url(self.group.name), {})  # Runs successfully.
        self.assertEqual(response.status_code, 200)
        # No cached result exists.
        self.assertIsNone(caches[app_settings.AUDIT_CACHE].get(self.cache_key))
        # A message exists.
        messages = [m.message for m in get_messages(response.wsgi_request)]
        self.assertEqual(len(messages), 1)
        self.assertEqual("AnVIL API Error: api error", str(messages[0]))

    def test_api_error_does_not_update_cached_result(self):
        """Existing cached result is not updated when there is an API error."""
        api_url_members = self.get_api_url_members(self.group.name)
        self.anvil_response_mock.add(
            responses.GET,
            api_url_members,
            status=200,
            json=self.get_api_json_response_members(emails=[]),
        )
        api_url_admins = self.get_api_url_admins(self.group.name)
        self.anvil_response_mock.add(
            responses.GET,
            api_url_admins,
            status=500,
            json={"message": "test error"},
        )
        # Set up previous cache.
        previous_timestamp = timezone.now() - timezone.timedelta(minutes=2)
        with freeze_time(previous_timestamp):
            previous_cached_audit_result = ManagedGroupAudit()
            caches[app_settings.AUDIT_CACHE].set(self.cache_key, previous_cached_audit_result)
        self.client.force_login(self.user)
        current_timestamp = timezone.now()
        with freeze_time(current_timestamp):
            response = self.client.post(self.get_url(self.group.name), {})
        self.assertEqual(response.status_code, 200)
        # No cached result exists.
        new_cached_result = caches[app_settings.AUDIT_CACHE].get(self.cache_key)
        self.assertIsNotNone(new_cached_result)
        self.assertEqual(new_cached_result.timestamp, previous_timestamp)

    def test_group_not_managed_by_app(self):
        """Redirects with a message when group is not managed by app."""
        group = ManagedGroupFactory.create(is_managed_by_app=False)
        # Only clients load the template.
        self.client.force_login(self.user)
        response = self.client.get(self.get_url(group.name), follow=True)
        self.assertRedirects(response, group.get_absolute_url())
        messages = [m.message for m in get_messages(response.wsgi_request)]
        self.assertEqual(len(messages), 1)
        self.assertEqual(
            str(messages[0]),
            views.ManagedGroupMembershipAuditRun.message_not_managed_by_app,
        )


class ManagedGroupMembershipAuditReviewTest(AuditCacheClearTestMixin, TestCase):
    """Tests for the ManagedGroupAuditReview view."""

    def setUp(self):
        """Set up test class."""
        super().setUp()
        self.factory = RequestFactory()
        # Create a user with only view permission.
        self.user = User.objects.create_user(username="test", password="test")
        self.user.user_permissions.add(
            Permission.objects.get(codename=AnVILProjectManagerAccess.STAFF_VIEW_PERMISSION_CODENAME)
        )
        self.group = ManagedGroupFactory.create()
        self.cache_key = "managed_group_membership_{}".format(self.group.pk)

    def get_url(self, *args):
        """Get the url for the view being tested."""
        return reverse("anvil_consortium_manager:auditor:managed_groups:membership:by_group:review", args=args)

    def get_view(self):
        """Return the view being tested."""
        return views.ManagedGroupMembershipAuditReview.as_view()

    def test_view_redirect_not_logged_in(self):
        "View redirects to login view when user is not logged in."
        # Need a client for redirects.
        response = self.client.get(self.get_url(self.group.name))
        self.assertRedirects(response, resolve_url(settings.LOGIN_URL) + "?next=" + self.get_url(self.group.name))

    def test_status_code_with_user_permission(self):
        """Returns successful response code."""
        # Cache results so we don't get redirected.
        caches[app_settings.AUDIT_CACHE].set(self.cache_key, ManagedGroupMembershipAudit(self.group))
        self.client.force_login(self.user)
        response = self.client.get(self.get_url(self.group.name))
        self.assertEqual(response.status_code, 200)

    def test_access_with_limited_view_permission(self):
        """Raises permission denied if user has limited view permission."""
        user = User.objects.create_user(username="test-limited", password="test-limited")
        user.user_permissions.add(Permission.objects.get(codename=AnVILProjectManagerAccess.VIEW_PERMISSION_CODENAME))
        request = self.factory.get(self.get_url(self.group.name))
        request.user = user
        with self.assertRaises(PermissionDenied):
            self.get_view()(request, slug=self.group.name)

    def test_access_without_user_permission(self):
        """Raises permission denied if user has no permissions."""
        user_no_perms = User.objects.create_user(username="test-none", password="test-none")
        request = self.factory.get(self.get_url(self.group.name))
        request.user = user_no_perms
        with self.assertRaises(PermissionDenied):
            self.get_view()(request, slug=self.group.name)

    def test_redirect_if_no_cached_result(self):
        """Returns successful response code."""
        # Store a cached result so that the page loads.
        self.client.force_login(self.user)
        response = self.client.get(self.get_url(self.group.name))
        self.assertRedirects(
            response,
            reverse("anvil_consortium_manager:auditor:managed_groups:membership:by_group:run", args=[self.group.name]),
        )

    def test_message_if_no_cached_result(self):
        """A message is displayed when there is no cached result"""
        self.client.force_login(self.user)
        response = self.client.get(self.get_url(self.group.name), follow=True)
        messages = [m.message for m in get_messages(response.wsgi_request)]
        self.assertEqual(len(messages), 1)
        self.assertEqual(views.ManagedGroupMembershipAuditReview.error_no_cached_result, str(messages[0]))

    def test_timestamp(self):
        """Shows timestamp of cached audit."""
        # Store a cached result so that the page loads.
        timestamp = timezone.now() - timezone.timedelta(days=1)
        with freeze_time(timestamp):
            audit_results = ManagedGroupMembershipAudit(self.group)
            audit_results.timestamp = timezone.now()
            caches[app_settings.AUDIT_CACHE].set(self.cache_key, audit_results)
        self.client.force_login(self.user)
        response = self.client.get(self.get_url(self.group.name))
        self.assertIn("audit_timestamp", response.context_data)
        self.assertEqual(response.context_data["audit_timestamp"], timestamp)

    def test_link_to_update_results(self):
        """Includes a link to update the audit results."""
        caches[app_settings.AUDIT_CACHE].set(self.cache_key, ManagedGroupMembershipAudit(self.group))
        self.client.force_login(self.user)
        response = self.client.get(self.get_url(self.group.name))
        self.assertIn(
            reverse("anvil_consortium_manager:auditor:managed_groups:membership:by_group:run", args=[self.group.name]),
            response.content.decode(),
        )

    def test_audit_verified(self):
        """audit_verified is in the context data."""
        caches[app_settings.AUDIT_CACHE].set(self.cache_key, ManagedGroupMembershipAudit(self.group))
        self.client.force_login(self.user)
        response = self.client.get(self.get_url(self.group.name))
        self.assertIn("verified_table", response.context_data)
        self.assertIsInstance(response.context_data["verified_table"], base_audit.VerifiedTable)
        self.assertEqual(len(response.context_data["verified_table"].rows), 0)

    def test_audit_verified_one_record(self):
        """audit_verified with one verified record."""
        membership = GroupAccountMembershipFactory.create(group=self.group)
        audit_results = ManagedGroupMembershipAudit(self.group)
        audit_results.add_result(base_audit.ModelInstanceResult(membership))
        caches[app_settings.AUDIT_CACHE].set(self.cache_key, audit_results)
        self.client.force_login(self.user)
        response = self.client.get(self.get_url(self.group.name))
        self.assertIn("verified_table", response.context_data)
        self.assertEqual(len(response.context_data["verified_table"].rows), 1)

    def test_audit_errors(self):
        """audit_errors is in the context data."""
        caches[app_settings.AUDIT_CACHE].set(self.cache_key, ManagedGroupMembershipAudit(self.group))
        self.client.force_login(self.user)
        response = self.client.get(self.get_url(self.group.name))
        self.assertIn("error_table", response.context_data)
        self.assertIsInstance(response.context_data["error_table"], base_audit.ErrorTable)
        self.assertEqual(len(response.context_data["error_table"].rows), 0)

    def test_audit_errors_one_record(self):
        """audit_errors with one verified record."""
        membership = GroupAccountMembershipFactory.create(group=self.group)
        audit_results = ManagedGroupMembershipAudit(self.group)
        model_result = base_audit.ModelInstanceResult(membership)
        model_result.add_error("Foo")
        audit_results.add_result(model_result)
        caches[app_settings.AUDIT_CACHE].set(self.cache_key, audit_results)
        self.client.force_login(self.user)
        response = self.client.get(self.get_url(self.group.name))
        self.assertIn("error_table", response.context_data)
        self.assertEqual(len(response.context_data["error_table"].rows), 1)

    def test_audit_not_in_app(self):
        """audit_errors is in the context data."""
        caches[app_settings.AUDIT_CACHE].set(self.cache_key, ManagedGroupMembershipAudit(self.group))
        self.client.force_login(self.user)
        response = self.client.get(self.get_url(self.group.name))
        self.assertIn("not_in_app_table", response.context_data)
        self.assertIsInstance(response.context_data["not_in_app_table"], base_audit.NotInAppTable)
        self.assertEqual(len(response.context_data["not_in_app_table"].rows), 0)

    def test_audit_not_in_app_one_record(self):
        """audit_errors is in the context data."""
        audit_results = ManagedGroupMembershipAudit(self.group)
        audit_results.add_result(
            ManagedGroupMembershipNotInAppResult(
                "foo@bar.com", group=self.group, email="foo@bar.com", role=GroupAccountMembership.MEMBER
            )
        )
        caches[app_settings.AUDIT_CACHE].set(self.cache_key, audit_results)
        self.client.force_login(self.user)
        response = self.client.get(self.get_url(self.group.name))
        self.assertIn("not_in_app_table", response.context_data)
        self.assertIsInstance(response.context_data["not_in_app_table"], base_audit.NotInAppTable)
        self.assertEqual(len(response.context_data["not_in_app_table"].rows), 1)

    def test_audit_not_in_app_link_to_ignore(self):
        """Link to ignore create view appears when a not_in_app result is found."""
        audit_results = ManagedGroupMembershipAudit(self.group)
        audit_results.add_result(
            ManagedGroupMembershipNotInAppResult(
                "foo@bar.com", group=self.group, email="foo@bar.com", role=GroupAccountMembership.MEMBER
            )
        )
        caches[app_settings.AUDIT_CACHE].set(self.cache_key, audit_results)
        self.client.force_login(self.user)
        response = self.client.get(self.get_url(self.group.name))
        expected_url = reverse(
            "anvil_consortium_manager:auditor:managed_groups:membership:by_group:ignored:new",
            args=[self.group.name, "foo@bar.com"],
        )
        self.assertIn(expected_url, response.content.decode("utf-8"))

    def test_audit_ignored(self):
        """ignored_table is in the context data."""
        caches[app_settings.AUDIT_CACHE].set(self.cache_key, ManagedGroupMembershipAudit(self.group))
        self.client.force_login(self.user)
        response = self.client.get(self.get_url(self.group.name))
        self.assertIn("ignored_table", response.context_data)
        self.assertIsInstance(response.context_data["ignored_table"], base_audit.IgnoredTable)
        self.assertEqual(len(response.context_data["ignored_table"].rows), 0)

    def test_audit_one_ignored_record_in_anvil(self):
        """ignored_table with one ignored record."""
        obj = factories.IgnoredManagedGroupMembershipFactory.create(group=self.group)
        audit_results = ManagedGroupMembershipAudit(self.group)
        audit_results.add_result(
            ManagedGroupMembershipIgnoredResult(obj, record="foo", current_role=GroupAccountMembership.MEMBER)
        )
        caches[app_settings.AUDIT_CACHE].set(self.cache_key, audit_results)
        self.client.force_login(self.user)
        response = self.client.get(self.get_url(self.group.name))
        self.assertIn("ignored_table", response.context_data)
        self.assertIsInstance(response.context_data["ignored_table"], base_audit.IgnoredTable)
        self.assertEqual(len(response.context_data["ignored_table"].rows), 1)

    def test_audit_one_ignored_record_not_in_anvil(self):
        """The ignored record is not a group member in AnVIL."""
        obj = factories.IgnoredManagedGroupMembershipFactory.create(group=self.group)
        audit_results = ManagedGroupMembershipAudit(self.group)
        audit_results.add_result(ManagedGroupMembershipIgnoredResult(obj, record=None))
        caches[app_settings.AUDIT_CACHE].set(self.cache_key, audit_results)
        self.client.force_login(self.user)
        response = self.client.get(self.get_url(self.group.name))
        self.assertIn("ignored_table", response.context_data)
        self.assertIsInstance(response.context_data["ignored_table"], base_audit.IgnoredTable)
        self.assertEqual(len(response.context_data["ignored_table"].rows), 1)

    def test_audit_ok_is_ok(self):
        """audit_ok when audit_results.ok() is True."""
        caches[app_settings.AUDIT_CACHE].set(self.cache_key, ManagedGroupMembershipAudit(self.group))
        self.client.force_login(self.user)
        response = self.client.get(self.get_url(self.group.name))
        self.assertIn("audit_ok", response.context_data)
        self.assertEqual(response.context_data["audit_ok"], True)

    def test_audit_ok_is_not_ok(self):
        """audit_ok when audit_results.ok() is True."""
        audit_results = ManagedGroupMembershipAudit(self.group)
        audit_results.add_result(
            ManagedGroupMembershipNotInAppResult(
                "foo@bar.com", group=self.group, email="foo@bar.com", role=GroupAccountMembership.MEMBER
            )
        )
        caches[app_settings.AUDIT_CACHE].set(self.cache_key, audit_results)
        self.client.force_login(self.user)
        response = self.client.get(self.get_url(self.group.name))
        self.assertIn("audit_ok", response.context_data)
        self.assertEqual(response.context_data["audit_ok"], False)

    def test_group_not_managed_by_app(self):
        """Redirects with a message when group is not managed by app."""
        group = ManagedGroupFactory.create(is_managed_by_app=False)
        self.client.force_login(self.user)
        response = self.client.get(self.get_url(group.name), follow=True)
        self.assertRedirects(response, group.get_absolute_url())
        messages = [m.message for m in get_messages(response.wsgi_request)]
        self.assertEqual(len(messages), 1)
        self.assertEqual(
            str(messages[0]),
            views.ManagedGroupMembershipAuditRun.message_not_managed_by_app,
        )


class IgnoredManagedGroupMembershipDetailTest(TestCase):
    """Tests for the IgnoredManagedGroupMembershipDetail view."""

    def setUp(self):
        """Set up test class."""
        self.factory = RequestFactory()
        # Create a user with both view and edit permission.
        self.user = User.objects.create_user(username="test", password="test")
        self.user.user_permissions.add(
            Permission.objects.get(codename=AnVILProjectManagerAccess.STAFF_VIEW_PERMISSION_CODENAME)
        )

    def get_url(self, *args):
        """Get the url for the view being tested."""
        return reverse("anvil_consortium_manager:auditor:managed_groups:membership:by_group:ignored:detail", args=args)

    def get_view(self):
        """Return the view being tested."""
        return views.IgnoredManagedGroupMembershipDetail.as_view()

    def test_view_redirect_not_logged_in(self):
        "View redirects to login view when user is not logged in."
        # Need a client for redirects.
        response = self.client.get(self.get_url("foo", "bar@example.com"))
        self.assertRedirects(
            response,
            resolve_url(settings.LOGIN_URL) + "?next=" + self.get_url("foo", "bar@example.com"),
        )

    def test_status_code_with_user_permission(self):
        """Returns successful response code."""
        obj = factories.IgnoredManagedGroupMembershipFactory.create()
        self.client.force_login(self.user)
        response = self.client.get(obj.get_absolute_url())
        self.assertEqual(response.status_code, 200)

    def test_access_with_limited_view_permission(self):
        """Raises permission denied if user has limited view permission."""
        user = User.objects.create_user(username="test-limited", password="test-limited")
        user.user_permissions.add(Permission.objects.get(codename=AnVILProjectManagerAccess.VIEW_PERMISSION_CODENAME))
        request = self.factory.get(self.get_url("foo", "bar@example.com"))
        request.user = user
        with self.assertRaises(PermissionDenied):
            self.get_view()(request)

    def test_access_without_user_permission(self):
        """Raises permission denied if user has no permissions."""
        user_no_perms = User.objects.create_user(username="test-none", password="test-none")
        request = self.factory.get(self.get_url("foo1", "bar@example.com"))
        request.user = user_no_perms
        with self.assertRaises(PermissionDenied):
            self.get_view()(request)

    def test_invalid_obj(self):
        """Raises a 404 error with an invalid object pk."""
        request = self.factory.get(self.get_url("foo1", "bar@example.com"))
        request.user = self.user
        with self.assertRaises(Http404):
            self.get_view()(request)

    def test_invalid_obj_different_group(self):
        """Raises a 404 error with an invalid object pk."""
        obj = factories.IgnoredManagedGroupMembershipFactory.create()
        request = self.factory.get(self.get_url("foo", obj.ignored_email))
        request.user = self.user
        with self.assertRaises(Http404):
            self.get_view()(request)

    def test_invalid_obj_different_email(self):
        """Raises a 404 error with an invalid object pk."""
        obj = factories.IgnoredManagedGroupMembershipFactory.create()
        email = fake.email()
        request = self.factory.get(self.get_url(obj.group.name, email))
        request.user = self.user
        with self.assertRaises(Http404):
            self.get_view()(request)

    def test_detail_page_links_staff_view(self):
        """Links to other object detail pages appear correctly when user has staff view permission."""
        obj = factories.IgnoredManagedGroupMembershipFactory.create()
        self.client.force_login(self.user)
        response = self.client.get(obj.get_absolute_url())
        html = """<a href="{url}">{text}</a>""".format(url=obj.group.get_absolute_url(), text=str(obj.group))
        self.assertContains(response, html)
        # "Added by" link is tested in a separate test, since not all projects will have an absolute url for the user.
        # Action buttons.
        expected_url = reverse(
            "anvil_consortium_manager:auditor:managed_groups:membership:by_group:ignored:delete",
            args=[obj.group.name, obj.ignored_email],
        )
        self.assertNotContains(response, expected_url)
        expected_url = reverse(
            "anvil_consortium_manager:auditor:managed_groups:membership:by_group:ignored:update",
            args=[obj.group.name, obj.ignored_email],
        )
        self.assertNotContains(response, expected_url)

    def test_detail_page_links_staff_edit(self):
        """Links to other object detail pages appear correctly when user has staff edit permission."""
        user = User.objects.create_user(username="staff-edit", password="testpassword")
        user.user_permissions.add(
            Permission.objects.get(codename=AnVILProjectManagerAccess.STAFF_VIEW_PERMISSION_CODENAME)
        )
        user.user_permissions.add(
            Permission.objects.get(codename=AnVILProjectManagerAccess.STAFF_EDIT_PERMISSION_CODENAME)
        )
        obj = factories.IgnoredManagedGroupMembershipFactory.create()
        self.client.force_login(user)
        response = self.client.get(obj.get_absolute_url())
        html = """<a href="{url}">{text}</a>""".format(url=obj.group.get_absolute_url(), text=str(obj.group))
        self.assertContains(response, html)
        # "Added by" link is tested in a separate test, since not all projects will have an absolute url for the user.
        # Action buttons.
        expected_url = reverse(
            "anvil_consortium_manager:auditor:managed_groups:membership:by_group:ignored:delete",
            args=[obj.group.name, obj.ignored_email],
        )
        self.assertContains(response, expected_url)
        expected_url = reverse(
            "anvil_consortium_manager:auditor:managed_groups:membership:by_group:ignored:update",
            args=[obj.group.name, obj.ignored_email],
        )
        self.assertContains(response, expected_url)

    def test_detail_page_links_user_get_absolute_url(self):
        """HTML includes a link to the user profile when the added_by user has a get_absolute_url method."""

        # Dynamically set the get_absolute_url method. This is hacky...
        def foo(self):
            return "test_profile_{}".format(self.username)

        UserModel = get_user_model()
        setattr(UserModel, "get_absolute_url", foo)
        user = UserModel.objects.create(username="testuser2", password="testpassword")
        obj = factories.IgnoredManagedGroupMembershipFactory.create(added_by=user)
        self.client.force_login(self.user)
        response = self.client.get(obj.get_absolute_url())
        delattr(UserModel, "get_absolute_url")
        self.assertContains(response, "test_profile_testuser2")


class IgnoredManagedGroupMembershipCreateTest(TestCase):
    """Tests for the IgnoredManagedGroupMembershipCreate view."""

    def setUp(self):
        """Set up test class."""
        # The superclass uses the responses package to mock API responses.
        super().setUp()
        self.factory = RequestFactory()
        # Create a user with both view and edit permissions.
        self.user = User.objects.create_user(username="test", password="test")
        self.user.user_permissions.add(
            Permission.objects.get(codename=AnVILProjectManagerAccess.STAFF_VIEW_PERMISSION_CODENAME)
        )
        self.user.user_permissions.add(
            Permission.objects.get(codename=AnVILProjectManagerAccess.STAFF_EDIT_PERMISSION_CODENAME)
        )
        self.group = ManagedGroupFactory.create()

    def get_url(self, *args):
        """Get the url for the view being tested."""
        return reverse("anvil_consortium_manager:auditor:managed_groups:membership:by_group:ignored:new", args=args)

    def get_view(self):
        """Return the view being tested."""
        return views.IgnoredManagedGroupMembershipCreate.as_view()

    def test_view_redirect_not_logged_in(self):
        "View redirects to login view when user is not logged in."
        # Need a client for redirects.
        response = self.client.get(self.get_url("foo", "bar@example.com"))
        self.assertRedirects(
            response,
            resolve_url(settings.LOGIN_URL) + "?next=" + self.get_url("foo", "bar@example.com"),
        )

    def test_status_code_with_user_permission(self):
        """Returns successful response code."""
        self.client.force_login(self.user)
        response = self.client.get(self.get_url(self.group.name, "foo@bar.com"))
        self.assertEqual(response.status_code, 200)

    def test_access_with_view_permission(self):
        """Raises permission denied if user has only view permission."""
        user_with_view_perm = User.objects.create_user(username="test-other", password="test-other")
        user_with_view_perm.user_permissions.add(
            Permission.objects.get(codename=AnVILProjectManagerAccess.STAFF_VIEW_PERMISSION_CODENAME)
        )
        request = self.factory.get(self.get_url("foo", "bar@example.com"))
        request.user = user_with_view_perm
        with self.assertRaises(PermissionDenied):
            self.get_view()(request)

    def test_access_with_limited_view_permission(self):
        """Raises permission denied if user has limited view permission."""
        user = User.objects.create_user(username="test-limited", password="test-limited")
        user.user_permissions.add(Permission.objects.get(codename=AnVILProjectManagerAccess.VIEW_PERMISSION_CODENAME))
        request = self.factory.get(self.get_url("foo", "bar@example.com"))
        request.user = user
        with self.assertRaises(PermissionDenied):
            self.get_view()(request)

    def test_access_without_user_permission(self):
        """Raises permission denied if user has no permissions."""
        user_no_perms = User.objects.create_user(username="test-none", password="test-none")
        request = self.factory.get(self.get_url("foo", "bar@example.com"))
        request.user = user_no_perms
        with self.assertRaises(PermissionDenied):
            self.get_view()(request)

    def test_has_form_in_context(self):
        """Response includes a form."""
        self.client.force_login(self.user)
        response = self.client.get(self.get_url(self.group.name, fake.email()))
        self.assertTrue("form" in response.context_data)
        self.assertIsInstance(response.context_data["form"], forms.IgnoredManagedGroupMembershipForm)

    def test_context_group(self):
        """Context contains the group."""
        self.client.force_login(self.user)
        response = self.client.get(self.get_url(self.group.name, fake.email()))
        self.assertTrue("group" in response.context_data)
        self.assertEqual(response.context_data["group"], self.group)

    def test_context_email(self):
        """Context contains the email."""
        email = fake.email()
        self.client.force_login(self.user)
        response = self.client.get(self.get_url(self.group.name, email))
        self.assertTrue("email" in response.context_data)
        self.assertEqual(response.context_data["email"], email)

    def test_form_hidden_input(self):
        """The proper inputs are hidden in the form."""
        self.client.force_login(self.user)
        response = self.client.get(self.get_url(self.group.name, fake.email()))
        self.assertTrue("form" in response.context_data)
        self.assertIsInstance(response.context_data["form"].fields["group"].widget, HiddenInput)
        self.assertIsInstance(response.context_data["form"].fields["ignored_email"].widget, HiddenInput)

    def test_get_initial(self):
        """Initial data is set correctly."""
        email = fake.email()
        self.client.force_login(self.user)
        response = self.client.get(self.get_url(self.group.name, email))
        initial = response.context_data["form"].initial
        self.assertIn("group", initial)
        self.assertEqual(self.group, initial["group"])
        self.assertIn("ignored_email", initial)
        self.assertEqual(email, initial["ignored_email"])

    def test_can_create_an_object(self):
        """Posting valid data to the form creates an object."""
        self.client.force_login(self.user)
        response = self.client.post(
            self.get_url(self.group.name, "my@email.com"),
            {"group": self.group.pk, "ignored_email": "my@email.com", "note": "foo bar"},
        )
        self.assertEqual(response.status_code, 302)
        new_object = models.IgnoredManagedGroupMembership.objects.latest("pk")
        self.assertIsInstance(new_object, models.IgnoredManagedGroupMembership)
        self.assertEqual(new_object.group, self.group)
        self.assertEqual(new_object.ignored_email, "my@email.com")
        self.assertEqual(new_object.note, "foo bar")
        self.assertEqual(new_object.added_by, self.user)

    def test_success_message(self):
        """Response includes a success message if successful."""
        email = fake.email()
        self.client.force_login(self.user)
        response = self.client.post(
            self.get_url(self.group.name, email),
            {
                "group": self.group.pk,
                "ignored_email": email,
                "note": fake.sentence(),
            },
            follow=True,
        )
        messages = [m.message for m in get_messages(response.wsgi_request)]
        self.assertEqual(len(messages), 1)
        self.assertEqual(views.IgnoredManagedGroupMembershipCreate.success_message, str(messages[0]))

    def test_success_redirect(self):
        """After successfully creating an object, view redirects to the model's list view."""
        # This needs to use the client because the RequestFactory doesn't handle redirects.
        email = fake.email()
        self.client.force_login(self.user)
        response = self.client.post(
            self.get_url(self.group.name, email),
            {
                "group": self.group.pk,
                "ignored_email": email,
                "note": fake.sentence(),
            },
        )
        obj = models.IgnoredManagedGroupMembership.objects.latest("pk")
        self.assertRedirects(response, obj.get_absolute_url())

    def test_cannot_create_duplicate_object(self):
        """Cannot create a second object for the same group and email."""
        obj = factories.IgnoredManagedGroupMembershipFactory.create(note="original note")
        self.client.force_login(self.user)
        response = self.client.post(
            self.get_url(self.group.name, obj.ignored_email),
            {"group": obj.group.pk, "ignored_email": obj.ignored_email, "note": "foo"},
        )
        self.assertEqual(response.status_code, 200)
        form = response.context_data["form"]
        self.assertFalse(form.is_valid())
        # import ipdb; ipdb.set_trace()
        self.assertIn("already exists", form.non_field_errors()[0])
        self.assertQuerySetEqual(
            models.IgnoredManagedGroupMembership.objects.all(),
            models.IgnoredManagedGroupMembership.objects.filter(pk=obj.pk),
        )
        obj.refresh_from_db()
        self.assertEqual(obj.note, "original note")

    def test_get_group_not_found(self):
        """Raises 404 if group in URL does not exist when posting data."""
        self.client.force_login(self.user)
        response = self.client.get(self.get_url("foo", "test@eaxmple.com"))
        self.assertEqual(response.status_code, 404)
        self.assertEqual(models.IgnoredManagedGroupMembership.objects.count(), 0)

    def test_post_group_not_found(self):
        """Raises 404 if group in URL does not exist when posting data."""
        self.client.force_login(self.user)
        response = self.client.post(
            self.get_url("foo", "test@eaxmple.com"),
            {
                "group": "foo",
                "ignored_email": "test@example.com",
                "note": "a note",
            },
        )
        self.assertEqual(response.status_code, 404)
        self.assertEqual(models.IgnoredManagedGroupMembership.objects.count(), 0)

    def test_group_not_managed_by_app(self):
        """Form is not valid if the group is not managed by the app."""
        group = ManagedGroupFactory.create(is_managed_by_app=False)
        self.client.force_login(self.user)
        response = self.client.post(
            self.get_url(group.name, "test@example.com"),
            {
                "group": group.pk,
                "ignored_email": "test@example.com",
                "note": " a note",
            },
        )
        self.assertEqual(response.status_code, 200)
        form = response.context_data["form"]
        self.assertFalse(form.is_valid())
        self.assertEqual(len(form.errors), 1)
        self.assertIn("group", form.errors)
        self.assertEqual(len(form.errors["group"]), 1)
        self.assertIn("valid choice", form.errors["group"][0])
        self.assertEqual(models.IgnoredManagedGroupMembership.objects.count(), 0)

    def test_invalid_input_email(self):
        """Posting invalid data to role field does not create an object."""
        self.client.force_login(self.user)
        response = self.client.post(
            self.get_url(self.group.name, "foo"),
            {
                "group": self.group.pk,
                "ignored_email": "foo",
                "note": "bar",
            },
        )
        self.assertEqual(response.status_code, 200)
        form = response.context_data["form"]
        self.assertFalse(form.is_valid())
        self.assertIn("ignored_email", form.errors.keys())
        self.assertEqual(len(form.errors["ignored_email"]), 1)
        self.assertIn("valid email", form.errors["ignored_email"][0])
        self.assertEqual(models.IgnoredManagedGroupMembership.objects.count(), 0)

    def test_post_blank_data(self):
        """Posting blank data does not create an object."""
        self.client.force_login(self.user)
        response = self.client.post(self.get_url(self.group.name, "foo@bar.com"), {})
        self.assertEqual(response.status_code, 200)
        form = response.context_data["form"]
        self.assertFalse(form.is_valid())
        self.assertIn("group", form.errors.keys())
        self.assertIn("required", form.errors["group"][0])
        self.assertIn("ignored_email", form.errors.keys())
        self.assertIn("required", form.errors["ignored_email"][0])
        self.assertIn("note", form.errors.keys())
        self.assertIn("required", form.errors["note"][0])
        self.assertEqual(models.IgnoredManagedGroupMembership.objects.count(), 0)

    def test_post_blank_data_group(self):
        """Posting blank data to the group field does not create an object."""
        email = fake.email(0)
        self.client.force_login(self.user)
        response = self.client.post(
            self.get_url(self.group.name, email),
            {
                "ignored_email": email,
                "note": "foo bar",
            },
        )
        self.assertEqual(response.status_code, 200)
        form = response.context_data["form"]
        self.assertFalse(form.is_valid())
        self.assertIn("group", form.errors.keys())
        self.assertIn("required", form.errors["group"][0])
        self.assertEqual(models.IgnoredManagedGroupMembership.objects.count(), 0)

    def test_post_blank_data_email(self):
        """Posting blank data to the account field does not create an object."""
        email = fake.email(0)
        self.client.force_login(self.user)
        response = self.client.post(
            self.get_url(self.group.name, email),
            {
                "group": self.group.pk,
                # "ignored_email": email,
                "note": "foo bar",
            },
        )
        self.assertEqual(response.status_code, 200)
        form = response.context_data["form"]
        self.assertFalse(form.is_valid())
        self.assertIn("ignored_email", form.errors.keys())
        self.assertIn("required", form.errors["ignored_email"][0])
        self.assertEqual(models.IgnoredManagedGroupMembership.objects.count(), 0)

    def test_post_blank_data_note(self):
        """Posting blank data to the note field does not create an object."""
        email = fake.email(0)
        self.client.force_login(self.user)
        response = self.client.post(
            self.get_url(self.group.name, email),
            {
                "group": self.group.pk,
                "ignored_email": email,
                # "note": "foo bar",
            },
        )
        self.assertEqual(response.status_code, 200)
        form = response.context_data["form"]
        self.assertFalse(form.is_valid())
        self.assertIn("note", form.errors.keys())
        self.assertIn("required", form.errors["note"][0])
        self.assertEqual(models.IgnoredManagedGroupMembership.objects.count(), 0)

    def test_get_object_exists(self):
        obj = factories.IgnoredManagedGroupMembershipFactory.create()
        self.client.force_login(self.user)
        response = self.client.get(self.get_url(obj.group.name, obj.ignored_email))
        self.assertRedirects(response, obj.get_absolute_url())

    def test_post_object_exists(self):
        obj = factories.IgnoredManagedGroupMembershipFactory.create()
        self.client.force_login(self.user)
        response = self.client.post(
            self.get_url(obj.group.name, obj.ignored_email),
            {
                "group": obj.group.pk,
                "ignored_email": obj.ignored_email,
                "note": fake.sentence(),
            },
        )
        self.assertRedirects(response, obj.get_absolute_url())
        self.assertEqual(models.IgnoredManagedGroupMembership.objects.count(), 1)
        self.assertIn(obj, models.IgnoredManagedGroupMembership.objects.all())


class IgnoredManagedGroupMembershipDeleteTest(TestCase):
    def setUp(self):
        """Set up test class."""
        super().setUp()
        self.factory = RequestFactory()
        # Create a user with both view and edit permissions.
        self.user = User.objects.create_user(username="test", password="test")
        self.user.user_permissions.add(
            Permission.objects.get(codename=AnVILProjectManagerAccess.STAFF_VIEW_PERMISSION_CODENAME)
        )
        self.user.user_permissions.add(
            Permission.objects.get(codename=AnVILProjectManagerAccess.STAFF_EDIT_PERMISSION_CODENAME)
        )

    def get_url(self, *args):
        """Get the url for the view being tested."""
        return reverse("anvil_consortium_manager:auditor:managed_groups:membership:by_group:ignored:delete", args=args)

    def get_view(self):
        """Return the view being tested."""
        return views.IgnoredManagedGroupMembershipDelete.as_view()

    def test_view_redirect_not_logged_in(self):
        "View redirects to login view when user is not logged in."
        # Need a client for redirects.
        response = self.client.get(self.get_url("foo", "bar"))
        self.assertRedirects(response, resolve_url(settings.LOGIN_URL) + "?next=" + self.get_url("foo", "bar"))

    def test_status_code_with_user_permission(self):
        """Returns successful response code."""
        obj = factories.IgnoredManagedGroupMembershipFactory.create()
        self.client.force_login(self.user)
        response = self.client.get(self.get_url(obj.group, obj.ignored_email))
        self.assertEqual(response.status_code, 200)

    def test_access_with_view_permission(self):
        """Raises permission denied if user has only view permission."""
        user_with_view_perm = User.objects.create_user(username="test-other", password="test-other")
        user_with_view_perm.user_permissions.add(
            Permission.objects.get(codename=AnVILProjectManagerAccess.STAFF_VIEW_PERMISSION_CODENAME)
        )
        request = self.factory.get(self.get_url("foo", "bar"))
        request.user = user_with_view_perm
        with self.assertRaises(PermissionDenied):
            self.get_view()(request, slug="foo", email="bar")

    def test_access_with_limited_view_permission(self):
        """Raises permission denied if user has limited view permission."""
        user = User.objects.create_user(username="test-limited", password="test-limited")
        user.user_permissions.add(Permission.objects.get(codename=AnVILProjectManagerAccess.VIEW_PERMISSION_CODENAME))
        request = self.factory.get(self.get_url("foo", "bar"))
        request.user = user
        with self.assertRaises(PermissionDenied):
            self.get_view()(request, slug="foo", email="bar")

    def test_access_without_user_permission(self):
        """Raises permission denied if user has no permissions."""
        user_no_perms = User.objects.create_user(username="test-none", password="test-none")
        request = self.factory.get(self.get_url("foo", "bar"))
        request.user = user_no_perms
        with self.assertRaises(PermissionDenied):
            self.get_view()(request, slug="foo", email="bar")

    def test_view_with_invalid_pk(self):
        """Returns a 404 when the object doesn't exist."""
        request = self.factory.get(self.get_url("foo", "bar"))
        request.user = self.user
        with self.assertRaises(Http404):
            self.get_view()(request, slug="foo", email="bar")

    def test_view_deletes_object(self):
        """Posting submit to the form successfully deletes the object."""
        obj = factories.IgnoredManagedGroupMembershipFactory.create()
        self.client.force_login(self.user)
        response = self.client.post(self.get_url(obj.group, obj.ignored_email), {"submit": ""})
        self.assertEqual(response.status_code, 302)
        self.assertEqual(Account.objects.count(), 0)
        # History is added.
        self.assertEqual(obj.history.count(), 2)
        self.assertEqual(obj.history.latest().history_type, "-")

    def test_success_message(self):
        """Response includes a success message if successful."""
        obj = factories.IgnoredManagedGroupMembershipFactory.create()
        self.client.force_login(self.user)
        response = self.client.post(self.get_url(obj.group, obj.ignored_email), {"submit": ""}, follow=True)
        messages = [m.message for m in get_messages(response.wsgi_request)]
        self.assertEqual(len(messages), 1)
        self.assertEqual(views.IgnoredManagedGroupMembershipDelete.success_message, str(messages[0]))

    def test_only_deletes_specified_pk(self):
        """View only deletes the specified pk."""
        obj = factories.IgnoredManagedGroupMembershipFactory.create()
        other_obj = factories.IgnoredManagedGroupMembershipFactory.create()
        self.client.force_login(self.user)
        response = self.client.post(self.get_url(obj.group, obj.ignored_email), {"submit": ""})
        self.assertEqual(response.status_code, 302)
        self.assertEqual(models.IgnoredManagedGroupMembership.objects.count(), 1)
        self.assertQuerySetEqual(
            Account.objects.all(),
            Account.objects.filter(pk=other_obj.pk),
        )

    def test_success_url(self):
        """Redirects to the expected page."""
        obj = factories.IgnoredManagedGroupMembershipFactory.create()
        # Need to use the client instead of RequestFactory to check redirection url.
        self.client.force_login(self.user)
        response = self.client.post(self.get_url(obj.group, obj.ignored_email), {"submit": ""})
        self.assertEqual(response.status_code, 302)
        self.assertRedirects(response, obj.group.get_absolute_url())


class IgnoredManagedGroupMembershipListTest(TestCase):
    def setUp(self):
        """Set up test class."""
        self.factory = RequestFactory()
        # Create a user with both view and edit permission.
        self.user = User.objects.create_user(username="test", password="test")
        self.user.user_permissions.add(
            Permission.objects.get(codename=AnVILProjectManagerAccess.STAFF_VIEW_PERMISSION_CODENAME)
        )

    def get_url(self, *args):
        """Get the url for the view being tested."""
        return reverse("anvil_consortium_manager:auditor:managed_groups:membership:ignored", args=args)

    def get_view(self):
        """Return the view being tested."""
        return views.IgnoredManagedGroupMembershipList.as_view()

    def test_view_redirect_not_logged_in(self):
        "View redirects to login view when user is not logged in."
        # Need a client for redirects.
        response = self.client.get(self.get_url())
        self.assertRedirects(response, resolve_url(settings.LOGIN_URL) + "?next=" + self.get_url())

    def test_status_code_with_user_permission(self):
        """Returns successful response code."""
        self.client.force_login(self.user)
        response = self.client.get(self.get_url())
        self.assertEqual(response.status_code, 200)

    def test_access_with_limited_view_permission(self):
        """Raises permission denied if user has limited view permission."""
        user = User.objects.create_user(username="test-limited", password="test-limited")
        user.user_permissions.add(Permission.objects.get(codename=AnVILProjectManagerAccess.VIEW_PERMISSION_CODENAME))
        request = self.factory.get(self.get_url())
        request.user = user
        with self.assertRaises(PermissionDenied):
            self.get_view()(request)

    def test_template_with_user_permission(self):
        """Returns successful response code."""
        self.client.force_login(self.user)
        response = self.client.get(self.get_url())
        self.assertEqual(response.status_code, 200)

    def test_access_without_user_permission(self):
        """Raises permission denied if user has no permissions."""
        user_no_perms = User.objects.create_user(username="test-none", password="test-none")
        request = self.factory.get(self.get_url())
        request.user = user_no_perms
        with self.assertRaises(PermissionDenied):
            self.get_view()(request)

    def test_view_has_correct_table_class(self):
        self.client.force_login(self.user)
        response = self.client.get(self.get_url())
        self.assertIn("table", response.context_data)
        self.assertIsInstance(response.context_data["table"], tables.IgnoredManagedGroupMembershipTable)

    def test_view_with_no_objects(self):
        self.client.force_login(self.user)
        response = self.client.get(self.get_url())
        self.assertEqual(response.status_code, 200)
        self.assertIn("table", response.context_data)
        self.assertEqual(len(response.context_data["table"].rows), 0)

    def test_view_with_one_object(self):
        factories.IgnoredManagedGroupMembershipFactory()
        self.client.force_login(self.user)
        response = self.client.get(self.get_url())
        self.assertEqual(response.status_code, 200)
        self.assertIn("table", response.context_data)
        self.assertEqual(len(response.context_data["table"].rows), 1)

    def test_view_with_two_objects(self):
        factories.IgnoredManagedGroupMembershipFactory.create_batch(2)
        self.client.force_login(self.user)
        response = self.client.get(self.get_url())
        self.assertEqual(response.status_code, 200)
        self.assertIn("table", response.context_data)
        self.assertEqual(len(response.context_data["table"].rows), 2)

    def test_view_with_filter_group_name_return_no_object(self):
        factories.IgnoredManagedGroupMembershipFactory.create(group__name="foo")
        factories.IgnoredManagedGroupMembershipFactory.create(group__name="bar")
        self.client.force_login(self.user)
        response = self.client.get(self.get_url(), {"group__name__icontains": "abc"})
        self.assertEqual(response.status_code, 200)
        self.assertIn("table", response.context_data)
        self.assertEqual(len(response.context_data["table"].rows), 0)

    def test_view_with_filter_group_name_returns_one_object_exact(self):
        instance = factories.IgnoredManagedGroupMembershipFactory.create(group__name="foo")
        factories.IgnoredManagedGroupMembershipFactory.create(group__name="bar")
        self.client.force_login(self.user)
        response = self.client.get(self.get_url(), {"group__name__icontains": "foo"})
        self.assertEqual(response.status_code, 200)
        self.assertIn("table", response.context_data)
        self.assertEqual(len(response.context_data["table"].rows), 1)
        self.assertIn(instance, response.context_data["table"].data)

    def test_view_with_filter_group_name_returns_one_object_case_insensitive(self):
        instance = factories.IgnoredManagedGroupMembershipFactory.create(group__name="Foo")
        factories.IgnoredManagedGroupMembershipFactory.create(group__name="bar")
        self.client.force_login(self.user)
        response = self.client.get(self.get_url(), {"group__name__icontains": "foo"})
        self.assertEqual(response.status_code, 200)
        self.assertIn("table", response.context_data)
        self.assertEqual(len(response.context_data["table"].rows), 1)
        self.assertIn(instance, response.context_data["table"].data)

    def test_view_with_filter_group_name_returns_one_object_case_contains(self):
        instance = factories.IgnoredManagedGroupMembershipFactory.create(group__name="foo")
        factories.IgnoredManagedGroupMembershipFactory.create(group__name="bar")
        self.client.force_login(self.user)
        response = self.client.get(self.get_url(), {"group__name__icontains": "oo"})
        self.assertEqual(response.status_code, 200)
        self.assertIn("table", response.context_data)
        self.assertEqual(len(response.context_data["table"].rows), 1)
        self.assertIn(instance, response.context_data["table"].data)

    def test_view_with_filter_group_name_returns_multiple_objects(self):
        instance_1 = factories.IgnoredManagedGroupMembershipFactory.create(group__name="group1")
        instance_2 = factories.IgnoredManagedGroupMembershipFactory.create(group__name="group2")
        self.client.force_login(self.user)
        response = self.client.get(self.get_url(), {"group__name__icontains": "group"})
        self.assertEqual(response.status_code, 200)
        self.assertIn("table", response.context_data)
        self.assertEqual(len(response.context_data["table"].rows), 2)
        self.assertIn(instance_1, response.context_data["table"].data)
        self.assertIn(instance_2, response.context_data["table"].data)

    def test_view_with_filter_email_return_no_object(self):
        factories.IgnoredManagedGroupMembershipFactory.create(ignored_email="foo@test.com")
        factories.IgnoredManagedGroupMembershipFactory.create(ignored_email="bar")
        self.client.force_login(self.user)
        response = self.client.get(self.get_url(), {"ignored_email__icontains": "abc"})
        self.assertEqual(response.status_code, 200)
        self.assertIn("table", response.context_data)
        self.assertEqual(len(response.context_data["table"].rows), 0)

    def test_view_with_filter_email_returns_one_object_exact(self):
        instance = factories.IgnoredManagedGroupMembershipFactory.create(ignored_email="foo@test.com")
        factories.IgnoredManagedGroupMembershipFactory.create(ignored_email="bar@test.com")
        self.client.force_login(self.user)
        response = self.client.get(self.get_url(), {"ignored_email__icontains": "foo@test.com"})
        self.assertEqual(response.status_code, 200)
        self.assertIn("table", response.context_data)
        self.assertEqual(len(response.context_data["table"].rows), 1)
        self.assertIn(instance, response.context_data["table"].data)

    def test_view_with_filter_email_returns_one_object_case_insensitive(self):
        instance = factories.IgnoredManagedGroupMembershipFactory.create(ignored_email="Foo@test.com")
        factories.IgnoredManagedGroupMembershipFactory.create(ignored_email="bar@test.com")
        self.client.force_login(self.user)
        response = self.client.get(self.get_url(), {"ignored_email__icontains": "foo@test.com"})
        self.assertEqual(response.status_code, 200)
        self.assertIn("table", response.context_data)
        self.assertEqual(len(response.context_data["table"].rows), 1)
        self.assertIn(instance, response.context_data["table"].data)

    def test_view_with_filter_email_returns_one_object_case_contains(self):
        instance = factories.IgnoredManagedGroupMembershipFactory.create(ignored_email="foo@test.com")
        factories.IgnoredManagedGroupMembershipFactory.create(ignored_email="bar@test.com")
        self.client.force_login(self.user)
        response = self.client.get(self.get_url(), {"ignored_email__icontains": "oo"})
        self.assertEqual(response.status_code, 200)
        self.assertIn("table", response.context_data)
        self.assertEqual(len(response.context_data["table"].rows), 1)
        self.assertIn(instance, response.context_data["table"].data)

    def test_view_with_filter_email_returns_multiple_objects(self):
        instance_1 = factories.IgnoredManagedGroupMembershipFactory.create(ignored_email="foo1@test.com")
        instance_2 = factories.IgnoredManagedGroupMembershipFactory.create(ignored_email="foo2@test.com")
        self.client.force_login(self.user)
        response = self.client.get(self.get_url(), {"ignored_email__icontains": "foo"})
        self.assertEqual(response.status_code, 200)
        self.assertIn("table", response.context_data)
        self.assertEqual(len(response.context_data["table"].rows), 2)
        self.assertIn(instance_1, response.context_data["table"].data)
        self.assertIn(instance_2, response.context_data["table"].data)

    def test_view_with_filter_group_name_and_email(self):
        factories.IgnoredManagedGroupMembershipFactory.create(group__name="abc", ignored_email="foo@test.com")
        instance = factories.IgnoredManagedGroupMembershipFactory.create(
            group__name="def", ignored_email="foo@test.com"
        )
        factories.IgnoredManagedGroupMembershipFactory.create(group__name="def", ignored_email="bar@test.com")
        self.client.force_login(self.user)
        response = self.client.get(self.get_url(), {"group__name__icontains": "def", "ignored_email__icontains": "foo"})
        self.assertEqual(response.status_code, 200)
        self.assertIn("table", response.context_data)
        self.assertEqual(len(response.context_data["table"].rows), 1)
        self.assertIn(instance, response.context_data["table"].data)


class IgnoredManagedGroupMembershipUpdateTest(TestCase):
    def setUp(self):
        """Set up test class."""
        super().setUp()
        self.factory = RequestFactory()
        # Create a user with both view and edit permissions.
        self.user = User.objects.create_user(username="test", password="test")
        self.user.user_permissions.add(
            Permission.objects.get(codename=AnVILProjectManagerAccess.STAFF_VIEW_PERMISSION_CODENAME)
        )
        self.user.user_permissions.add(
            Permission.objects.get(codename=AnVILProjectManagerAccess.STAFF_EDIT_PERMISSION_CODENAME)
        )

    def get_url(self, *args):
        """Get the url for the view being tested."""
        return reverse("anvil_consortium_manager:auditor:managed_groups:membership:by_group:ignored:update", args=args)

    def get_view(self):
        """Return the view being tested."""
        return views.IgnoredManagedGroupMembershipUpdate.as_view()

    def test_view_redirect_not_logged_in(self):
        "View redirects to login view when user is not logged in."
        # Need a client for redirects.
        response = self.client.get(self.get_url("foo", "bar"))
        self.assertRedirects(response, resolve_url(settings.LOGIN_URL) + "?next=" + self.get_url("foo", "bar"))

    def test_status_code_with_user_permission(self):
        """Returns successful response code."""
        obj = factories.IgnoredManagedGroupMembershipFactory.create()
        self.client.force_login(self.user)
        response = self.client.get(self.get_url(obj.group.name, obj.ignored_email))
        self.assertEqual(response.status_code, 200)

    def test_access_with_view_permission(self):
        """Raises permission denied if user has only view permission."""
        user_with_view_perm = User.objects.create_user(username="test-other", password="test-other")
        user_with_view_perm.user_permissions.add(
            Permission.objects.get(codename=AnVILProjectManagerAccess.STAFF_VIEW_PERMISSION_CODENAME)
        )
        request = self.factory.get(self.get_url("foo", "bar"))
        request.user = user_with_view_perm
        with self.assertRaises(PermissionDenied):
            self.get_view()(request, slug="foo", email="bar")

    def test_access_with_limited_view_permission(self):
        """Raises permission denied if user has limited view permission."""
        user = User.objects.create_user(username="test-limited", password="test-limited")
        user.user_permissions.add(Permission.objects.get(codename=AnVILProjectManagerAccess.VIEW_PERMISSION_CODENAME))
        request = self.factory.get(self.get_url("foo", "bar"))
        request.user = user
        with self.assertRaises(PermissionDenied):
            self.get_view()(request, slug="foo", email="bar")

    def test_access_without_user_permission(self):
        """Raises permission denied if user has no permissions."""
        user_no_perms = User.objects.create_user(username="test-none", password="test-none")
        request = self.factory.get(self.get_url("foo", "bar"))
        request.user = user_no_perms
        with self.assertRaises(PermissionDenied):
            self.get_view()(request, slug="foo", email="bar")

    def test_object_does_not_exist(self):
        """Raises Http404 if object does not exist."""
        request = self.factory.get(self.get_url("foo", "bar"))
        request.user = self.user
        with self.assertRaises(Http404):
            self.get_view()(request, slug="foo", email="bar")

    def test_has_form_in_context(self):
        """Response includes a form."""
        obj = factories.IgnoredManagedGroupMembershipFactory.create()
        self.client.force_login(self.user)
        response = self.client.get(self.get_url(obj.group.name, obj.ignored_email))
        self.assertTrue("form" in response.context_data)
        # Form is auto-generated by the view, so don't check the class.

    def test_can_modify_note(self):
        """Can set the note when creating a billing project."""
        obj = factories.IgnoredManagedGroupMembershipFactory.create(note="original note")
        # Need a client for messages.
        self.client.force_login(self.user)
        response = self.client.post(self.get_url(obj.group.name, obj.ignored_email), {"note": "new note"})
        self.assertEqual(response.status_code, 302)
        obj.refresh_from_db()
        self.assertEqual(obj.note, "new note")

    def test_success_message(self):
        """Response includes a success message if successful."""
        obj = factories.IgnoredManagedGroupMembershipFactory.create()
        self.client.force_login(self.user)
        response = self.client.post(self.get_url(obj.group.name, obj.ignored_email), {"note": "new note"}, follow=True)
        messages = [m.message for m in get_messages(response.wsgi_request)]
        self.assertEqual(len(messages), 1)
        self.assertEqual(views.IgnoredManagedGroupMembershipUpdate.success_message, str(messages[0]))

    def test_redirects_to_object_detail(self):
        """After successfully creating an object, view redirects to the object's detail page."""
        # This needs to use the client because the RequestFactory doesn't handle redirects.
        obj = factories.IgnoredManagedGroupMembershipFactory.create()
        self.client.force_login(self.user)
        response = self.client.post(self.get_url(obj.group.name, obj.ignored_email), {"note": "new note"})
        self.assertRedirects(response, obj.get_absolute_url())

    def test_missing_note(self):
        obj = factories.IgnoredManagedGroupMembershipFactory.create(note="original note")
        self.client.force_login(self.user)
        response = self.client.post(self.get_url(obj.group.name, obj.ignored_email), {})
        self.assertEqual(response.status_code, 200)
        form = response.context_data["form"]
        self.assertFalse(form.is_valid())
        self.assertEqual(len(form.errors), 1)
        self.assertIn("note", form.errors)
        self.assertEqual(len(form.errors["note"]), 1)
        self.assertIn("required", form.errors["note"][0])
        obj.refresh_from_db()
        self.assertEqual(obj.note, "original note")

    def test_blank_note(self):
        obj = factories.IgnoredManagedGroupMembershipFactory.create(note="original note")
        self.client.force_login(self.user)
        response = self.client.post(self.get_url(obj.group.name, obj.ignored_email), {"note": ""})
        self.assertEqual(response.status_code, 200)
        form = response.context_data["form"]
        self.assertFalse(form.is_valid())
        self.assertEqual(len(form.errors), 1)
        self.assertIn("note", form.errors)
        self.assertEqual(len(form.errors["note"]), 1)
        self.assertIn("required", form.errors["note"][0])
        obj.refresh_from_db()
        self.assertEqual(obj.note, "original note")


class WorkspaceAuditRunTest(AnVILAPIMockTestMixin, AuditCacheClearTestMixin, TestCase):
    """Tests for the WorkspaceAuditRun view."""

    def setUp(self):
        """Set up test class."""
        super().setUp()
        self.factory = RequestFactory()
        # Create a user with only view permission.
        self.user = User.objects.create_user(username="test", password="test")
        self.user.user_permissions.add(
            Permission.objects.get(codename=AnVILProjectManagerAccess.STAFF_VIEW_PERMISSION_CODENAME)
        )

    def get_url(self, *args):
        """Get the url for the view being tested."""
        return reverse("anvil_consortium_manager:auditor:workspaces:run", args=args)

    def get_api_url(self):
        return self.api_client.rawls_entry_point + "/api/workspaces"

    def get_api_workspace_json(self, billing_project_name, workspace_name, access, auth_domains=[]):
        """Return the json dictionary for a single workspace on AnVIL."""
        return {
            "accessLevel": access,
            "workspace": {
                "name": workspace_name,
                "namespace": billing_project_name,
                "authorizationDomain": [{"membersGroupName": x} for x in auth_domains],
                "isLocked": False,
            },
        }

    def get_api_workspace_acl_url(self, billing_project_name, workspace_name):
        return (
            self.api_client.rawls_entry_point
            + "/api/workspaces/"
            + billing_project_name
            + "/"
            + workspace_name
            + "/acl"
        )

    def get_api_workspace_acl_response(self):
        """Return a json for the workspace/acl method where no one else can access."""
        return {
            "acl": {
                self.service_account_email: {
                    "accessLevel": "OWNER",
                    "canCompute": True,
                    "canShare": True,
                    "pending": False,
                }
            }
        }

    def get_api_bucket_options_url(self, billing_project_name, workspace_name):
        return self.api_client.rawls_entry_point + "/api/workspaces/" + billing_project_name + "/" + workspace_name

    def get_api_bucket_options_response(self):
        """Return a json for the workspace/acl method that is not requester pays."""
        return {"bucketOptions": {"requesterPays": False}}

    def get_view(self):
        """Return the view being tested."""
        return views.WorkspaceAuditRun.as_view()

    def test_view_redirect_not_logged_in(self):
        "View redirects to login view when user is not logged in."
        # Need a client for redirects.
        response = self.client.get(self.get_url())
        self.assertRedirects(response, resolve_url(settings.LOGIN_URL) + "?next=" + self.get_url())

    def test_status_code_with_user_permission(self):
        """Returns successful response code."""
        self.client.force_login(self.user)
        response = self.client.get(self.get_url())
        self.assertEqual(response.status_code, 200)

    def test_access_with_limited_view_permission(self):
        """Raises permission denied if user has limited view permission."""
        user = User.objects.create_user(username="test-limited", password="test-limited")
        user.user_permissions.add(Permission.objects.get(codename=AnVILProjectManagerAccess.VIEW_PERMISSION_CODENAME))
        request = self.factory.get(self.get_url())
        request.user = user
        with self.assertRaises(PermissionDenied):
            self.get_view()(request)

    def test_access_without_user_permission(self):
        """Raises permission denied if user has no permissions."""
        user_no_perms = User.objects.create_user(username="test-none", password="test-none")
        request = self.factory.get(self.get_url())
        request.user = user_no_perms
        with self.assertRaises(PermissionDenied):
            self.get_view()(request)

    def test_get_context_has_form(self):
        """Context has the form."""
        self.client.force_login(self.user)
        response = self.client.get(self.get_url())
        self.assertIn("form", response.context_data)

    def test_redirect_url(self):
        """Redirects to the review view."""
        api_url = self.get_api_url()
        self.anvil_response_mock.add(
            responses.GET,
            api_url,
            status=200,
            json=[],
        )
        self.client.force_login(self.user)
        response = self.client.post(self.get_url(), {})
        self.assertRedirects(response, reverse("anvil_consortium_manager:auditor:workspaces:review"))

    def test_post_result_is_cached(self):
        """audit_verified is in the context data."""
        api_url = self.get_api_url()
        self.anvil_response_mock.add(
            responses.GET,
            api_url,
            status=200,
            json=[],
        )
        self.client.force_login(self.user)
        response = self.client.post(self.get_url(), {})
        self.assertEqual(response.status_code, 302)
        cached_audit_result = caches[app_settings.AUDIT_CACHE].get("workspace_audit_results")
        self.assertIsNotNone(cached_audit_result)
        self.assertIsInstance(cached_audit_result, WorkspaceAudit)

    def test_post_updates_existing_cache_result(self):
        """audit_verified is in the context data."""
        with freeze_time(timezone.now() - timezone.timedelta(days=1)):
            cached_audit_result = ManagedGroupAudit()
            caches[app_settings.AUDIT_CACHE].set("workspace_audit_results", cached_audit_result)
        api_url = self.get_api_url()
        self.anvil_response_mock.add(
            responses.GET,
            api_url,
            status=200,
            json=[],
        )
        current_timestamp = timezone.now()
        with freeze_time(current_timestamp):
            self.client.force_login(self.user)
            response = self.client.post(self.get_url(), {})
        self.assertEqual(response.status_code, 302)
        new_cached_audit_result = caches[app_settings.AUDIT_CACHE].get("workspace_audit_results")
        self.assertEqual(new_cached_audit_result.timestamp, current_timestamp)

    def test_post_one_verified(self):
        """audit_verified with one verified record."""
        workspace = WorkspaceFactory.create()
        api_url = self.get_api_url()
        self.anvil_response_mock.add(
            responses.GET,
            api_url,
            status=200,
            json=[self.get_api_workspace_json(workspace.billing_project.name, workspace.name, "OWNER")],
        )
        # Response to check workspace access.
        workspace_acl_url = self.get_api_workspace_acl_url(workspace.billing_project.name, workspace.name)
        self.anvil_response_mock.add(
            responses.GET,
            workspace_acl_url,
            status=200,
            json=self.get_api_workspace_acl_response(),
        )
        # Response to check workspace bucket options.
        workspace_acl_url = self.get_api_bucket_options_url(workspace.billing_project.name, workspace.name)
        self.anvil_response_mock.add(
            responses.GET,
            workspace_acl_url,
            status=200,
            json=self.get_api_bucket_options_response(),
        )
        self.client.force_login(self.user)
        response = self.client.post(self.get_url(), {})  # Runs successfully.
        self.assertEqual(response.status_code, 302)
        # Check cached result.
        cached_audit_result = caches[app_settings.AUDIT_CACHE].get("workspace_audit_results")
        self.assertIsNotNone(cached_audit_result)
        self.assertEqual(len(cached_audit_result.get_verified_results()), 1)
        self.assertEqual(len(cached_audit_result.get_error_results()), 0)
        self.assertEqual(len(cached_audit_result.get_not_in_app_results()), 0)
        self.assertEqual(len(cached_audit_result.get_ignored_results()), 0)

    def test_post_errors(self):
        """post with audit errors."""
        workspace = WorkspaceFactory.create()
        api_url = self.get_api_url()
        self.anvil_response_mock.add(
            responses.GET,
            api_url,
            status=200,
            # Error - we are not an owner.
            json=[self.get_api_workspace_json(workspace.billing_project.name, workspace.name, "READER")],
        )
        self.client.force_login(self.user)
        response = self.client.post(self.get_url(), {})  # Runs successfully.
        self.assertEqual(response.status_code, 302)
        # Check cached result.
        cached_audit_result = caches[app_settings.AUDIT_CACHE].get("workspace_audit_results")
        self.assertIsNotNone(cached_audit_result)
        self.assertEqual(len(cached_audit_result.get_verified_results()), 0)
        self.assertEqual(len(cached_audit_result.get_error_results()), 1)
        self.assertEqual(len(cached_audit_result.get_not_in_app_results()), 0)
        self.assertEqual(len(cached_audit_result.get_ignored_results()), 0)

    def test_post_not_in_app(self):
        api_url = self.get_api_url()
        self.anvil_response_mock.add(
            responses.GET,
            api_url,
            status=200,
            json=[self.get_api_workspace_json("foo", "bar", "OWNER")],
        )
        self.client.force_login(self.user)
        response = self.client.post(self.get_url(), {})  # Runs successfully.
        self.assertEqual(response.status_code, 302)
        # Check cached result.
        cached_audit_result = caches[app_settings.AUDIT_CACHE].get("workspace_audit_results")
        self.assertIsNotNone(cached_audit_result)
        self.assertEqual(len(cached_audit_result.get_verified_results()), 0)
        self.assertEqual(len(cached_audit_result.get_error_results()), 0)
        self.assertEqual(len(cached_audit_result.get_not_in_app_results()), 1)
        self.assertEqual(len(cached_audit_result.get_ignored_results()), 0)

    def test_api_error(self):
        api_url = self.get_api_url()
        self.anvil_response_mock.add(
            responses.GET,
            api_url,
            status=500,
            json={"message": "api error"},
        )
        self.client.force_login(self.user)
        response = self.client.post(self.get_url(), {})  # Runs successfully.
        self.assertEqual(response.status_code, 200)
        # No cached result exists.
        self.assertIsNone(caches[app_settings.AUDIT_CACHE].get("workspace_audit_results"))
        # A message exists.
        messages = [m.message for m in get_messages(response.wsgi_request)]
        self.assertEqual(len(messages), 1)
        self.assertEqual("AnVIL API Error: api error", str(messages[0]))

    def test_api_error_does_not_update_cached_result(self):
        """Existing cached result is not updated when there is an API error."""
        # Set up previous cache.
        previous_timestamp = timezone.now() - timezone.timedelta(minutes=2)
        with freeze_time(previous_timestamp):
            previous_cached_audit_result = ManagedGroupAudit()
            caches[app_settings.AUDIT_CACHE].set("workspace_audit_results", previous_cached_audit_result)
        api_url = self.get_api_url()
        self.anvil_response_mock.add(
            responses.GET,
            api_url,
            status=500,
            json={"message": "api error"},
        )
        self.client.force_login(self.user)
        current_timestamp = timezone.now()
        with freeze_time(current_timestamp):
            response = self.client.post(self.get_url(), {})
        self.assertEqual(response.status_code, 200)
        # No cached result exists.
        new_cached_result = caches[app_settings.AUDIT_CACHE].get("workspace_audit_results")
        self.assertIsNotNone(new_cached_result)
        self.assertEqual(new_cached_result.timestamp, previous_timestamp)

    def test_caches_sharing_audit_results(self):
        """Membership audit results are cached."""
        workspace = WorkspaceFactory.create()
        api_url = self.get_api_url()
        self.anvil_response_mock.add(
            responses.GET,
            api_url,
            status=200,
            json=[self.get_api_workspace_json(workspace.billing_project.name, workspace.name, "OWNER")],
        )
        # Response to check workspace access.
        workspace_acl_url = self.get_api_workspace_acl_url(workspace.billing_project.name, workspace.name)
        self.anvil_response_mock.add(
            responses.GET,
            workspace_acl_url,
            status=200,
            json=self.get_api_workspace_acl_response(),
        )
        # Response to check workspace bucket options.
        workspace_acl_url = self.get_api_bucket_options_url(workspace.billing_project.name, workspace.name)
        self.anvil_response_mock.add(
            responses.GET,
            workspace_acl_url,
            status=200,
            json=self.get_api_bucket_options_response(),
        )
        self.client.force_login(self.user)
        response = self.client.post(self.get_url(), {})  # Runs successfully.
        self.assertEqual(response.status_code, 302)
        # Check cached result.
        cached_audit_result = caches[app_settings.AUDIT_CACHE].get("workspace_sharing_{}".format(workspace.pk))
        self.assertIsNotNone(cached_audit_result)
        self.assertIsInstance(cached_audit_result, WorkspaceSharingAudit)


class WorkspaceAuditReviewTest(AuditCacheClearTestMixin, TestCase):
    """Tests for the WorkspaceAuditReview view."""

    def setUp(self):
        """Set up test class."""
        super().setUp()
        self.factory = RequestFactory()
        # Create a user with only view permission.
        self.user = User.objects.create_user(username="test", password="test")
        self.user.user_permissions.add(
            Permission.objects.get(codename=AnVILProjectManagerAccess.STAFF_VIEW_PERMISSION_CODENAME)
        )

    def get_url(self, *args):
        """Get the url for the view being tested."""
        return reverse("anvil_consortium_manager:auditor:workspaces:review", args=args)

    def get_view(self):
        """Return the view being tested."""
        return views.WorkspaceAuditReview.as_view()

    def test_view_redirect_not_logged_in(self):
        "View redirects to login view when user is not logged in."
        # Need a client for redirects.
        response = self.client.get(self.get_url())
        self.assertRedirects(response, resolve_url(settings.LOGIN_URL) + "?next=" + self.get_url())

    def test_status_code_with_user_permission(self):
        """Returns successful response code."""
        # Cache results so we don't get redirected.
        caches[app_settings.AUDIT_CACHE].set("workspace_audit_results", WorkspaceAudit())
        self.client.force_login(self.user)
        response = self.client.get(self.get_url())
        self.assertEqual(response.status_code, 200)

    def test_access_with_limited_view_permission(self):
        """Raises permission denied if user has limited view permission."""
        user = User.objects.create_user(username="test-limited", password="test-limited")
        user.user_permissions.add(Permission.objects.get(codename=AnVILProjectManagerAccess.VIEW_PERMISSION_CODENAME))
        request = self.factory.get(self.get_url())
        request.user = user
        with self.assertRaises(PermissionDenied):
            self.get_view()(request)

    def test_access_without_user_permission(self):
        """Raises permission denied if user has no permissions."""
        user_no_perms = User.objects.create_user(username="test-none", password="test-none")
        request = self.factory.get(self.get_url())
        request.user = user_no_perms
        with self.assertRaises(PermissionDenied):
            self.get_view()(request)

    def test_redirect_if_no_cached_result(self):
        """Returns successful response code."""
        # Store a cached result so that the page loads.
        self.client.force_login(self.user)
        response = self.client.get(self.get_url())
        self.assertRedirects(response, reverse("anvil_consortium_manager:auditor:workspaces:run"))

    def test_message_if_no_cached_result(self):
        """A message is displayed when there is no cached result"""
        self.client.force_login(self.user)
        response = self.client.get(self.get_url(), follow=True)
        messages = [m.message for m in get_messages(response.wsgi_request)]
        self.assertEqual(len(messages), 1)
        self.assertEqual(views.ManagedGroupAuditReview.error_no_cached_result, str(messages[0]))

    def test_timestamp(self):
        """Shows timestamp of cached audit."""
        # Store a cached result so that the page loads.
        timestamp = timezone.now() - timezone.timedelta(days=1)
        with freeze_time(timestamp):
            audit_results = WorkspaceAudit()
            audit_results.timestamp = timezone.now()
            caches[app_settings.AUDIT_CACHE].set("workspace_audit_results", audit_results)
        self.client.force_login(self.user)
        response = self.client.get(self.get_url())
        self.assertIn("audit_timestamp", response.context_data)
        self.assertEqual(response.context_data["audit_timestamp"], timestamp)

    def test_link_to_update_results(self):
        """Includes a link to update the audit results."""
        caches[app_settings.AUDIT_CACHE].set("workspace_audit_results", WorkspaceAudit())
        self.client.force_login(self.user)
        response = self.client.get(self.get_url())
        self.assertIn(reverse("anvil_consortium_manager:auditor:workspaces:run"), response.content.decode())

    def test_audit_verified(self):
        """audit_verified is in the context data."""
        caches[app_settings.AUDIT_CACHE].set("workspace_audit_results", WorkspaceAudit())
        self.client.force_login(self.user)
        response = self.client.get(self.get_url())
        self.assertIn("verified_table", response.context_data)
        self.assertIsInstance(response.context_data["verified_table"], base_audit.VerifiedTable)
        self.assertEqual(len(response.context_data["verified_table"].rows), 0)

    def test_audit_verified_one_record(self):
        """audit_verified with one verified record."""
        workspace = WorkspaceFactory.create()
        audit_results = WorkspaceAudit()
        audit_results.add_result(base_audit.ModelInstanceResult(workspace))
        caches[app_settings.AUDIT_CACHE].set("workspace_audit_results", audit_results)
        self.client.force_login(self.user)
        response = self.client.get(self.get_url())
        self.assertIn("verified_table", response.context_data)
        self.assertEqual(len(response.context_data["verified_table"].rows), 1)

    def test_audit_errors(self):
        """audit_errors is in the context data."""
        caches[app_settings.AUDIT_CACHE].set("workspace_audit_results", WorkspaceAudit())
        self.client.force_login(self.user)
        response = self.client.get(self.get_url())
        self.assertIn("error_table", response.context_data)
        self.assertIsInstance(response.context_data["error_table"], base_audit.ErrorTable)
        self.assertEqual(len(response.context_data["error_table"].rows), 0)

    def test_audit_errors_one_record(self):
        """audit_errors with one verified record."""
        workspace = WorkspaceFactory.create()
        audit_results = WorkspaceAudit()
        model_result = base_audit.ModelInstanceResult(workspace)
        model_result.add_error("Foo")
        audit_results.add_result(model_result)
        caches[app_settings.AUDIT_CACHE].set("workspace_audit_results", audit_results)
        self.client.force_login(self.user)
        response = self.client.get(self.get_url())
        self.assertIn("error_table", response.context_data)
        self.assertEqual(len(response.context_data["error_table"].rows), 1)

    def test_audit_not_in_app(self):
        """audit_errors is in the context data."""
        caches[app_settings.AUDIT_CACHE].set("workspace_audit_results", WorkspaceAudit())
        self.client.force_login(self.user)
        response = self.client.get(self.get_url())
        self.assertIn("not_in_app_table", response.context_data)
        self.assertIsInstance(response.context_data["not_in_app_table"], base_audit.NotInAppTable)
        self.assertEqual(len(response.context_data["not_in_app_table"].rows), 0)

    def test_audit_not_in_app_one_record(self):
        """audit_errors is in the context data."""
        audit_results = WorkspaceAudit()
        not_in_app_result = base_audit.NotInAppResult("foo")
        audit_results.add_result(not_in_app_result)
        caches[app_settings.AUDIT_CACHE].set("workspace_audit_results", audit_results)
        self.client.force_login(self.user)
        response = self.client.get(self.get_url())
        self.assertIn("not_in_app_table", response.context_data)
        self.assertIsInstance(response.context_data["not_in_app_table"], base_audit.NotInAppTable)
        self.assertEqual(len(response.context_data["not_in_app_table"].rows), 1)

    def test_audit_ok_is_ok(self):
        """audit_ok when audit_results.ok() is True."""
        caches[app_settings.AUDIT_CACHE].set("workspace_audit_results", WorkspaceAudit())
        self.client.force_login(self.user)
        response = self.client.get(self.get_url())
        self.assertIn("audit_ok", response.context_data)
        self.assertEqual(response.context_data["audit_ok"], True)

    def test_audit_ok_is_not_ok(self):
        """audit_ok when audit_results.ok() is True."""
        audit_results = WorkspaceAudit()
        audit_results.add_result(base_audit.NotInAppResult("foo"))
        caches[app_settings.AUDIT_CACHE].set("workspace_audit_results", audit_results)
        self.client.force_login(self.user)
        response = self.client.get(self.get_url())
        self.assertIn("audit_ok", response.context_data)
        self.assertEqual(response.context_data["audit_ok"], False)


class WorkspaceSharingAuditRunTest(AnVILAPIMockTestMixin, AuditCacheClearTestMixin, TestCase):
    """Tests for the WorkspaceSharingAuditReview view."""

    def setUp(self):
        """Set up test class."""
        super().setUp()
        self.factory = RequestFactory()
        # Create a user with only view permission.
        self.user = User.objects.create_user(username="test", password="test")
        self.user.user_permissions.add(
            Permission.objects.get(codename=AnVILProjectManagerAccess.STAFF_VIEW_PERMISSION_CODENAME)
        )
        self.workspace = WorkspaceFactory.create()
        self.cache_key = "workspace_sharing_{}".format(self.workspace.pk)
        # Set this variable here because it will include the service account.
        # Tests can update it with the update_api_response method.
        self.api_response = {"acl": {}}
        self.update_api_response(self.service_account_email, "OWNER", can_compute=True, can_share=True)
        # Create a workspace for use in tests.
        self.api_url = (
            self.api_client.rawls_entry_point
            + "/api/workspaces/"
            + self.workspace.billing_project.name
            + "/"
            + self.workspace.name
            + "/acl"
        )

    def update_api_response(self, email, access, can_compute=False, can_share=False):
        """Return a paired down json for a single ACL, including the service account."""
        self.api_response["acl"].update(
            {
                email: {
                    "accessLevel": access,
                    "canCompute": can_compute,
                    "canShare": can_share,
                    "pending": False,
                }
            }
<<<<<<< HEAD
        }

    def get_api_workspace_settings_url(self, billing_project_name, workspace_name):
        return "{}/api/workspaces/v2/{}/{}/settings".format(
            self.api_client.rawls_entry_point,
            billing_project_name,
            workspace_name,
        )
=======
        )

    def get_url(self, *args):
        """Get the url for the view being tested."""
        return reverse("anvil_consortium_manager:auditor:workspaces:sharing:by_workspace:run", args=args)
>>>>>>> 3e25b9c7

    def get_view(self):
        """Return the view being tested."""
        return views.WorkspaceSharingAuditRun.as_view()

    def test_view_redirect_not_logged_in(self):
        "View redirects to login view when user is not logged in."
        # Need a client for redirects.
        response = self.client.get(self.get_url("foo", "bar"))
        self.assertRedirects(
            response,
            resolve_url(settings.LOGIN_URL) + "?next=" + self.get_url("foo", "bar"),
        )

    def test_status_code_with_user_permission(self):
        """Returns successful response code."""
        self.client.force_login(self.user)
        response = self.client.get(self.get_url(self.workspace.billing_project.name, self.workspace.name))
        self.assertEqual(response.status_code, 200)

    def test_access_with_limited_view_permission(self):
        """Raises permission denied if user has limited view permission."""
        user = User.objects.create_user(username="test-limited", password="test-limited")
        user.user_permissions.add(Permission.objects.get(codename=AnVILProjectManagerAccess.VIEW_PERMISSION_CODENAME))
        request = self.factory.get(self.get_url("foo", "bar"))
        request.user = user
        with self.assertRaises(PermissionDenied):
            self.get_view()(request)

    def test_access_without_user_permission(self):
        """Raises permission denied if user has no permissions."""
        user_no_perms = User.objects.create_user(username="test-none", password="test-none")
        request = self.factory.get(self.get_url("foo", "bar"))
        request.user = user_no_perms
        with self.assertRaises(PermissionDenied):
            self.get_view()(request, billing_project_slug="foo", workspace_slug="bar")

    def test_workspace_does_not_exist_in_app(self):
        """Raises a 404 error with an invalid workspace slug."""
        billing_project = BillingProjectFactory.create()
        request = self.factory.get(self.get_url(billing_project.name, self.workspace.name))
        request.user = self.user
        with self.assertRaises(Http404):
            self.get_view()(
                request,
                billing_project_slug=billing_project.name,
                workspace_slug=self.workspace.name,
            )

    def test_billing_project_does_not_exist_in_app(self):
        """Raises a 404 error with an invalid billing project slug."""
        request = self.factory.get(self.get_url("foo", self.workspace.name))
        request.user = self.user
        with self.assertRaises(Http404):
            self.get_view()(request, billing_project_slug="foo", workspace_slug=self.workspace.name)

    def test_get_context_has_form(self):
        """Context has the form."""
        self.client.force_login(self.user)
        response = self.client.get(self.get_url(self.workspace.billing_project.name, self.workspace.name))
        self.assertIn("form", response.context_data)

    def test_redirect_url(self):
        """Redirects to the review view."""
        self.anvil_response_mock.add(
            responses.GET,
            self.api_url,
            status=200,
            json=self.api_response,
        )
        self.client.force_login(self.user)
        response = self.client.post(self.get_url(self.workspace.billing_project.name, self.workspace.name), {})
        self.assertRedirects(
            response,
            reverse(
                "anvil_consortium_manager:auditor:workspaces:sharing:by_workspace:review",
                args=[self.workspace.billing_project.name, self.workspace.name],
            ),
        )

    def test_post_result_is_cached(self):
        """audit_verified is in the context data."""
        self.anvil_response_mock.add(
            responses.GET,
            self.api_url,
            status=200,
            json=self.api_response,
        )
        self.client.force_login(self.user)
        response = self.client.post(self.get_url(self.workspace.billing_project.name, self.workspace.name), {})
        self.assertEqual(response.status_code, 302)
        cached_audit_result = caches[app_settings.AUDIT_CACHE].get(self.cache_key)
        self.assertIsNotNone(cached_audit_result)
        self.assertIsInstance(cached_audit_result, WorkspaceSharingAudit)
        self.assertEqual(cached_audit_result.workspace, self.workspace)

    def test_post_updates_existing_cache_result(self):
        """audit_verified is in the context data."""
        self.anvil_response_mock.add(
            responses.GET,
            self.api_url,
            status=200,
            json=self.api_response,
        )
<<<<<<< HEAD
        # Response to check workspace settings.
        api_url = self.get_api_workspace_settings_url(workspace.billing_project.name, workspace.name)
        self.anvil_response_mock.add(responses.GET, api_url, status=200, json=[])
        # Run the audit
=======
        with freeze_time(timezone.now() - timezone.timedelta(days=1)):
            cached_audit_result = WorkspaceSharingAudit(self.workspace)
            caches[app_settings.AUDIT_CACHE].set(self.cache_key, cached_audit_result)
        current_timestamp = timezone.now()
        with freeze_time(current_timestamp):
            self.client.force_login(self.user)
            response = self.client.post(self.get_url(self.workspace.billing_project.name, self.workspace.name), {})
        self.assertEqual(response.status_code, 302)
        new_cached_audit_result = caches[app_settings.AUDIT_CACHE].get(self.cache_key)
        self.assertEqual(new_cached_audit_result.workspace, self.workspace)
        self.assertEqual(new_cached_audit_result.timestamp, current_timestamp)

    def test_post_one_verified(self):
        """audit_verified with one verified record."""
        access = WorkspaceGroupSharingFactory.create(workspace=self.workspace)
        self.update_api_response(access.group.email, "READER")
        # Group membership API call.
        self.anvil_response_mock.add(
            responses.GET,
            self.api_url,
            status=200,
            json=self.api_response,
        )
>>>>>>> 3e25b9c7
        self.client.force_login(self.user)
        response = self.client.post(
            self.get_url(self.workspace.billing_project.name, self.workspace.name), {}
        )  # Runs successfully.
        self.assertEqual(response.status_code, 302)
        # Check cached result.
        cached_audit_result = caches[app_settings.AUDIT_CACHE].get(self.cache_key)
        self.assertIsNotNone(cached_audit_result)
        self.assertEqual(len(cached_audit_result.get_verified_results()), 1)
        self.assertEqual(len(cached_audit_result.get_error_results()), 0)
        self.assertEqual(len(cached_audit_result.get_not_in_app_results()), 0)
        self.assertEqual(len(cached_audit_result.get_ignored_results()), 0)

    def test_post_errors(self):
        """post with audit errors."""
        access = WorkspaceGroupSharingFactory.create(workspace=self.workspace, access=WorkspaceGroupSharing.READER)
        # Different access recorded.
        self.update_api_response(access.group.email, "WRITER")
        # Group membership API call.
        self.anvil_response_mock.add(
            responses.GET,
            self.api_url,
            status=200,
            json=self.api_response,
        )
        self.client.force_login(self.user)
        response = self.client.post(
            self.get_url(self.workspace.billing_project.name, self.workspace.name), {}
        )  # Runs successfully.
        self.assertEqual(response.status_code, 302)
        # Check cached result.
        cached_audit_result = caches[app_settings.AUDIT_CACHE].get(self.cache_key)
        self.assertIsNotNone(cached_audit_result)
        self.assertEqual(len(cached_audit_result.get_verified_results()), 0)
        self.assertEqual(len(cached_audit_result.get_error_results()), 1)
        self.assertEqual(len(cached_audit_result.get_not_in_app_results()), 0)
        self.assertEqual(len(cached_audit_result.get_ignored_results()), 0)

    def test_post_not_in_app(self):
        self.update_api_response("foo@bar.com", "READER")
        # Group membership API call.
        self.anvil_response_mock.add(
            responses.GET,
            self.api_url,
            status=200,
            json=self.api_response,
        )
        self.client.force_login(self.user)
        response = self.client.post(
            self.get_url(self.workspace.billing_project.name, self.workspace.name), {}
        )  # Runs successfully.
        self.assertEqual(response.status_code, 302)
        # Check cached result.
        cached_audit_result = caches[app_settings.AUDIT_CACHE].get(self.cache_key)
        self.assertIsNotNone(cached_audit_result)
        self.assertEqual(len(cached_audit_result.get_verified_results()), 0)
        self.assertEqual(len(cached_audit_result.get_error_results()), 0)
        self.assertEqual(len(cached_audit_result.get_not_in_app_results()), 1)
        self.assertEqual(len(cached_audit_result.get_ignored_results()), 0)

    def test_audit_one_ignored_record(self):
        """ignored_table with one ignored record."""
        obj = factories.IgnoredWorkspaceSharingFactory.create(workspace=self.workspace)
        self.update_api_response(obj.ignored_email, "READER")
        self.anvil_response_mock.add(
            responses.GET,
            self.api_url,
            status=200,
            json=self.api_response,
        )
        self.client.force_login(self.user)
        response = self.client.post(
            self.get_url(self.workspace.billing_project.name, self.workspace.name), {}
        )  # Runs successfully.
        self.assertEqual(response.status_code, 302)
        # Check cached result.
        cached_audit_result = caches[app_settings.AUDIT_CACHE].get(self.cache_key)
        self.assertIsNotNone(cached_audit_result)
        self.assertEqual(len(cached_audit_result.get_verified_results()), 0)
        self.assertEqual(len(cached_audit_result.get_error_results()), 0)
        self.assertEqual(len(cached_audit_result.get_not_in_app_results()), 0)
        self.assertEqual(len(cached_audit_result.get_ignored_results()), 1)

    def test_audit_one_ignored_record_not_in_anvil(self):
        """The ignored record is not a group member in AnVIL."""
        factories.IgnoredWorkspaceSharingFactory.create(workspace=self.workspace)
        self.anvil_response_mock.add(
            responses.GET,
            self.api_url,
            status=200,
            json=self.api_response,
        )
        self.client.force_login(self.user)
        response = self.client.post(
            self.get_url(self.workspace.billing_project.name, self.workspace.name), {}
        )  # Runs successfully.
        self.assertEqual(response.status_code, 302)
        # Check cached result.
        cached_audit_result = caches[app_settings.AUDIT_CACHE].get(self.cache_key)
        self.assertIsNotNone(cached_audit_result)
        self.assertEqual(len(cached_audit_result.get_verified_results()), 0)
        self.assertEqual(len(cached_audit_result.get_error_results()), 0)
        self.assertEqual(len(cached_audit_result.get_not_in_app_results()), 0)
        self.assertEqual(len(cached_audit_result.get_ignored_results()), 1)

    def test_api_error_acl_call(self):
        self.anvil_response_mock.add(
            responses.GET,
            self.api_url,
            status=500,
            json={"message": "api error"},
        )
        self.client.force_login(self.user)
        response = self.client.post(
            self.get_url(self.workspace.billing_project.name, self.workspace.name), {}
        )  # Runs successfully.
        self.assertEqual(response.status_code, 200)
        # No cached result exists.
        self.assertIsNone(caches[app_settings.AUDIT_CACHE].get(self.cache_key))
        # A message exists.
        messages = [m.message for m in get_messages(response.wsgi_request)]
        self.assertEqual(len(messages), 1)
        self.assertEqual("AnVIL API Error: api error", str(messages[0]))

    def test_api_error_does_not_update_cached_result(self):
        """Existing cached result is not updated when there is an API error."""
        self.anvil_response_mock.add(
            responses.GET,
            self.api_url,
            status=500,
            json={"message": "api error"},
        )
        self.client.force_login(self.user)
        # Set up previous cache.
        previous_timestamp = timezone.now() - timezone.timedelta(minutes=2)
        with freeze_time(previous_timestamp):
            previous_cached_audit_result = ManagedGroupAudit()
            caches[app_settings.AUDIT_CACHE].set(self.cache_key, previous_cached_audit_result)
        self.client.force_login(self.user)
        current_timestamp = timezone.now()
        with freeze_time(current_timestamp):
            response = self.client.post(self.get_url(self.workspace.billing_project.name, self.workspace.name), {})
        self.assertEqual(response.status_code, 200)
        # No cached result exists.
        new_cached_result = caches[app_settings.AUDIT_CACHE].get(self.cache_key)
        self.assertIsNotNone(new_cached_result)
        self.assertEqual(new_cached_result.timestamp, previous_timestamp)


class WorkspaceSharingAuditReviewTest(AuditCacheClearTestMixin, TestCase):
    """Tests for the ManagedGroupAuditReview view."""

    def setUp(self):
        """Set up test class."""
        super().setUp()
        self.factory = RequestFactory()
        # Create a user with only view permission.
        self.user = User.objects.create_user(username="test", password="test")
        self.user.user_permissions.add(
            Permission.objects.get(codename=AnVILProjectManagerAccess.STAFF_VIEW_PERMISSION_CODENAME)
        )
        self.workspace = WorkspaceFactory.create()
        self.cache_key = "workspace_sharing_{}".format(self.workspace.pk)

    def get_url(self, *args):
        """Get the url for the view being tested."""
        return reverse("anvil_consortium_manager:auditor:workspaces:sharing:by_workspace:review", args=args)

    def get_view(self):
        """Return the view being tested."""
        return views.WorkspaceSharingAuditReview.as_view()

    def test_view_redirect_not_logged_in(self):
        "View redirects to login view when user is not logged in."
        # Need a client for redirects.
        response = self.client.get(self.get_url(self.workspace.billing_project.name, self.workspace.name))
        self.assertRedirects(
            response,
            resolve_url(settings.LOGIN_URL)
            + "?next="
            + self.get_url(self.workspace.billing_project.name, self.workspace.name),
        )

    def test_status_code_with_user_permission(self):
        """Returns successful response code."""
        # Cache results so we don't get redirected.
        caches[app_settings.AUDIT_CACHE].set(self.cache_key, WorkspaceSharingAudit(self.workspace))
        self.client.force_login(self.user)
        response = self.client.get(self.get_url(self.workspace.billing_project.name, self.workspace.name))
        self.assertEqual(response.status_code, 200)

    def test_access_with_limited_view_permission(self):
        """Raises permission denied if user has limited view permission."""
        user = User.objects.create_user(username="test-limited", password="test-limited")
        user.user_permissions.add(Permission.objects.get(codename=AnVILProjectManagerAccess.VIEW_PERMISSION_CODENAME))
        request = self.factory.get(self.get_url(self.workspace.billing_project.name, self.workspace.name))
        request.user = user
        with self.assertRaises(PermissionDenied):
            self.get_view()(
                request, billing_project_slug=self.workspace.billing_project.name, workspace_slug=self.workspace.name
            )

    def test_access_without_user_permission(self):
        """Raises permission denied if user has no permissions."""
        user_no_perms = User.objects.create_user(username="test-none", password="test-none")
        request = self.factory.get(self.get_url(self.workspace.billing_project.name, self.workspace.name))
        request.user = user_no_perms
        with self.assertRaises(PermissionDenied):
            self.get_view()(
                request, billing_project_slug=self.workspace.billing_project.name, workspace_slug=self.workspace.name
            )

    def test_workspace_does_not_exist_in_app(self):
        """Raises a 404 error with an invalid workspace slug."""
        billing_project = BillingProjectFactory.create()
        request = self.factory.get(self.get_url(billing_project.name, self.workspace.name))
        request.user = self.user
        with self.assertRaises(Http404):
            self.get_view()(
                request,
                billing_project_slug=billing_project.name,
                workspace_slug=self.workspace.name,
            )

    def test_billing_project_does_not_exist_in_app(self):
        """Raises a 404 error with an invalid billing project slug."""
        request = self.factory.get(self.get_url("foo", self.workspace.name))
        request.user = self.user
        with self.assertRaises(Http404):
            self.get_view()(request, billing_project_slug="foo", workspace_slug=self.workspace.name)

    def test_redirect_if_no_cached_result(self):
        """Returns successful response code."""
        # Store a cached result so that the page loads.
        self.client.force_login(self.user)
        response = self.client.get(self.get_url(self.workspace.billing_project.name, self.workspace.name))
        self.assertRedirects(
            response,
            reverse(
                "anvil_consortium_manager:auditor:workspaces:sharing:by_workspace:run",
                args=[self.workspace.billing_project.name, self.workspace.name],
            ),
        )

    def test_message_if_no_cached_result(self):
        """A message is displayed when there is no cached result"""
        self.client.force_login(self.user)
        response = self.client.get(self.get_url(self.workspace.billing_project.name, self.workspace.name), follow=True)
        messages = [m.message for m in get_messages(response.wsgi_request)]
        self.assertEqual(len(messages), 1)
        self.assertEqual(views.WorkspaceSharingAuditReview.error_no_cached_result, str(messages[0]))

    def test_timestamp(self):
        """Shows timestamp of cached audit."""
        # Store a cached result so that the page loads.
        timestamp = timezone.now() - timezone.timedelta(days=1)
        with freeze_time(timestamp):
            audit_results = WorkspaceSharingAudit(self.workspace)
            audit_results.timestamp = timezone.now()
            caches[app_settings.AUDIT_CACHE].set(self.cache_key, audit_results)
        self.client.force_login(self.user)
        response = self.client.get(self.get_url(self.workspace.billing_project.name, self.workspace.name))
        self.assertIn("audit_timestamp", response.context_data)
        self.assertEqual(response.context_data["audit_timestamp"], timestamp)

    def test_link_to_update_results(self):
        """Includes a link to update the audit results."""
        caches[app_settings.AUDIT_CACHE].set(self.cache_key, WorkspaceSharingAudit(self.workspace))
        self.client.force_login(self.user)
        response = self.client.get(self.get_url(self.workspace.billing_project.name, self.workspace.name))
        self.assertIn(
            reverse(
                "anvil_consortium_manager:auditor:workspaces:sharing:by_workspace:run",
                args=[self.workspace.billing_project.name, self.workspace.name],
            ),
            response.content.decode(),
        )

    def test_audit_verified(self):
        """audit_verified is in the context data."""
        caches[app_settings.AUDIT_CACHE].set(self.cache_key, WorkspaceSharingAudit(self.workspace))
        self.client.force_login(self.user)
        response = self.client.get(self.get_url(self.workspace.billing_project.name, self.workspace.name))
        self.assertIn("verified_table", response.context_data)
        self.assertIsInstance(response.context_data["verified_table"], base_audit.VerifiedTable)
        self.assertEqual(len(response.context_data["verified_table"].rows), 0)

    def test_audit_verified_one_record(self):
        """audit_verified with one verified record."""
        sharing = WorkspaceGroupSharingFactory.create(workspace=self.workspace)
        audit_results = WorkspaceSharingAudit(self.workspace)
        audit_results.add_result(base_audit.ModelInstanceResult(sharing))
        caches[app_settings.AUDIT_CACHE].set(self.cache_key, audit_results)
        self.client.force_login(self.user)
        response = self.client.get(self.get_url(self.workspace.billing_project.name, self.workspace.name))
        self.assertIn("verified_table", response.context_data)
        self.assertEqual(len(response.context_data["verified_table"].rows), 1)

    def test_audit_errors(self):
        """audit_errors is in the context data."""
        caches[app_settings.AUDIT_CACHE].set(self.cache_key, WorkspaceSharingAudit(self.workspace))
        self.client.force_login(self.user)
        response = self.client.get(self.get_url(self.workspace.billing_project.name, self.workspace.name))
        self.assertIn("error_table", response.context_data)
        self.assertIsInstance(response.context_data["error_table"], base_audit.ErrorTable)
        self.assertEqual(len(response.context_data["error_table"].rows), 0)

    def test_audit_errors_one_record(self):
        """audit_errors with one verified record."""
        sharing = WorkspaceGroupSharingFactory.create(workspace=self.workspace)
        audit_results = WorkspaceSharingAudit(self.workspace)
        model_result = base_audit.ModelInstanceResult(sharing)
        model_result.add_error("Foo")
        audit_results.add_result(model_result)
        caches[app_settings.AUDIT_CACHE].set(self.cache_key, audit_results)
        self.client.force_login(self.user)
        response = self.client.get(self.get_url(self.workspace.billing_project.name, self.workspace.name))
        self.assertIn("error_table", response.context_data)
        self.assertEqual(len(response.context_data["error_table"].rows), 1)

    def test_audit_not_in_app(self):
        """audit_errors is in the context data."""
        caches[app_settings.AUDIT_CACHE].set(self.cache_key, WorkspaceSharingAudit(self.workspace))
        self.client.force_login(self.user)
        response = self.client.get(self.get_url(self.workspace.billing_project.name, self.workspace.name))
        self.assertIn("not_in_app_table", response.context_data)
        self.assertIsInstance(response.context_data["not_in_app_table"], base_audit.NotInAppTable)
        self.assertEqual(len(response.context_data["not_in_app_table"].rows), 0)

    def test_audit_not_in_app_one_record(self):
        """audit_errors is in the context data."""
        audit_results = WorkspaceSharingAudit(self.workspace)
        audit_results.add_result(
            WorkspaceSharingNotInAppResult(
                "foo",
                workspace=self.workspace,
                email="foo@bar.com",
                access=WorkspaceGroupSharing.READER,
                can_compute=False,
                can_share=False,
            )
        )
        caches[app_settings.AUDIT_CACHE].set(self.cache_key, audit_results)
        self.client.force_login(self.user)
        response = self.client.get(self.get_url(self.workspace.billing_project.name, self.workspace.name))
        self.assertIn("not_in_app_table", response.context_data)
        self.assertIsInstance(response.context_data["not_in_app_table"], base_audit.NotInAppTable)
        self.assertEqual(len(response.context_data["not_in_app_table"].rows), 1)

    def test_audit_not_in_app_link_to_ignore(self):
        """Link to ignore create view appears when a not_in_app result is found."""
        audit_results = WorkspaceSharingAudit(self.workspace)
        audit_results.add_result(
            WorkspaceSharingNotInAppResult(
                "foo",
                workspace=self.workspace,
                email="foo@bar.com",
                access=WorkspaceGroupSharing.READER,
                can_compute=False,
                can_share=False,
            )
        )
        caches[app_settings.AUDIT_CACHE].set(self.cache_key, audit_results)
        self.client.force_login(self.user)
        response = self.client.get(self.get_url(self.workspace.billing_project.name, self.workspace.name))
        expected_url = reverse(
            "anvil_consortium_manager:auditor:workspaces:sharing:by_workspace:ignored:new",
            args=[self.workspace.billing_project.name, self.workspace.name, "foo@bar.com"],
        )
        self.assertIn(expected_url, response.content.decode("utf-8"))

    def test_audit_ignored(self):
        """ignored_table is in the context data."""
        caches[app_settings.AUDIT_CACHE].set(self.cache_key, WorkspaceSharingAudit(self.workspace))
        self.client.force_login(self.user)
        response = self.client.get(self.get_url(self.workspace.billing_project.name, self.workspace.name))
        self.assertIn("ignored_table", response.context_data)
        self.assertIsInstance(response.context_data["ignored_table"], base_audit.IgnoredTable)
        self.assertEqual(len(response.context_data["ignored_table"].rows), 0)

    def test_audit_one_ignored_record_in_anvil(self):
        """ignored_table with one ignored record."""
        obj = factories.IgnoredWorkspaceSharingFactory.create(workspace=self.workspace)
        audit_results = WorkspaceSharingAudit(self.workspace)
        audit_results.add_result(
            WorkspaceSharingIgnoredResult(
                obj,
                record="foo",
                current_access=WorkspaceGroupSharing.READER,
                current_can_compute=False,
                current_can_share=False,
            )
        )
        caches[app_settings.AUDIT_CACHE].set(self.cache_key, audit_results)
        self.client.force_login(self.user)
        response = self.client.get(self.get_url(self.workspace.billing_project.name, self.workspace.name))
        self.assertIn("ignored_table", response.context_data)
        self.assertIsInstance(response.context_data["ignored_table"], base_audit.IgnoredTable)
        self.assertEqual(len(response.context_data["ignored_table"].rows), 1)

    def test_audit_one_ignored_record_not_in_anvil(self):
        """The ignored record is not a group member in AnVIL."""
        obj = factories.IgnoredWorkspaceSharingFactory.create(workspace=self.workspace)
        audit_results = WorkspaceSharingAudit(self.workspace)
        audit_results.add_result(WorkspaceSharingIgnoredResult(obj, record=None))
        caches[app_settings.AUDIT_CACHE].set(self.cache_key, audit_results)
        self.client.force_login(self.user)
        response = self.client.get(self.get_url(self.workspace.billing_project.name, self.workspace.name))
        self.assertIn("ignored_table", response.context_data)
        self.assertIsInstance(response.context_data["ignored_table"], base_audit.IgnoredTable)
        self.assertEqual(len(response.context_data["ignored_table"].rows), 1)

    def test_audit_ok_is_ok(self):
        """audit_ok when audit_results.ok() is True."""
        caches[app_settings.AUDIT_CACHE].set(self.cache_key, WorkspaceSharingAudit(self.workspace))
        self.client.force_login(self.user)
        response = self.client.get(self.get_url(self.workspace.billing_project.name, self.workspace.name))
        self.assertIn("audit_ok", response.context_data)
        self.assertEqual(response.context_data["audit_ok"], True)

    def test_audit_ok_is_not_ok(self):
        """audit_ok when audit_results.ok() is True."""
        audit_results = WorkspaceSharingAudit(self.workspace)
        audit_results.add_result(
            WorkspaceSharingNotInAppResult(
                "foo",
                workspace=self.workspace,
                email="foo@bar.com",
                access=WorkspaceGroupSharing.READER,
                can_compute=False,
                can_share=False,
            )
        )
        caches[app_settings.AUDIT_CACHE].set(self.cache_key, audit_results)
        self.client.force_login(self.user)
        response = self.client.get(self.get_url(self.workspace.billing_project.name, self.workspace.name))
        self.assertIn("audit_ok", response.context_data)
        self.assertEqual(response.context_data["audit_ok"], False)


class IgnoredWorkspaceSharingDetailTest(TestCase):
    """Tests for the IgnoredWorkspaceSharingDetail view."""

    def setUp(self):
        """Set up test class."""
        self.factory = RequestFactory()
        # Create a user with both view and edit permission.
        self.user = User.objects.create_user(username="test", password="test")
        self.user.user_permissions.add(
            Permission.objects.get(codename=AnVILProjectManagerAccess.STAFF_VIEW_PERMISSION_CODENAME)
        )

    def get_url(self, *args):
        """Get the url for the view being tested."""
        return reverse("anvil_consortium_manager:auditor:workspaces:sharing:by_workspace:ignored:detail", args=args)

    def get_view(self):
        """Return the view being tested."""
        return views.IgnoredWorkspaceSharingDetail.as_view()

    def test_view_redirect_not_logged_in(self):
        "View redirects to login view when user is not logged in."
        # Need a client for redirects.
        response = self.client.get(self.get_url("foo", "bar", "bar@example.com"))
        self.assertRedirects(
            response,
            resolve_url(settings.LOGIN_URL) + "?next=" + self.get_url("foo", "bar", "bar@example.com"),
        )

    def test_status_code_with_user_permission(self):
        """Returns successful response code."""
        obj = factories.IgnoredWorkspaceSharingFactory.create()
        self.client.force_login(self.user)
        response = self.client.get(obj.get_absolute_url())
        self.assertEqual(response.status_code, 200)

    def test_access_with_limited_view_permission(self):
        """Raises permission denied if user has limited view permission."""
        user = User.objects.create_user(username="test-limited", password="test-limited")
        user.user_permissions.add(Permission.objects.get(codename=AnVILProjectManagerAccess.VIEW_PERMISSION_CODENAME))
        request = self.factory.get(self.get_url("foo", "bar", "bar@example.com"))
        request.user = user
        with self.assertRaises(PermissionDenied):
            self.get_view()(request)

    def test_access_without_user_permission(self):
        """Raises permission denied if user has no permissions."""
        user_no_perms = User.objects.create_user(username="test-none", password="test-none")
        request = self.factory.get(self.get_url("foo1", "bar", "bar@example.com"))
        request.user = user_no_perms
        with self.assertRaises(PermissionDenied):
            self.get_view()(request)

    def test_invalid_obj(self):
        """Raises a 404 error with an invalid object pk."""
        request = self.factory.get(self.get_url("foo1", "bar", "bar@example.com"))
        request.user = self.user
        with self.assertRaises(Http404):
            self.get_view()(request)

    def test_invalid_obj_different_billing_project(self):
        """Raises a 404 error with an invalid object pk."""
        obj = factories.IgnoredWorkspaceSharingFactory.create()
        request = self.factory.get(self.get_url("foo", obj.workspace.name, obj.ignored_email))
        request.user = self.user
        with self.assertRaises(Http404):
            self.get_view()(request)

    def test_invalid_obj_different_workspace(self):
        """Raises a 404 error with an invalid object pk."""
        obj = factories.IgnoredWorkspaceSharingFactory.create()
        request = self.factory.get(self.get_url(obj.workspace.billing_project.name, "bar", obj.ignored_email))
        request.user = self.user
        with self.assertRaises(Http404):
            self.get_view()(request)

    def test_invalid_obj_different_email(self):
        """Raises a 404 error with an invalid object pk."""
        obj = factories.IgnoredWorkspaceSharingFactory.create()
        email = fake.email()
        request = self.factory.get(self.get_url(obj.workspace.billing_project.name, obj.workspace.name, email))
        request.user = self.user
        with self.assertRaises(Http404):
            self.get_view()(request)

    def test_detail_page_links_staff_view(self):
        """Links to other object detail pages appear correctly when user has staff view permission."""
        obj = factories.IgnoredWorkspaceSharingFactory.create()
        self.client.force_login(self.user)
        response = self.client.get(obj.get_absolute_url())
        html = """<a href="{url}">{text}</a>""".format(url=obj.workspace.get_absolute_url(), text=str(obj.workspace))
        self.assertContains(response, html)
        # "Added by" link is tested in a separate test, since not all projects will have an absolute url for the user.
        # Action buttons.
        expected_url = reverse(
            "anvil_consortium_manager:auditor:workspaces:sharing:by_workspace:ignored:delete",
            args=[obj.workspace.billing_project.name, obj.workspace.name, obj.ignored_email],
        )
        self.assertNotContains(response, expected_url)
        expected_url = reverse(
            "anvil_consortium_manager:auditor:workspaces:sharing:by_workspace:ignored:update",
            args=[obj.workspace.billing_project.name, obj.workspace.name, obj.ignored_email],
        )
        self.assertNotContains(response, expected_url)

    def test_detail_page_links_staff_edit(self):
        """Links to other object detail pages appear correctly when user has staff edit permission."""
        user = User.objects.create_user(username="staff-edit", password="testpassword")
        user.user_permissions.add(
            Permission.objects.get(codename=AnVILProjectManagerAccess.STAFF_VIEW_PERMISSION_CODENAME)
        )
        user.user_permissions.add(
            Permission.objects.get(codename=AnVILProjectManagerAccess.STAFF_EDIT_PERMISSION_CODENAME)
        )
        obj = factories.IgnoredWorkspaceSharingFactory.create()
        self.client.force_login(user)
        response = self.client.get(obj.get_absolute_url())
        html = """<a href="{url}">{text}</a>""".format(url=obj.workspace.get_absolute_url(), text=str(obj.workspace))
        self.assertContains(response, html)
        # "Added by" link is tested in a separate test, since not all projects will have an absolute url for the user.
        # Action buttons.
        expected_url = reverse(
            "anvil_consortium_manager:auditor:workspaces:sharing:by_workspace:ignored:delete",
            args=[obj.workspace.billing_project.name, obj.workspace.name, obj.ignored_email],
        )
        self.assertContains(response, expected_url)
        expected_url = reverse(
            "anvil_consortium_manager:auditor:workspaces:sharing:by_workspace:ignored:update",
            args=[obj.workspace.billing_project.name, obj.workspace.name, obj.ignored_email],
        )
        self.assertContains(response, expected_url)

    def test_detail_page_links_user_get_absolute_url(self):
        """HTML includes a link to the user profile when the added_by user has a get_absolute_url method."""

        # Dynamically set the get_absolute_url method. This is hacky...
        def foo(self):
            return "test_profile_{}".format(self.username)

        UserModel = get_user_model()
        setattr(UserModel, "get_absolute_url", foo)
        user = UserModel.objects.create(username="testuser2", password="testpassword")
        obj = factories.IgnoredWorkspaceSharingFactory.create(added_by=user)
        self.client.force_login(self.user)
        response = self.client.get(obj.get_absolute_url())
        delattr(UserModel, "get_absolute_url")
        self.assertContains(response, "test_profile_testuser2")


class IgnoredWorkspaceSharingCreateTest(TestCase):
    """Tests for the IgnoredWorkspaceSharingCreate view."""

    def setUp(self):
        """Set up test class."""
        # The superclass uses the responses package to mock API responses.
        super().setUp()
        self.factory = RequestFactory()
        # Create a user with both view and edit permissions.
        self.user = User.objects.create_user(username="test", password="test")
        self.user.user_permissions.add(
            Permission.objects.get(codename=AnVILProjectManagerAccess.STAFF_VIEW_PERMISSION_CODENAME)
        )
        self.user.user_permissions.add(
            Permission.objects.get(codename=AnVILProjectManagerAccess.STAFF_EDIT_PERMISSION_CODENAME)
        )
        self.workspace = WorkspaceFactory.create()

    def get_url(self, *args):
        """Get the url for the view being tested."""
        return reverse("anvil_consortium_manager:auditor:workspaces:sharing:by_workspace:ignored:new", args=args)

    def get_view(self):
        """Return the view being tested."""
        return views.IgnoredWorkspaceSharingCreate.as_view()

    def test_view_redirect_not_logged_in(self):
        "View redirects to login view when user is not logged in."
        # Need a client for redirects.
        response = self.client.get(self.get_url("foo", "bar", "bar@example.com"))
        self.assertRedirects(
            response,
            resolve_url(settings.LOGIN_URL) + "?next=" + self.get_url("foo", "bar", "bar@example.com"),
        )

    def test_status_code_with_user_permission(self):
        """Returns successful response code."""
        self.client.force_login(self.user)
        response = self.client.get(
            self.get_url(self.workspace.billing_project.name, self.workspace.name, "foo@bar.com")
        )
        self.assertEqual(response.status_code, 200)

    def test_access_with_view_permission(self):
        """Raises permission denied if user has only view permission."""
        user_with_view_perm = User.objects.create_user(username="test-other", password="test-other")
        user_with_view_perm.user_permissions.add(
            Permission.objects.get(codename=AnVILProjectManagerAccess.STAFF_VIEW_PERMISSION_CODENAME)
        )
        request = self.factory.get(self.get_url("foo", "bar", "bar@example.com"))
        request.user = user_with_view_perm
        with self.assertRaises(PermissionDenied):
            self.get_view()(request)

    def test_access_with_limited_view_permission(self):
        """Raises permission denied if user has limited view permission."""
        user = User.objects.create_user(username="test-limited", password="test-limited")
        user.user_permissions.add(Permission.objects.get(codename=AnVILProjectManagerAccess.VIEW_PERMISSION_CODENAME))
        request = self.factory.get(self.get_url("foo", "bar", "bar@example.com"))
        request.user = user
        with self.assertRaises(PermissionDenied):
            self.get_view()(request)

    def test_access_without_user_permission(self):
        """Raises permission denied if user has no permissions."""
        user_no_perms = User.objects.create_user(username="test-none", password="test-none")
        request = self.factory.get(self.get_url("foo", "bar", "bar@example.com"))
        request.user = user_no_perms
        with self.assertRaises(PermissionDenied):
            self.get_view()(request)

    def test_has_form_in_context(self):
        """Response includes a form."""
        self.client.force_login(self.user)
        response = self.client.get(self.get_url(self.workspace.billing_project.name, self.workspace.name, fake.email()))
        self.assertTrue("form" in response.context_data)
        self.assertIsInstance(response.context_data["form"], forms.IgnoredWorkspaceSharingForm)

    def test_context_workspace(self):
        """Context contains the workspace."""
        self.client.force_login(self.user)
        response = self.client.get(self.get_url(self.workspace.billing_project.name, self.workspace.name, fake.email()))
        self.assertTrue("workspace" in response.context_data)
        self.assertEqual(response.context_data["workspace"], self.workspace)

    def test_context_email(self):
        """Context contains the email."""
        email = fake.email()
        self.client.force_login(self.user)
        response = self.client.get(self.get_url(self.workspace.billing_project.name, self.workspace.name, email))
        self.assertTrue("email" in response.context_data)
        self.assertEqual(response.context_data["email"], email)

    def test_form_hidden_input(self):
        """The proper inputs are hidden in the form."""
        self.client.force_login(self.user)
        response = self.client.get(self.get_url(self.workspace.billing_project.name, self.workspace.name, fake.email()))
        self.assertTrue("form" in response.context_data)
        self.assertIsInstance(response.context_data["form"].fields["workspace"].widget, HiddenInput)
        self.assertIsInstance(response.context_data["form"].fields["ignored_email"].widget, HiddenInput)

    def test_get_initial(self):
        """Initial data is set correctly."""
        email = fake.email()
        self.client.force_login(self.user)
        response = self.client.get(self.get_url(self.workspace.billing_project.name, self.workspace.name, email))
        initial = response.context_data["form"].initial
        self.assertIn("workspace", initial)
        self.assertEqual(self.workspace, initial["workspace"])
        self.assertIn("ignored_email", initial)
        self.assertEqual(email, initial["ignored_email"])

    def test_can_create_an_object(self):
        """Posting valid data to the form creates an object."""
        self.client.force_login(self.user)
        response = self.client.post(
            self.get_url(self.workspace.billing_project.name, self.workspace.name, "my@email.com"),
            {"workspace": self.workspace.pk, "ignored_email": "my@email.com", "note": "foo bar"},
        )
        self.assertEqual(response.status_code, 302)
        new_object = models.IgnoredWorkspaceSharing.objects.latest("pk")
        self.assertIsInstance(new_object, models.IgnoredWorkspaceSharing)
        self.assertEqual(new_object.workspace, self.workspace)
        self.assertEqual(new_object.ignored_email, "my@email.com")
        self.assertEqual(new_object.note, "foo bar")
        self.assertEqual(new_object.added_by, self.user)

    def test_success_message(self):
        """Response includes a success message if successful."""
        email = fake.email()
        self.client.force_login(self.user)
        response = self.client.post(
            self.get_url(self.workspace.billing_project.name, self.workspace.name, email),
            {
                "workspace": self.workspace.pk,
                "ignored_email": email,
                "note": fake.sentence(),
            },
            follow=True,
        )
        messages = [m.message for m in get_messages(response.wsgi_request)]
        self.assertEqual(len(messages), 1)
        self.assertEqual(views.IgnoredWorkspaceSharingCreate.success_message, str(messages[0]))

    def test_success_redirect(self):
        """After successfully creating an object, view redirects to the model's list view."""
        # This needs to use the client because the RequestFactory doesn't handle redirects.
        email = fake.email()
        self.client.force_login(self.user)
        response = self.client.post(
            self.get_url(self.workspace.billing_project.name, self.workspace.name, email),
            {
                "workspace": self.workspace.pk,
                "ignored_email": email,
                "note": fake.sentence(),
            },
        )
        obj = models.IgnoredWorkspaceSharing.objects.latest("pk")
        self.assertRedirects(response, obj.get_absolute_url())

    def test_cannot_create_duplicate_object(self):
        """Cannot create a second object for the same group and email."""
        obj = factories.IgnoredWorkspaceSharingFactory.create(note="original note")
        self.client.force_login(self.user)
        response = self.client.post(
            self.get_url(self.workspace.billing_project.name, self.workspace.name, obj.ignored_email),
            {"workspace": obj.workspace.pk, "ignored_email": obj.ignored_email, "note": "foo"},
        )
        self.assertEqual(response.status_code, 200)
        form = response.context_data["form"]
        self.assertFalse(form.is_valid())
        # import ipdb; ipdb.set_trace()
        self.assertIn("already exists", form.non_field_errors()[0])
        self.assertQuerySetEqual(
            models.IgnoredWorkspaceSharing.objects.all(),
            models.IgnoredWorkspaceSharing.objects.filter(pk=obj.pk),
        )
        obj.refresh_from_db()
        self.assertEqual(obj.note, "original note")

    def test_get_workspace_not_found_billing_project(self):
        """Raises 404 if group in URL does not exist when posting data."""
        self.client.force_login(self.user)
        response = self.client.get(self.get_url("foo", self.workspace.name, "test@eaxmple.com"))
        self.assertEqual(response.status_code, 404)
        self.assertEqual(models.IgnoredWorkspaceSharing.objects.count(), 0)

    def test_get_workspace_not_found_workspace_name(self):
        """Raises 404 if group in URL does not exist when posting data."""
        self.client.force_login(self.user)
        response = self.client.get(self.get_url(self.workspace.billing_project.name, "foo", "test@eaxmple.com"))
        self.assertEqual(response.status_code, 404)
        self.assertEqual(models.IgnoredWorkspaceSharing.objects.count(), 0)

    def test_post_workspace_not_found_billing_project(self):
        """Raises 404 if group in URL does not exist when posting data."""
        self.client.force_login(self.user)
        response = self.client.post(
            self.get_url("foo", self.workspace.name, "test@eaxmple.com"),
            {
                "workspace": self.workspace,
                "ignored_email": "test@example.com",
                "note": "a note",
            },
        )
        self.assertEqual(response.status_code, 404)
        self.assertEqual(models.IgnoredWorkspaceSharing.objects.count(), 0)

    def test_post_workspace_not_found_name(self):
        """Raises 404 if group in URL does not exist when posting data."""
        self.client.force_login(self.user)
        response = self.client.post(
            self.get_url(self.workspace.billing_project.name, "foo", "test@eaxmple.com"),
            {
                "workspace": self.workspace,
                "ignored_email": "test@example.com",
                "note": "a note",
            },
        )
        self.assertEqual(response.status_code, 404)
        self.assertEqual(models.IgnoredWorkspaceSharing.objects.count(), 0)

    def test_invalid_input_email(self):
        """Posting invalid data to role field does not create an object."""
        self.client.force_login(self.user)
        response = self.client.post(
            self.get_url(self.workspace.billing_project.name, self.workspace.name, "foo"),
            {
                "workspace": self.workspace.pk,
                "ignored_email": "foo",
                "note": "bar",
            },
        )
        self.assertEqual(response.status_code, 200)
        form = response.context_data["form"]
        self.assertFalse(form.is_valid())
        self.assertIn("ignored_email", form.errors.keys())
        self.assertEqual(len(form.errors["ignored_email"]), 1)
        self.assertIn("valid email", form.errors["ignored_email"][0])
        self.assertEqual(models.IgnoredWorkspaceSharing.objects.count(), 0)

    def test_post_blank_data(self):
        """Posting blank data does not create an object."""
        self.client.force_login(self.user)
        response = self.client.post(
            self.get_url(self.workspace.billing_project.name, self.workspace.name, "foo@bar.com"), {}
        )
        self.assertEqual(response.status_code, 200)
        form = response.context_data["form"]
        self.assertFalse(form.is_valid())
        self.assertIn("workspace", form.errors.keys())
        self.assertIn("required", form.errors["workspace"][0])
        self.assertIn("ignored_email", form.errors.keys())
        self.assertIn("required", form.errors["ignored_email"][0])
        self.assertIn("note", form.errors.keys())
        self.assertIn("required", form.errors["note"][0])
        self.assertEqual(models.IgnoredWorkspaceSharing.objects.count(), 0)

    def test_post_blank_data_workspace(self):
        """Posting blank data to the group field does not create an object."""
        email = fake.email(0)
        self.client.force_login(self.user)
        response = self.client.post(
            self.get_url(self.workspace.billing_project.name, self.workspace.name, email),
            {
                "ignored_email": email,
                "note": "foo bar",
            },
        )
        self.assertEqual(response.status_code, 200)
        form = response.context_data["form"]
        self.assertFalse(form.is_valid())
        self.assertIn("workspace", form.errors.keys())
        self.assertIn("required", form.errors["workspace"][0])
        self.assertEqual(models.IgnoredWorkspaceSharing.objects.count(), 0)

    def test_post_blank_data_email(self):
        """Posting blank data to the account field does not create an object."""
        email = fake.email(0)
        self.client.force_login(self.user)
        response = self.client.post(
            self.get_url(self.workspace.billing_project.name, self.workspace.name, email),
            {
                "workspace": self.workspace.pk,
                # "ignored_email": email,
                "note": "foo bar",
            },
        )
        self.assertEqual(response.status_code, 200)
        form = response.context_data["form"]
        self.assertFalse(form.is_valid())
        self.assertIn("ignored_email", form.errors.keys())
        self.assertIn("required", form.errors["ignored_email"][0])
        self.assertEqual(models.IgnoredWorkspaceSharing.objects.count(), 0)

    def test_post_blank_data_note(self):
        """Posting blank data to the note field does not create an object."""
        email = fake.email(0)
        self.client.force_login(self.user)
        response = self.client.post(
            self.get_url(self.workspace.billing_project.name, self.workspace.name, email),
            {
                "workspace": self.workspace.pk,
                "ignored_email": email,
                # "note": "foo bar",
            },
        )
        self.assertEqual(response.status_code, 200)
        form = response.context_data["form"]
        self.assertFalse(form.is_valid())
        self.assertIn("note", form.errors.keys())
        self.assertIn("required", form.errors["note"][0])
        self.assertEqual(models.IgnoredWorkspaceSharing.objects.count(), 0)

    def test_get_object_exists(self):
        obj = factories.IgnoredWorkspaceSharingFactory.create()
        self.client.force_login(self.user)
        response = self.client.get(
            self.get_url(obj.workspace.billing_project.name, obj.workspace.name, obj.ignored_email)
        )
        self.assertRedirects(response, obj.get_absolute_url())

    def test_post_object_exists(self):
        obj = factories.IgnoredWorkspaceSharingFactory.create()
        self.client.force_login(self.user)
        response = self.client.post(
            self.get_url(obj.workspace.billing_project.name, obj.workspace.name, obj.ignored_email),
            {
                "workspace": obj.workspace.pk,
                "ignored_email": obj.ignored_email,
                "note": fake.sentence(),
            },
        )
        self.assertRedirects(response, obj.get_absolute_url())
        self.assertEqual(models.IgnoredWorkspaceSharing.objects.count(), 1)
        self.assertIn(obj, models.IgnoredWorkspaceSharing.objects.all())


class IgnoredWorkspaceSharingUpdateTest(TestCase):
    def setUp(self):
        """Set up test class."""
        super().setUp()
        self.factory = RequestFactory()
        # Create a user with both view and edit permissions.
        self.user = User.objects.create_user(username="test", password="test")
        self.user.user_permissions.add(
            Permission.objects.get(codename=AnVILProjectManagerAccess.STAFF_VIEW_PERMISSION_CODENAME)
        )
        self.user.user_permissions.add(
            Permission.objects.get(codename=AnVILProjectManagerAccess.STAFF_EDIT_PERMISSION_CODENAME)
        )

    def get_url(self, *args):
        """Get the url for the view being tested."""
        return reverse("anvil_consortium_manager:auditor:workspaces:sharing:by_workspace:ignored:update", args=args)

    def get_view(self):
        """Return the view being tested."""
        return views.IgnoredWorkspaceSharingUpdate.as_view()

    def test_view_redirect_not_logged_in(self):
        "View redirects to login view when user is not logged in."
        # Need a client for redirects.
        response = self.client.get(self.get_url("foo", "bar", "email"))
        self.assertRedirects(response, resolve_url(settings.LOGIN_URL) + "?next=" + self.get_url("foo", "bar", "email"))

    def test_status_code_with_user_permission(self):
        """Returns successful response code."""
        obj = factories.IgnoredWorkspaceSharingFactory.create()
        self.client.force_login(self.user)
        response = self.client.get(
            self.get_url(obj.workspace.billing_project.name, obj.workspace.name, obj.ignored_email)
        )
        self.assertEqual(response.status_code, 200)

    def test_access_with_view_permission(self):
        """Raises permission denied if user has only view permission."""
        user_with_view_perm = User.objects.create_user(username="test-other", password="test-other")
        user_with_view_perm.user_permissions.add(
            Permission.objects.get(codename=AnVILProjectManagerAccess.STAFF_VIEW_PERMISSION_CODENAME)
        )
        request = self.factory.get(self.get_url("foo", "bar", "email"))
        request.user = user_with_view_perm
        with self.assertRaises(PermissionDenied):
            self.get_view()(request)

    def test_access_with_limited_view_permission(self):
        """Raises permission denied if user has limited view permission."""
        user = User.objects.create_user(username="test-limited", password="test-limited")
        user.user_permissions.add(Permission.objects.get(codename=AnVILProjectManagerAccess.VIEW_PERMISSION_CODENAME))
        request = self.factory.get(self.get_url("foo", "bar", "email"))
        request.user = user
        with self.assertRaises(PermissionDenied):
            self.get_view()(request)

    def test_access_without_user_permission(self):
        """Raises permission denied if user has no permissions."""
        user_no_perms = User.objects.create_user(username="test-none", password="test-none")
        request = self.factory.get(self.get_url("foo", "bar", "email"))
        request.user = user_no_perms
        with self.assertRaises(PermissionDenied):
            self.get_view()(request)

    def test_object_does_not_exist(self):
        """Raises Http404 if object does not exist."""
        request = self.factory.get(self.get_url("foo", "bar", "test@example.com"))
        request.user = self.user
        with self.assertRaises(Http404):
            self.get_view()(request)

    def test_has_form_in_context(self):
        """Response includes a form."""
        obj = factories.IgnoredWorkspaceSharingFactory.create()
        self.client.force_login(self.user)
        response = self.client.get(
            self.get_url(obj.workspace.billing_project.name, obj.workspace.name, obj.ignored_email)
        )
        self.assertTrue("form" in response.context_data)
        # Form is auto-generated by the view, so don't check the class.

    def test_can_modify_note(self):
        """Can set the note when creating a billing project."""
        obj = factories.IgnoredWorkspaceSharingFactory.create(note="original note")
        # Need a client for messages.
        self.client.force_login(self.user)
        response = self.client.post(
            self.get_url(obj.workspace.billing_project.name, obj.workspace.name, obj.ignored_email),
            {"note": "new note"},
        )
        self.assertEqual(response.status_code, 302)
        obj.refresh_from_db()
        self.assertEqual(obj.note, "new note")

    def test_success_message(self):
        """Response includes a success message if successful."""
        obj = factories.IgnoredWorkspaceSharingFactory.create()
        self.client.force_login(self.user)
        response = self.client.post(
            self.get_url(obj.workspace.billing_project.name, obj.workspace.name, obj.ignored_email),
            {"note": "new note"},
            follow=True,
        )
        messages = [m.message for m in get_messages(response.wsgi_request)]
        self.assertEqual(len(messages), 1)
        self.assertEqual(views.IgnoredWorkspaceSharingUpdate.success_message, str(messages[0]))

    def test_redirects_to_object_detail(self):
        """After successfully creating an object, view redirects to the object's detail page."""
        # This needs to use the client because the RequestFactory doesn't handle redirects.
        obj = factories.IgnoredWorkspaceSharingFactory.create()
        self.client.force_login(self.user)
        response = self.client.post(
            self.get_url(obj.workspace.billing_project.name, obj.workspace.name, obj.ignored_email),
            {"note": "new note"},
        )
        self.assertRedirects(response, obj.get_absolute_url())

    def test_missing_note(self):
        obj = factories.IgnoredWorkspaceSharingFactory.create(note="original note")
        self.client.force_login(self.user)
        response = self.client.post(
            self.get_url(obj.workspace.billing_project.name, obj.workspace.name, obj.ignored_email),
            {},
        )
        self.assertEqual(response.status_code, 200)
        form = response.context_data["form"]
        self.assertFalse(form.is_valid())
        self.assertEqual(len(form.errors), 1)
        self.assertIn("note", form.errors)
        self.assertEqual(len(form.errors["note"]), 1)
        self.assertIn("required", form.errors["note"][0])
        obj.refresh_from_db()
        self.assertEqual(obj.note, "original note")

    def test_blank_note(self):
        obj = factories.IgnoredWorkspaceSharingFactory.create(note="original note")
        self.client.force_login(self.user)
        response = self.client.post(
            self.get_url(obj.workspace.billing_project.name, obj.workspace.name, obj.ignored_email), {"note": ""}
        )
        self.assertEqual(response.status_code, 200)
        form = response.context_data["form"]
        self.assertFalse(form.is_valid())
        self.assertEqual(len(form.errors), 1)
        self.assertIn("note", form.errors)
        self.assertEqual(len(form.errors["note"]), 1)
        self.assertIn("required", form.errors["note"][0])
        obj.refresh_from_db()
        self.assertEqual(obj.note, "original note")


class IgnoredWorkspaceSharingDeleteTest(TestCase):
    def setUp(self):
        """Set up test class."""
        super().setUp()
        self.factory = RequestFactory()
        # Create a user with both view and edit permissions.
        self.user = User.objects.create_user(username="test", password="test")
        self.user.user_permissions.add(
            Permission.objects.get(codename=AnVILProjectManagerAccess.STAFF_VIEW_PERMISSION_CODENAME)
        )
        self.user.user_permissions.add(
            Permission.objects.get(codename=AnVILProjectManagerAccess.STAFF_EDIT_PERMISSION_CODENAME)
        )

    def get_url(self, *args):
        """Get the url for the view being tested."""
        return reverse("anvil_consortium_manager:auditor:workspaces:sharing:by_workspace:ignored:delete", args=args)

    def get_view(self):
        """Return the view being tested."""
        return views.IgnoredWorkspaceSharingDelete.as_view()

    def test_view_redirect_not_logged_in(self):
        "View redirects to login view when user is not logged in."
        # Need a client for redirects.
        response = self.client.get(self.get_url("foo", "bar", "email"))
        self.assertRedirects(response, resolve_url(settings.LOGIN_URL) + "?next=" + self.get_url("foo", "bar", "email"))

    def test_status_code_with_user_permission(self):
        """Returns successful response code."""
        obj = factories.IgnoredWorkspaceSharingFactory.create()
        self.client.force_login(self.user)
        response = self.client.get(
            self.get_url(obj.workspace.billing_project.name, obj.workspace.name, obj.ignored_email)
        )
        self.assertEqual(response.status_code, 200)

    def test_access_with_view_permission(self):
        """Raises permission denied if user has only view permission."""
        user_with_view_perm = User.objects.create_user(username="test-other", password="test-other")
        user_with_view_perm.user_permissions.add(
            Permission.objects.get(codename=AnVILProjectManagerAccess.STAFF_VIEW_PERMISSION_CODENAME)
        )
        request = self.factory.get(self.get_url("foo", "bar", "email"))
        request.user = user_with_view_perm
        with self.assertRaises(PermissionDenied):
            self.get_view()(request)

    def test_access_with_limited_view_permission(self):
        """Raises permission denied if user has limited view permission."""
        user = User.objects.create_user(username="test-limited", password="test-limited")
        user.user_permissions.add(Permission.objects.get(codename=AnVILProjectManagerAccess.VIEW_PERMISSION_CODENAME))
        request = self.factory.get(self.get_url("foo", "bar", "email"))
        request.user = user
        with self.assertRaises(PermissionDenied):
            self.get_view()(request)

    def test_access_without_user_permission(self):
        """Raises permission denied if user has no permissions."""
        user_no_perms = User.objects.create_user(username="test-none", password="test-none")
        request = self.factory.get(self.get_url("foo", "bar", "email"))
        request.user = user_no_perms
        with self.assertRaises(PermissionDenied):
            self.get_view()(request)

    def test_view_with_invalid_pk(self):
        """Returns a 404 when the object doesn't exist."""
        request = self.factory.get(self.get_url("foo", "bar", "email"))
        request.user = self.user
        with self.assertRaises(Http404):
            self.get_view()(request)

    def test_view_deletes_object(self):
        """Posting submit to the form successfully deletes the object."""
        obj = factories.IgnoredWorkspaceSharingFactory.create()
        self.client.force_login(self.user)
        response = self.client.post(
            self.get_url(obj.workspace.billing_project.name, obj.workspace.name, obj.ignored_email), {"submit": ""}
        )
        self.assertEqual(response.status_code, 302)
        self.assertEqual(Account.objects.count(), 0)
        # History is added.
        self.assertEqual(obj.history.count(), 2)
        self.assertEqual(obj.history.latest().history_type, "-")

    def test_success_message(self):
        """Response includes a success message if successful."""
        obj = factories.IgnoredWorkspaceSharingFactory.create()
        DefaultWorkspaceDataFactory.create(workspace=obj.workspace)
        self.client.force_login(self.user)
        response = self.client.post(
            self.get_url(obj.workspace.billing_project.name, obj.workspace.name, obj.ignored_email),
            {"submit": ""},
            follow=True,
        )
        messages = [m.message for m in get_messages(response.wsgi_request)]
        self.assertEqual(len(messages), 1)
        self.assertEqual(views.IgnoredWorkspaceSharingDelete.success_message, str(messages[0]))

    def test_only_deletes_specified_pk(self):
        """View only deletes the specified pk."""
        obj = factories.IgnoredWorkspaceSharingFactory.create()
        DefaultWorkspaceDataFactory.create(workspace=obj.workspace)
        other_obj = factories.IgnoredWorkspaceSharingFactory.create()
        self.client.force_login(self.user)
        response = self.client.post(
            self.get_url(obj.workspace.billing_project.name, obj.workspace.name, obj.ignored_email),
            {"submit": ""},
        )
        self.assertEqual(response.status_code, 302)
        self.assertEqual(models.IgnoredWorkspaceSharing.objects.count(), 1)
        self.assertQuerySetEqual(
            Account.objects.all(),
            Account.objects.filter(pk=other_obj.pk),
        )

    def test_success_url(self):
        """Redirects to the expected page."""
        obj = factories.IgnoredWorkspaceSharingFactory.create()
        DefaultWorkspaceDataFactory.create(workspace=obj.workspace)
        # Need to use the client instead of RequestFactory to check redirection url.
        self.client.force_login(self.user)
        response = self.client.post(
            self.get_url(obj.workspace.billing_project.name, obj.workspace.name, obj.ignored_email),
            {"submit": ""},
        )
        self.assertEqual(response.status_code, 302)
        self.assertRedirects(response, obj.workspace.get_absolute_url())


class IgnoredWorkspaceSharingListTest(TestCase):
    def setUp(self):
        """Set up test class."""
        self.factory = RequestFactory()
        # Create a user with both view and edit permission.
        self.user = User.objects.create_user(username="test", password="test")
        self.user.user_permissions.add(
            Permission.objects.get(codename=AnVILProjectManagerAccess.STAFF_VIEW_PERMISSION_CODENAME)
        )

    def get_url(self, *args):
        """Get the url for the view being tested."""
        return reverse("anvil_consortium_manager:auditor:workspaces:sharing:ignored", args=args)

    def get_view(self):
        """Return the view being tested."""
        return views.IgnoredWorkspaceSharingList.as_view()

    def test_view_redirect_not_logged_in(self):
        "View redirects to login view when user is not logged in."
        # Need a client for redirects.
        response = self.client.get(self.get_url())
        self.assertRedirects(response, resolve_url(settings.LOGIN_URL) + "?next=" + self.get_url())

    def test_status_code_with_user_permission(self):
        """Returns successful response code."""
        self.client.force_login(self.user)
        response = self.client.get(self.get_url())
        self.assertEqual(response.status_code, 200)

    def test_access_with_limited_view_permission(self):
        """Raises permission denied if user has limited view permission."""
        user = User.objects.create_user(username="test-limited", password="test-limited")
        user.user_permissions.add(Permission.objects.get(codename=AnVILProjectManagerAccess.VIEW_PERMISSION_CODENAME))
        request = self.factory.get(self.get_url())
        request.user = user
        with self.assertRaises(PermissionDenied):
            self.get_view()(request)

    def test_template_with_user_permission(self):
        """Returns successful response code."""
        self.client.force_login(self.user)
        response = self.client.get(self.get_url())
        self.assertEqual(response.status_code, 200)

    def test_access_without_user_permission(self):
        """Raises permission denied if user has no permissions."""
        user_no_perms = User.objects.create_user(username="test-none", password="test-none")
        request = self.factory.get(self.get_url())
        request.user = user_no_perms
        with self.assertRaises(PermissionDenied):
            self.get_view()(request)

    def test_view_has_correct_table_class(self):
        self.client.force_login(self.user)
        response = self.client.get(self.get_url())
        self.assertIn("table", response.context_data)
        self.assertIsInstance(response.context_data["table"], tables.IgnoredWorkspaceSharingTable)

    def test_view_with_no_objects(self):
        self.client.force_login(self.user)
        response = self.client.get(self.get_url())
        self.assertEqual(response.status_code, 200)
        self.assertIn("table", response.context_data)
        self.assertEqual(len(response.context_data["table"].rows), 0)

    def test_view_with_one_object(self):
        factories.IgnoredWorkspaceSharingFactory()
        self.client.force_login(self.user)
        response = self.client.get(self.get_url())
        self.assertEqual(response.status_code, 200)
        self.assertIn("table", response.context_data)
        self.assertEqual(len(response.context_data["table"].rows), 1)

    def test_view_with_two_objects(self):
        factories.IgnoredWorkspaceSharingFactory.create_batch(2)
        self.client.force_login(self.user)
        response = self.client.get(self.get_url())
        self.assertEqual(response.status_code, 200)
        self.assertIn("table", response.context_data)
        self.assertEqual(len(response.context_data["table"].rows), 2)

    def test_view_with_filter_workspace_name_return_no_object(self):
        factories.IgnoredWorkspaceSharingFactory.create(workspace__name="foo")
        factories.IgnoredWorkspaceSharingFactory.create(workspace__name="bar")
        self.client.force_login(self.user)
        response = self.client.get(self.get_url(), {"workspace__name__icontains": "abc"})
        self.assertEqual(response.status_code, 200)
        self.assertIn("table", response.context_data)
        self.assertEqual(len(response.context_data["table"].rows), 0)

    def test_view_with_filter_workspace_name_returns_one_object_exact(self):
        instance = factories.IgnoredWorkspaceSharingFactory.create(workspace__name="foo")
        factories.IgnoredWorkspaceSharingFactory.create(workspace__name="bar")
        self.client.force_login(self.user)
        response = self.client.get(self.get_url(), {"workspace__name__icontains": "foo"})
        self.assertEqual(response.status_code, 200)
        self.assertIn("table", response.context_data)
        self.assertEqual(len(response.context_data["table"].rows), 1)
        self.assertIn(instance, response.context_data["table"].data)

    def test_view_with_filter_workspace_name_returns_one_object_case_insensitive(self):
        instance = factories.IgnoredWorkspaceSharingFactory.create(workspace__name="Foo")
        factories.IgnoredWorkspaceSharingFactory.create(workspace__name="bar")
        self.client.force_login(self.user)
        response = self.client.get(self.get_url(), {"workspace__name__icontains": "foo"})
        self.assertEqual(response.status_code, 200)
        self.assertIn("table", response.context_data)
        self.assertEqual(len(response.context_data["table"].rows), 1)
        self.assertIn(instance, response.context_data["table"].data)

    def test_view_with_filter_workspace_name_returns_one_object_case_contains(self):
        instance = factories.IgnoredWorkspaceSharingFactory.create(workspace__name="foo")
        factories.IgnoredWorkspaceSharingFactory.create(workspace__name="bar")
        self.client.force_login(self.user)
        response = self.client.get(self.get_url(), {"workspace__name__icontains": "oo"})
        self.assertEqual(response.status_code, 200)
        self.assertIn("table", response.context_data)
        self.assertEqual(len(response.context_data["table"].rows), 1)
        self.assertIn(instance, response.context_data["table"].data)

    def test_view_with_filter_workspace_name_returns_multiple_objects(self):
        instance_1 = factories.IgnoredWorkspaceSharingFactory.create(workspace__name="workspace1")
        instance_2 = factories.IgnoredWorkspaceSharingFactory.create(workspace__name="workspace2")
        self.client.force_login(self.user)
        response = self.client.get(self.get_url(), {"workspace__name__icontains": "workspace"})
        self.assertEqual(response.status_code, 200)
        self.assertIn("table", response.context_data)
        self.assertEqual(len(response.context_data["table"].rows), 2)
        self.assertIn(instance_1, response.context_data["table"].data)
        self.assertIn(instance_2, response.context_data["table"].data)

    def test_view_with_filter_email_return_no_object(self):
        factories.IgnoredWorkspaceSharingFactory.create(ignored_email="foo@test.com")
        factories.IgnoredWorkspaceSharingFactory.create(ignored_email="bar")
        self.client.force_login(self.user)
        response = self.client.get(self.get_url(), {"ignored_email__icontains": "abc"})
        self.assertEqual(response.status_code, 200)
        self.assertIn("table", response.context_data)
        self.assertEqual(len(response.context_data["table"].rows), 0)

    def test_view_with_filter_email_returns_one_object_exact(self):
        instance = factories.IgnoredWorkspaceSharingFactory.create(ignored_email="foo@test.com")
        factories.IgnoredWorkspaceSharingFactory.create(ignored_email="bar@test.com")
        self.client.force_login(self.user)
        response = self.client.get(self.get_url(), {"ignored_email__icontains": "foo@test.com"})
        self.assertEqual(response.status_code, 200)
        self.assertIn("table", response.context_data)
        self.assertEqual(len(response.context_data["table"].rows), 1)
        self.assertIn(instance, response.context_data["table"].data)

    def test_view_with_filter_email_returns_one_object_case_insensitive(self):
        instance = factories.IgnoredWorkspaceSharingFactory.create(ignored_email="Foo@test.com")
        factories.IgnoredWorkspaceSharingFactory.create(ignored_email="bar@test.com")
        self.client.force_login(self.user)
        response = self.client.get(self.get_url(), {"ignored_email__icontains": "foo@test.com"})
        self.assertEqual(response.status_code, 200)
        self.assertIn("table", response.context_data)
        self.assertEqual(len(response.context_data["table"].rows), 1)
        self.assertIn(instance, response.context_data["table"].data)

    def test_view_with_filter_email_returns_one_object_case_contains(self):
        instance = factories.IgnoredWorkspaceSharingFactory.create(ignored_email="foo@test.com")
        factories.IgnoredWorkspaceSharingFactory.create(ignored_email="bar@test.com")
        self.client.force_login(self.user)
        response = self.client.get(self.get_url(), {"ignored_email__icontains": "oo"})
        self.assertEqual(response.status_code, 200)
        self.assertIn("table", response.context_data)
        self.assertEqual(len(response.context_data["table"].rows), 1)
        self.assertIn(instance, response.context_data["table"].data)

    def test_view_with_filter_email_returns_multiple_objects(self):
        instance_1 = factories.IgnoredWorkspaceSharingFactory.create(ignored_email="foo1@test.com")
        instance_2 = factories.IgnoredWorkspaceSharingFactory.create(ignored_email="foo2@test.com")
        self.client.force_login(self.user)
        response = self.client.get(self.get_url(), {"ignored_email__icontains": "foo"})
        self.assertEqual(response.status_code, 200)
        self.assertIn("table", response.context_data)
        self.assertEqual(len(response.context_data["table"].rows), 2)
        self.assertIn(instance_1, response.context_data["table"].data)
        self.assertIn(instance_2, response.context_data["table"].data)

    def test_view_with_filter_workspace_name_and_email(self):
        factories.IgnoredWorkspaceSharingFactory.create(workspace__name="abc", ignored_email="foo@test.com")
        instance = factories.IgnoredWorkspaceSharingFactory.create(workspace__name="def", ignored_email="foo@test.com")
        factories.IgnoredWorkspaceSharingFactory.create(workspace__name="def", ignored_email="bar@test.com")
        self.client.force_login(self.user)
        response = self.client.get(
            self.get_url(), {"workspace__name__icontains": "def", "ignored_email__icontains": "foo"}
        )
        self.assertEqual(response.status_code, 200)
        self.assertIn("table", response.context_data)
        self.assertEqual(len(response.context_data["table"].rows), 1)
        self.assertIn(instance, response.context_data["table"].data)<|MERGE_RESOLUTION|>--- conflicted
+++ resolved
@@ -2812,12 +2812,12 @@
             }
         }
 
-    def get_api_bucket_options_url(self, billing_project_name, workspace_name):
-        return self.api_client.rawls_entry_point + "/api/workspaces/" + billing_project_name + "/" + workspace_name
-
-    def get_api_bucket_options_response(self):
-        """Return a json for the workspace/acl method that is not requester pays."""
-        return {"bucketOptions": {"requesterPays": False}}
+    def get_api_workspace_settings_url(self, billing_project_name, workspace_name):
+        return "{}/api/workspaces/v2/{}/{}/settings".format(
+            self.api_client.rawls_entry_point,
+            billing_project_name,
+            workspace_name,
+        )
 
     def get_view(self):
         """Return the view being tested."""
@@ -2925,14 +2925,10 @@
             status=200,
             json=self.get_api_workspace_acl_response(),
         )
-        # Response to check workspace bucket options.
-        workspace_acl_url = self.get_api_bucket_options_url(workspace.billing_project.name, workspace.name)
-        self.anvil_response_mock.add(
-            responses.GET,
-            workspace_acl_url,
-            status=200,
-            json=self.get_api_bucket_options_response(),
-        )
+        # Response to check workspace settings.
+        api_url = self.get_api_workspace_settings_url(workspace.billing_project.name, workspace.name)
+        self.anvil_response_mock.add(responses.GET, api_url, status=200, json=[])
+        # Run the audit
         self.client.force_login(self.user)
         response = self.client.post(self.get_url(), {})  # Runs successfully.
         self.assertEqual(response.status_code, 302)
@@ -3045,13 +3041,12 @@
             status=200,
             json=self.get_api_workspace_acl_response(),
         )
-        # Response to check workspace bucket options.
-        workspace_acl_url = self.get_api_bucket_options_url(workspace.billing_project.name, workspace.name)
-        self.anvil_response_mock.add(
-            responses.GET,
-            workspace_acl_url,
+        # Response to check requester pays status.
+        self.anvil_response_mock.add(
+            responses.GET,
+            self.get_api_workspace_settings_url(workspace.billing_project.name, workspace.name),
             status=200,
-            json=self.get_api_bucket_options_response(),
+            json=[],
         )
         self.client.force_login(self.user)
         response = self.client.post(self.get_url(), {})  # Runs successfully.
@@ -3270,22 +3265,11 @@
                     "pending": False,
                 }
             }
-<<<<<<< HEAD
-        }
-
-    def get_api_workspace_settings_url(self, billing_project_name, workspace_name):
-        return "{}/api/workspaces/v2/{}/{}/settings".format(
-            self.api_client.rawls_entry_point,
-            billing_project_name,
-            workspace_name,
-        )
-=======
         )
 
     def get_url(self, *args):
         """Get the url for the view being tested."""
         return reverse("anvil_consortium_manager:auditor:workspaces:sharing:by_workspace:run", args=args)
->>>>>>> 3e25b9c7
 
     def get_view(self):
         """Return the view being tested."""
@@ -3390,12 +3374,6 @@
             status=200,
             json=self.api_response,
         )
-<<<<<<< HEAD
-        # Response to check workspace settings.
-        api_url = self.get_api_workspace_settings_url(workspace.billing_project.name, workspace.name)
-        self.anvil_response_mock.add(responses.GET, api_url, status=200, json=[])
-        # Run the audit
-=======
         with freeze_time(timezone.now() - timezone.timedelta(days=1)):
             cached_audit_result = WorkspaceSharingAudit(self.workspace)
             caches[app_settings.AUDIT_CACHE].set(self.cache_key, cached_audit_result)
@@ -3419,7 +3397,6 @@
             status=200,
             json=self.api_response,
         )
->>>>>>> 3e25b9c7
         self.client.force_login(self.user)
         response = self.client.post(
             self.get_url(self.workspace.billing_project.name, self.workspace.name), {}
