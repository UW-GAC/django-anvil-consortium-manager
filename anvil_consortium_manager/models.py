from django.core.exceptions import ObjectDoesNotExist, ValidationError
from django.db import models, transaction
from django.urls import reverse
from django.utils import timezone
from django_extensions.db.models import ActivatorModel, TimeStampedModel

from . import exceptions
from .anvil_api import AnVILAPIClient, AnVILAPIError404


<<<<<<< HEAD
class AnvilProjectManagerAccess(models.Model):
    """A meta model used to define app level permissions"""

    EDIT_PERMISSION_CODENAME = "anvil_project_manager_edit"
    VIEW_PERMISSION_CODENAME = "anvil_project_manager_view"

    class Meta:
        """Not a concrete model."""

        managed = False

        """Disable add, change, view and delete default model permissions"""
        default_permissions = ()

        permissions = [
            ("anvil_project_manager_edit", "Anvil Project Manager View Permission"),
            ("anvil_project_manager_view", "Anvil Project Manager Edit Permission"),
        ]


class BillingProject(models.Model):
=======
class BillingProject(TimeStampedModel):
>>>>>>> df0461d8
    """A model to store information about AnVIL billing projects."""

    name = models.SlugField(max_length=64, unique=True)
    has_app_as_user = models.BooleanField()

    def __str__(self):
        return self.name

    def get_absolute_url(self):
        return reverse(
            "anvil_consortium_manager:billing_projects:detail", kwargs={"pk": self.pk}
        )

    def anvil_exists(self):
        try:
            response = AnVILAPIClient().get_billing_project(self.name)
        except AnVILAPIError404:
            # The billing project was not found on AnVIL.
            return False
        return response.status_code == 200

    @classmethod
    def anvil_import(cls, billing_project_name):
        """BiillingProject class method to import an existing billing project from AnVIL."""
        try:
            billing_project = cls.objects.get(name=billing_project_name)
        except cls.DoesNotExist:
            billing_project = cls(name=billing_project_name, has_app_as_user=True)
            billing_project.full_clean()
        else:
            # The billing project already exists in the database.
            raise exceptions.AnVILAlreadyImported(
                "BillingProject: " + billing_project_name
            )
        # I think we only care if this doesn't raise an exception.
        # That should mean that it is successful, and we don't care about any of the information returned.
        AnVILAPIClient().get_billing_project(billing_project_name)
        billing_project.save()
        return billing_project


class Account(TimeStampedModel, ActivatorModel):
    """A model to store information about AnVIL accounts."""

    # TODO: Consider using CIEmailField if using postgres.
    email = models.EmailField(unique=True)
    is_service_account = models.BooleanField()

    def __str__(self):
        return "{email}".format(email=self.email)

    def save(self, *args, **kwargs):
        self.email = self.email.lower()
        return super().save(*args, **kwargs)

    def get_absolute_url(self):
        return reverse(
            "anvil_consortium_manager:accounts:detail", kwargs={"pk": self.pk}
        )

    def deactivate(self):
        """Set status to deactivated and remove from any AnVIL groups."""
        self.anvil_remove_from_groups()
        self.deactivate_date = timezone.now()
        self.status = self.INACTIVE_STATUS
        self.save()

    def reactivate(self):
        """Set status to reactivated and add to any AnVIL groups."""
        self.status = self.ACTIVE_STATUS
        self.save()
        group_memberships = self.groupaccountmembership_set.all()
        for membership in group_memberships:
            membership.anvil_create()

    def anvil_exists(self):
        """Check if this account exists on AnVIL."""
        try:
            AnVILAPIClient().get_proxy_group(self.email)
        except AnVILAPIError404:
            return False
        return True

    def anvil_remove_from_groups(self):
        """From user from all groups on AnVIL."""
        group_memberships = self.groupaccountmembership_set.all()
        for membership in group_memberships:
            membership.anvil_delete()


class ManagedGroup(TimeStampedModel):
    """A model to store information about AnVIL Managed Groups."""

    name = models.SlugField(max_length=64, unique=True)
    is_managed_by_app = models.BooleanField(default=True)

    def __str__(self):
        return "{name}".format(name=self.name)

    def get_absolute_url(self):
        return reverse(
            "anvil_consortium_manager:managed_groups:detail", kwargs={"pk": self.pk}
        )

    def get_email(self):
        # Email suffix is hardcoded by Terra, I think.
        return self.name + "@firecloud.org"

    def get_direct_parents(self):
        """Return a queryset of the direct parents of this group. Does not include grandparents."""
        return ManagedGroup.objects.filter(child_memberships__child_group=self)

    def get_direct_children(self):
        """Return a queryset of the direct children of this group. Does not include grandchildren."""
        return ManagedGroup.objects.filter(parent_memberships__parent_group=self)

    def get_all_parents(self):
        """Return a queryset of all direct and indirect parents of this group. Includes all grandparents.

        Not optimized.
        """
        these_parents = self.get_direct_parents()
        parents = these_parents
        for parent in these_parents:
            parents = parents.union(parent.get_all_parents())
        return parents

    def get_all_children(self):
        """Return a queryset of all direct and indirect children of this group. Includes all childrenparents.

        Not optimized.
        """
        these_children = self.get_direct_children()
        print(these_children)
        children = these_children
        for child in these_children:
            children = children.union(child.get_all_children())
        return children

    def get_anvil_url(self):
        """Return the URL of the group on AnVIL."""
        return "https://app.terra.bio/#groups/{group}".format(group=self.name)

    def anvil_exists(self):
        """Check if the group exists on AnVIL."""
        try:
            response = AnVILAPIClient().get_group(self.name)
        except AnVILAPIError404:
            # The group was not found on AnVIL.
            return False
        return response.status_code == 200

    def anvil_create(self):
        """Creates the group on AnVIL."""
        AnVILAPIClient().create_group(self.name)

    def anvil_delete(self):
        """Deletes the group on AnVIL."""
        # Try to delete the group.
        AnVILAPIClient().delete_group(self.name)
        # The API for deleting groups is buggy, so verify that it was actually deleted.
        try:
            AnVILAPIClient().get_group(self.name)
        except AnVILAPIError404:
            # The group was actually deleted, as requested.
            pass
        else:
            # No exception was raised, so the group still exists. Raise a specific exception for this.
            raise exceptions.AnVILGroupDeletionError(self.name)

    @classmethod
    def anvil_import(cls, group_name):
        """Import an existing group from AnVIL."""
        # Create the group but don't save it yet.
        # Assume that it's not managed by the app until we figure out that it is.
        group = cls(name=group_name, is_managed_by_app=False)
        # Make sure we don't already have it in the database.
        group.full_clean()
        # Note that we have to be a member of the group to import it.
        response = AnVILAPIClient().get_groups()
        json = response.json()
        # Use a generator expression to extract details about the requested group.
        try:
            group_details = next(
                group for group in json if group["groupName"] == group_name
            )
        except StopIteration:
            raise exceptions.AnVILNotGroupMemberError
        # Check if we're an admin.
        if group_details["role"] == "Admin":
            group.is_managed_by_app = True
        group.save()
        return group


class Workspace(TimeStampedModel):
    """A model to store information about AnVIL workspaces."""

    # NB: In the APIs some documentation, this is also referred to as "namespace".
    # In other places, it is "billing project".
    # For internal consistency, call it "billing project" here.
    billing_project = models.ForeignKey("BillingProject", on_delete=models.PROTECT)
    name = models.SlugField(max_length=64)
    authorization_domains = models.ManyToManyField(
        "ManagedGroup", through="WorkspaceAuthorizationDomain", blank=True
    )

    class Meta:
        constraints = [
            models.UniqueConstraint(
                fields=["billing_project", "name"], name="unique_workspace"
            )
        ]

    def clean(self):
        super().clean()
        # Check for the same case insensitive name in the same billing group.
        try:
            Workspace.objects.get(
                billing_project=self.billing_project, name__iexact=self.name
            )
        except ObjectDoesNotExist:
            # No workspace with the same billing project and case-insensitive name exists.
            pass
        else:
            # The workspace already exists - raise a Validation error.
            raise ValidationError(
                "Workspace with this Billing Project and Name already exists."
            )

    def __str__(self):
        return "{billing_project}/{name}".format(
            billing_project=self.billing_project, name=self.name
        )

    def get_absolute_url(self):
        return reverse(
            "anvil_consortium_manager:workspaces:detail", kwargs={"pk": self.pk}
        )

    def get_full_name(self):
        return "{billing_project}/{name}".format(
            billing_project=self.billing_project, name=self.name
        )

    def get_anvil_url(self):
        """Return the URL of the workspace on AnVIL."""
        return "https://app.terra.bio/#workspaces/{billing_project}/{group}".format(
            billing_project=self.billing_project.name, group=self.name
        )

    def anvil_exists(self):
        """Check if the workspace exists on AnVIL."""
        try:
            response = AnVILAPIClient().get_workspace(
                self.billing_project.name, self.name
            )
        except AnVILAPIError404:
            return False
        return response.status_code == 200

    def anvil_create(self):
        """Create the workspace on AnVIL."""
        auth_domains = list(
            self.authorization_domains.all().values_list("name", flat=True)
        )
        AnVILAPIClient().create_workspace(
            self.billing_project.name, self.name, authorization_domains=auth_domains
        )

    def anvil_delete(self):
        """Delete the workspace on AnVIL."""
        AnVILAPIClient().delete_workspace(self.billing_project.name, self.name)

    @classmethod
    def anvil_import(cls, billing_project_name, workspace_name):
        """Create a new instance for a workspace that already exists on AnVIL.

        Methods calling this should handle AnVIL API exceptions appropriately.
        """
        # Check if the workspace already exists in the database.
        try:
            cls.objects.get(
                billing_project__name=billing_project_name, name=workspace_name
            )
            raise exceptions.AnVILAlreadyImported(
                billing_project_name + "/" + workspace_name
            )
        except cls.DoesNotExist:
            # The workspace doesn't exist: continue to creation.
            pass

        # Run in a transaction since we may need to create the billing project, but we only want
        # it to be saved if everything succeeds.
        try:
            with transaction.atomic():
                # Make temporary versions of the objects to validate them before checking for the workspace.
                # This is primarily to check that the fields are valid.
                # We only want ot make the API call if they are valid.
                try:
                    billing_project = BillingProject.objects.get(
                        name=billing_project_name
                    )
                    billing_project_exists = True
                except BillingProject.DoesNotExist:
                    temporary_billing_project = BillingProject(
                        name=billing_project_name, has_app_as_user=False
                    )
                    temporary_billing_project.clean_fields()
                    billing_project_exists = False

                # Do not set the Billing yet, since we might be importing it or creating it later.
                # This is only to validate the other fields.
                workspace = cls(name=workspace_name)
                workspace.clean_fields(exclude="billing_project")
                # At this point, they should be valid objects.

                # Make sure we actually have access to the workspace.
                response = AnVILAPIClient().get_workspace(
                    billing_project_name, workspace_name
                )
                workspace_json = response.json()

                # Make sure that we are owners of the workspace.
                if workspace_json["accessLevel"] != "OWNER":
                    raise exceptions.AnVILNotWorkspaceOwnerError(
                        billing_project_name + "/" + workspace_name
                    )

                # Now we can proceed with saving the objects.

                # Import the billing project from AnVIL if it doesn't already exist.
                if not billing_project_exists:
                    try:
                        billing_project = BillingProject.anvil_import(
                            billing_project_name
                        )
                    except AnVILAPIError404:
                        # We are not users, but we want a record of it anyway.
                        # We may want to modify BillingProject.anvil_import to throw a better exception here.
                        billing_project = BillingProject(
                            name=billing_project_name, has_app_as_user=False
                        )
                        billing_project.full_clean()
                        billing_project.save()

                # Finally, set the workspace's billing project to the existing or newly-added BillingProject.
                workspace.billing_project = billing_project
                # Redo cleaning, including checks for uniqueness.
                workspace.full_clean()
                workspace.save()

                # Check the authorization domains and import them.
                auth_domains = [
                    ad["membersGroupName"]
                    for ad in workspace_json["workspace"]["authorizationDomain"]
                ]

                # We don't need to check if we are members of the auth domains, because if we weren't we wouldn't be
                # able to see the workspace.
                for auth_domain in auth_domains:
                    # Either get the group from the Django database or import it.
                    try:
                        group = ManagedGroup.objects.get(name=auth_domain)
                    except ManagedGroup.DoesNotExist:
                        group = ManagedGroup.anvil_import(auth_domain)
                    workspace.authorization_domains.add(group)
        except Exception:
            # If it fails for any reason we haven't already handled, we don't want the transaction to happen.
            raise

        return workspace


class WorkspaceAuthorizationDomain(TimeStampedModel):
    """Through table for the Workspace authorization_domains field."""

    group = models.ForeignKey(ManagedGroup, on_delete=models.PROTECT)
    workspace = models.ForeignKey(Workspace, on_delete=models.CASCADE)

    class Meta:
        constraints = [
            models.UniqueConstraint(
                fields=["group", "workspace"], name="unique_workspace_auth_domain"
            )
        ]

    def __str__(self):
        """String method for WorkspaceAuthorizationDomains"""
        return "Auth domain {group} for {workspace}".format(
            group=self.group.name, workspace=self.workspace
        )


class GroupGroupMembership(TimeStampedModel):
    """A model to store which groups are in a group."""

    MEMBER = "MEMBER"
    ADMIN = "ADMIN"

    ROLE_CHOICES = [
        (MEMBER, "Member"),
        (ADMIN, "Admin"),
    ]

    parent_group = models.ForeignKey(
        "ManagedGroup", on_delete=models.CASCADE, related_name="child_memberships"
    )
    child_group = models.ForeignKey(
        "ManagedGroup", on_delete=models.PROTECT, related_name="parent_memberships"
    )
    role = models.CharField(max_length=10, choices=ROLE_CHOICES, default=MEMBER)

    class Meta:
        constraints = [
            models.UniqueConstraint(
                fields=["parent_group", "child_group"],
                name="unique_group_group_membership",
            )
        ]

    def __str__(self):
        return "{child_group} as {role} in {parent_group}".format(
            child_group=self.child_group, role=self.role, parent_group=self.parent_group
        )

    def get_absolute_url(self):
        return reverse(
            "anvil_consortium_manager:group_group_membership:detail",
            kwargs={"pk": self.pk},
        )

    def clean(self):
        super().clean()
        # Don't allow the same group to be added as both a parent and a child.
        try:
            if self.parent_group.pk == self.child_group.pk:
                raise ValidationError("Cannot add a group to itself.")
        except ObjectDoesNotExist:
            # This should already be handled elsewhere - in other field clean or form methods.
            pass
        # Check if this would create a circular group relationship, eg if the child is a parent of itself.
        try:
            # Do we need to check both of these, or just one?
            children = self.child_group.get_all_children()
            parents = self.parent_group.get_all_parents()
            if self.parent_group in children or self.child_group in parents:
                raise ValidationError("Cannot add a circular group relationship.")
        except ObjectDoesNotExist:
            # This should already be handled elsewhere - in other field clean or form methods.
            pass

    def anvil_create(self):
        """Add the child group to the parent group on AnVIL."""
        AnVILAPIClient().add_user_to_group(
            self.parent_group.name, self.role, self.child_group.get_email()
        )

    def anvil_delete(self):
        """Remove the child group from the parent on AnVIL"""
        AnVILAPIClient().remove_user_from_group(
            self.parent_group.name, self.role, self.child_group.get_email()
        )


class GroupAccountMembership(TimeStampedModel):
    """A model to store which accounts are in a group."""

    MEMBER = "MEMBER"
    ADMIN = "ADMIN"

    ROLE_CHOICES = [
        (MEMBER, "Member"),
        (ADMIN, "Admin"),
    ]

    account = models.ForeignKey("Account", on_delete=models.CASCADE)
    group = models.ForeignKey("ManagedGroup", on_delete=models.CASCADE)
    role = models.CharField(max_length=10, choices=ROLE_CHOICES, default=MEMBER)

    class Meta:
        constraints = [
            models.UniqueConstraint(
                fields=["account", "group"], name="unique_group_account_membership"
            )
        ]

    def __str__(self):
        return "{account} as {role} in {group}".format(
            account=self.account,
            group=self.group,
            role=self.role,
        )

    def get_absolute_url(self):
        return reverse(
            "anvil_consortium_manager:group_account_membership:detail",
            kwargs={"pk": self.pk},
        )

    def anvil_create(self):
        """Add the account to the group on AnVIL."""
        AnVILAPIClient().add_user_to_group(
            self.group.name, self.role, self.account.email
        )

    def anvil_delete(self):
        """Remove the account from the group on AnVIL"""
        AnVILAPIClient().remove_user_from_group(
            self.group.name, self.role, self.account.email
        )


class WorkspaceGroupAccess(TimeStampedModel):
    """A model to store which groups have access to a workspace."""

    OWNER = "OWNER"
    WRITER = "WRITER"
    READER = "READER"

    ACCESS_CHOICES = [
        (OWNER, "Owner"),
        (WRITER, "Writer"),
        (READER, "Reader"),
    ]

    group = models.ForeignKey("ManagedGroup", on_delete=models.PROTECT)
    workspace = models.ForeignKey("Workspace", on_delete=models.CASCADE)
    access = models.CharField(max_length=10, choices=ACCESS_CHOICES, default=READER)

    class Meta:
        constraints = [
            models.UniqueConstraint(
                fields=["group", "workspace"], name="unique_workspace_group_access"
            )
        ]

    def __str__(self):
        return "{group} with {access} to {workspace}".format(
            group=self.group,
            access=self.access,
            workspace=self.workspace,
        )

    def get_absolute_url(self):
        return reverse(
            "anvil_consortium_manager:workspace_group_access:detail",
            kwargs={"pk": self.pk},
        )

    def anvil_create_or_update(self):
        acl_updates = [
            {
                "email": self.group.get_email(),
                "accessLevel": self.access,
                "canShare": False,
                "canCompute": False,
            }
        ]
        AnVILAPIClient().update_workspace_acl(
            self.workspace.billing_project.name, self.workspace.name, acl_updates
        )

    def anvil_delete(self):
        acl_updates = [
            {
                "email": self.group.get_email(),
                "accessLevel": "NO ACCESS",
                "canShare": False,
                "canCompute": False,
            }
        ]
        AnVILAPIClient().update_workspace_acl(
            self.workspace.billing_project.name, self.workspace.name, acl_updates
        )<|MERGE_RESOLUTION|>--- conflicted
+++ resolved
@@ -8,7 +8,6 @@
 from .anvil_api import AnVILAPIClient, AnVILAPIError404
 
 
-<<<<<<< HEAD
 class AnvilProjectManagerAccess(models.Model):
     """A meta model used to define app level permissions"""
 
@@ -29,10 +28,7 @@
         ]
 
 
-class BillingProject(models.Model):
-=======
 class BillingProject(TimeStampedModel):
->>>>>>> df0461d8
     """A model to store information about AnVIL billing projects."""
 
     name = models.SlugField(max_length=64, unique=True)
