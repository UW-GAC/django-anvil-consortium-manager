--- conflicted
+++ resolved
@@ -1,9 +1,6 @@
 import uuid
 
-<<<<<<< HEAD
 from django.conf import settings
-=======
->>>>>>> bbbd5a21
 from django.core.exceptions import ObjectDoesNotExist, ValidationError
 from django.core.mail import send_mail
 from django.db import models, transaction
@@ -173,7 +170,13 @@
 
     # TODO: Consider using CIEmailField if using postgres.
     email = models.EmailField(unique=True)
-<<<<<<< HEAD
+    """Email associated with this account on AnVIL."""
+
+    is_service_account = models.BooleanField()
+    """Indicator of whether this account is a service account or a user account."""
+
+    uuid = models.UUIDField(default=uuid.uuid4)
+    """UUID for use in urls."""
     # Use on_delete=PROTECT here because additional things need to happen when an account is deleted,
     # and we're not sure what that should be. Deactivate the account or and/or remove it from groups?
     # I think it's unlikely we will be deleting users frequently, and we can revisit this if necessary.
@@ -191,15 +194,6 @@
         related_name="verified_account",
     )
     """The UserEmailEntry object used to verify the email, if the account was created by a user linking their email."""
-=======
-    """Email associated with this account on AnVIL."""
-
-    is_service_account = models.BooleanField()
-    """Indicator of whether this account is a service account or a user account."""
-
-    uuid = models.UUIDField(default=uuid.uuid4)
-    """UUID for use in urls."""
->>>>>>> bbbd5a21
 
     history = HistoricalRecords()
     """Django simple history record for this model."""
