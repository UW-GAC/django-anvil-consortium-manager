--- conflicted
+++ resolved
@@ -977,17 +977,12 @@
             self.object.authorization_domains.all(),
             exclude=["workspace", "number_groups", "number_accounts"],
         )
-<<<<<<< HEAD
-        edit_permission_codename = models.AnVILProjectManagerAccess.STAFF_EDIT_PERMISSION_CODENAME
-        context["show_edit_links"] = self.request.user.has_perm("anvil_consortium_manager." + edit_permission_codename)
-
-        context.update(self.adapter.get_extra_detail_context_data(self.request))
-=======
         if has_staff_view_perms:
             context["group_sharing_table"] = tables.WorkspaceGroupSharingStaffTable(
                 self.object.workspacegroupsharing_set.all(), exclude="workspace"
             )
->>>>>>> 3cdd6b15
+
+        context.update(self.adapter.get_extra_detail_context_data(self.request))
         return context
 
     def get_template_names(self):
