<<<<<<< HEAD
import networkx as nx
import plotly
import plotly.graph_objects as go
=======
from dal import autocomplete
from django import VERSION as DJANGO_VERSION
from django.conf import settings
>>>>>>> 8d19b5b1
from django.contrib import messages
from django.contrib.auth.mixins import LoginRequiredMixin
from django.contrib.messages.views import SuccessMessageMixin
from django.contrib.sites.shortcuts import get_current_site
from django.core.exceptions import ImproperlyConfigured
from django.db import transaction
from django.db.models import ProtectedError, RestrictedError
from django.forms import Form, HiddenInput, inlineformset_factory
from django.http import Http404, HttpResponseRedirect
from django.urls import reverse
from django.utils import timezone
from django.utils.translation import gettext_lazy as _
from django.views.generic import CreateView
from django.views.generic import DeleteView as DjangoDeleteView
from django.views.generic import (
    DetailView,
    FormView,
    RedirectView,
    TemplateView,
    UpdateView,
)
from django.views.generic.detail import (
    BaseDetailView,
    SingleObjectMixin,
    SingleObjectTemplateResponseMixin,
)
from django.views.generic.edit import BaseDeleteView as DjangoBaseDeleteView
from django.views.generic.edit import DeletionMixin, FormMixin
from django_tables2 import SingleTableMixin, SingleTableView

from . import __version__, anvil_api, auth, exceptions, forms, models, tables
from .adapters.account import get_account_adapter
from .adapters.workspace import workspace_adapter_registry
from .anvil_api import AnVILAPIClient, AnVILAPIError
from .tokens import account_verification_token

# Based on Wagtail: https://github.com/wagtail/wagtail/blob/main/wagtail/admin/views/generic/models.py
if DJANGO_VERSION >= (4, 0):
    BaseDeleteView = DjangoBaseDeleteView
    DeleteView = DjangoDeleteView
else:
    # As of Django 4.0 BaseDeleteView has switched to a new implementation based on FormMixin
    # where custom deletion logic now lives in form_valid:
    # https://docs.djangoproject.com/en/4.0/releases/4.0/#deleteview-changes
    # Here we define BaseDeleteView and DeleteView to match the Django 4.0 implementation to keep it
    # consistent across all versions.
    class BaseDeleteView(DeletionMixin, FormMixin, BaseDetailView):
        """
        Base view for deleting an object.
        Using this base class requires subclassing to provide a response mixin.
        """

        form_class = Form

        def post(self, request, *args, **kwargs):
            # Set self.object before the usual form processing flow.
            # Inlined because having DeletionMixin as the first base, for
            # get_success_url(), makes leveraging super() with ProcessFormView
            # overly complex.
            self.object = self.get_object()
            form = self.get_form()
            if form.is_valid():
                return self.form_valid(form)
            else:
                return self.form_invalid(form)

        def form_valid(self, form):
            success_url = self.get_success_url()
            self.object.delete()
            return HttpResponseRedirect(success_url)

    class DeleteView(SingleObjectTemplateResponseMixin, BaseDeleteView):
        """
        View for deleting an object retrieved with self.get_object(), with a
        response rendered by a template.
        """

        template_name_suffix = "_confirm_delete"


class AnVILAuditMixin:
    """Mixin to display AnVIL audit results."""

    def run_audit(self):
        raise ImproperlyConfigured("The 'run_audit' method must be implemented.")

    def get(self, request, *args, **kwargs):
        self.run_audit()
        return super().get(request, *args, **kwargs)

    def get_context_data(self, *args, **kwargs):
        """Add audit results to the context data."""
        # Catchall
        if "audit_timestamp" not in kwargs:
            kwargs["audit_timestamp"] = timezone.now()
        if "audit_ok" not in kwargs:
            kwargs["audit_ok"] = self.audit_results.ok()
        if "audit_verified" not in kwargs:
            kwargs["audit_verified"] = self.audit_results.get_verified()
        if "audit_errors" not in kwargs:
            kwargs["audit_errors"] = self.audit_results.get_errors()
        if "audit_not_in_app" not in kwargs:
            kwargs["audit_not_in_app"] = self.audit_results.get_not_in_app()

        return super().get_context_data(*args, **kwargs)


class ManagedGroupGraphMixin:
    """Mixin to add a plotly graph of group structure to context data."""

    def get_graph(self):
        """Return a graph of the group structure."""
        raise NotImplementedError("You must override get_graph.")

    def layout_graph(self):
        """Lay out the nodes in the graph."""
        # Layout from networkx/graphviz.
        self.graph_layout = nx.drawing.nx_agraph.graphviz_layout(self.graph, prog="dot")

    def plot_graph(self):
        """Create a plotly figure of the graph."""
        longest_path_length = len(nx.dag_longest_path(self.graph))

        point_size = 10

        node_x = []
        node_y = []
        node_labels = []
        node_annotations = []
        for node in self.graph.nodes():
            x, y = self.graph_layout[node]
            node_x.append(x)
            node_y.append(y)
            node_labels.append(node)
            node_annotations.append(
                go.layout.Annotation(
                    dict(
                        x=x,
                        y=y,
                        xref="x",
                        yref="y",
                        text=node,
                        arrowhead=0,
                        arrowcolor="#ccc",
                    )
                )
            )

        node_trace = go.Scatter(
            x=node_x,
            y=node_y,
            mode="markers",
            hoverinfo="text",
            text=node_labels,
            textposition="top center",
            marker=dict(color=[], size=point_size, line_width=2),
        )

        edge_x = []
        edge_y = []
        for edge in self.graph.edges():
            # Ignore direction.
            x1, y1 = self.graph_layout[edge[1]]
            x0, y0 = self.graph_layout[edge[0]]
            edge_x.append(x0)
            edge_x.append(x1)
            edge_x.append(None)
            edge_y.append(y0)
            edge_y.append(y1)
            edge_y.append(None)

        edge_trace = go.Scatter(
            x=edge_x,
            y=edge_y,
            line=dict(width=0.5, color="#888"),
            hoverinfo="none",
            mode="lines",
        )

        layout = go.Layout(
            showlegend=False,
            xaxis=dict(showgrid=False, zeroline=False, showticklabels=False),
            yaxis=dict(showgrid=False, zeroline=False, showticklabels=False),
        )

        # Create the figure.
        fig = go.Figure(layout=layout)
        fig.add_trace(edge_trace)
        fig.add_trace(node_trace)
        # Add group names as annotations.
        fig.update_layout({"annotations": node_annotations})

        # Add info about membership direction.
        # make space for explanation / annotation
        fig.update_layout(margin=dict(l=20, r=60, t=20, b=60))
        # Add info about descending
        fig.add_annotation(
            dict(
                font=dict(color="black", size=15),
                x=1.02,
                ax=0,
                y=0.75,
                ay=100,
                showarrow=True,
                arrowhead=1,
                text="Membership",
                textangle=90,
                xanchor="left",
                xref="paper",
                yref="paper",
            )
        )
        # Set the height based on the longest path length.
        fig.update_layout(height=200 * longest_path_length)
        return fig

    def get_context_data(self, **kwargs):
        """Add the graph to the context data."""
        context = super().get_context_data()
        self.get_graph()
        self.layout_graph()
        context["graph"] = plotly.io.to_html(self.plot_graph(), full_html=False)
        return context


class Index(auth.AnVILConsortiumManagerViewRequired, TemplateView):
    template_name = "anvil_consortium_manager/index.html"

    def get_context_data(self, *args, **kwargs):
        """Add ACM version to the context data."""
        if "app_version" not in kwargs:
            kwargs["app_version"] = __version__
        return super().get_context_data(**kwargs)


class AnVILStatus(auth.AnVILConsortiumManagerViewRequired, TemplateView):
    template_name = "anvil_consortium_manager/status.html"

    def get_context_data(self, **kwargs):
        context = super().get_context_data(**kwargs)
        client = AnVILAPIClient()
        try:
            response = client.status()
            json_response = response.json()
            context["anvil_systems_status"] = json_response.pop("systems")
            context["anvil_status"] = json_response
        except AnVILAPIError:
            # If the API call failed, rerender the page with the responses and show a message.
            messages.add_message(
                self.request,
                messages.ERROR,
                "AnVIL API Error: error checking API status",
            )
            context["anvil_systems_status"] = None
            context["anvil_status"] = None

        try:
            response = client.me()
            json_response = response.json()
            context["anvil_user"] = response.json()["userEmail"]
        except AnVILAPIError:
            # If the API call failed, rerender the page with the responses and show a message.
            messages.add_message(
                self.request, messages.ERROR, "AnVIL API Error: error checking API user"
            )
            context["anvil_user"] = None
        return context


class BillingProjectImport(
    auth.AnVILConsortiumManagerEditRequired, SuccessMessageMixin, CreateView
):
    model = models.BillingProject
    form_class = forms.BillingProjectImportForm
    template_name = "anvil_consortium_manager/billingproject_import.html"
    message_not_users_of_billing_project = (
        "Not a user of requested billing project or it doesn't exist on AnVIL."
    )
    success_message = "Successfully imported Billing Project from AnVIL."

    def form_valid(self, form):
        """If the form is valid, check that we can access the BillingProject on AnVIL and save the associated model."""
        try:
            self.object = models.BillingProject.anvil_import(
                form.cleaned_data["name"],
                note=form.cleaned_data["note"],
            )
        except anvil_api.AnVILAPIError404:
            # Either the workspace doesn't exist or we don't have permission for it.
            messages.add_message(
                self.request, messages.ERROR, self.message_not_users_of_billing_project
            )
            return self.render_to_response(self.get_context_data(form=form))
        except anvil_api.AnVILAPIError as e:
            # If the API call failed for some other reason, rerender the page with the responses and show a message.
            messages.add_message(
                self.request, messages.ERROR, "AnVIL API Error: " + str(e)
            )
            return self.render_to_response(self.get_context_data(form=form))

        messages.add_message(self.request, messages.SUCCESS, self.success_message)
        return HttpResponseRedirect(self.get_success_url())


class BillingProjectUpdate(
    auth.AnVILConsortiumManagerEditRequired, SuccessMessageMixin, UpdateView
):
    """View to update information about a Billing Project."""

    model = models.BillingProject
    slug_field = "name"
    form_class = forms.BillingProjectUpdateForm
    template_name = "anvil_consortium_manager/billingproject_update.html"
    success_message = "Successfully updated Billing Project."


class BillingProjectDetail(
    auth.AnVILConsortiumManagerViewRequired, SingleTableMixin, DetailView
):
    model = models.BillingProject
    slug_field = "name"
    context_table_name = "workspace_table"

    def get_table(self):
        return tables.WorkspaceTable(
            self.object.workspace_set.all(), exclude="billing_project"
        )

    def get_context_data(self, **kwargs):
        """Add show_edit_links to context data."""
        context = super().get_context_data(**kwargs)
        edit_permission_codename = (
            models.AnVILProjectManagerAccess.EDIT_PERMISSION_CODENAME
        )
        context["show_edit_links"] = self.request.user.has_perm(
            "anvil_consortium_manager." + edit_permission_codename
        )
        return context


class BillingProjectList(auth.AnVILConsortiumManagerViewRequired, SingleTableView):
    model = models.BillingProject
    table_class = tables.BillingProjectTable
    ordering = ("name",)


class BillingProjectAutocomplete(
    auth.AnVILConsortiumManagerViewRequired, autocomplete.Select2QuerySetView
):
    """View to provide autocompletion for BillingProjects. Only billing project where the app is a user are included."""

    def get_queryset(self):
        # Only active accounts.
        qs = models.BillingProject.objects.filter(has_app_as_user=True).order_by("name")

        if self.q:
            qs = qs.filter(name__icontains=self.q)

        return qs


class BillingProjectAudit(
    auth.AnVILConsortiumManagerViewRequired, AnVILAuditMixin, TemplateView
):
    """View to run an audit on Workspaces and display the results."""

    template_name = "anvil_consortium_manager/billing_project_audit.html"

    def run_audit(self):
        self.audit_results = models.BillingProject.anvil_audit()


class SingleAccountMixin(SingleObjectMixin):
    """Retrieve an account using the uuid field."""

    model = models.Account

    def get_object(self, queryset=None):
        """Return the object the view is displaying."""
        # Use a custom queryset if provided; this is required for subclasses
        # like DateDetailView
        if queryset is None:
            queryset = self.get_queryset()
        # Filter the queryset based on kwargs.
        uuid = self.kwargs.get("uuid", None)
        queryset = queryset.filter(uuid=uuid)
        try:
            # Get the single item from the filtered queryset
            obj = queryset.get()
        except queryset.model.DoesNotExist:
            raise Http404(
                _("No %(verbose_name)s found matching the query")
                % {"verbose_name": queryset.model._meta.verbose_name}
            )
        return obj


class AccountDetail(
    auth.AnVILConsortiumManagerViewRequired,
    SingleAccountMixin,
    DetailView,
):
    """Render detail page for an :class:`anvil_consortium_manager.models.Account`."""

    def get_context_data(self, **kwargs):
        context = super().get_context_data(**kwargs)
        # Add an indicator of whether the account is inactive.
        context["is_inactive"] = self.object.status == models.Account.INACTIVE_STATUS
        edit_permission_codename = (
            models.AnVILProjectManagerAccess.EDIT_PERMISSION_CODENAME
        )
        context["show_edit_links"] = self.request.user.has_perm(
            "anvil_consortium_manager." + edit_permission_codename
        )
        context["show_deactivate_button"] = not context["is_inactive"]
        context["show_reactivate_button"] = context["is_inactive"]

        context["group_table"] = tables.GroupAccountMembershipTable(
            self.object.groupaccountmembership_set.all(),
            exclude=["account", "is_service_account"],
        )

        workspace_sharing = models.WorkspaceGroupSharing.objects.filter(
            workspace__in=self.object.get_accessible_workspaces()
        ).order_by("workspace", "group")

        context["accessible_workspace_table"] = tables.WorkspaceGroupSharingTable(
            workspace_sharing
        )
        return context


class AccountImport(
    auth.AnVILConsortiumManagerEditRequired, SuccessMessageMixin, CreateView
):
    """Import an account from AnVIL.

    This view checks that the specified email has a valid AnVIL account. If so, it saves a record in the database.
    """

    model = models.Account
    template_name = "anvil_consortium_manager/account_import.html"

    message_account_does_not_exist = "This account does not exist on AnVIL."
    """A string that can be displayed if the account does not exist on AnVIL."""

    message_email_associated_with_group = (
        "This email is associated with a group, not a user."
    )
    """A string that can be displayed if the account does not exist on AnVIL."""

    form_class = forms.AccountImportForm
    """A string that can be displayed if the account does not exist on AnVIL."""

    success_message = "Successfully imported Account from AnVIL."
    """A string that can be displayed if the account was imported successfully."""

    def form_valid(self, form):
        """If the form is valid, check that the account exists on AnVIL and save the associated model."""
        object = form.save(commit=False)
        try:
            account_exists = object.anvil_exists()
        except AnVILAPIError as e:
            msg = "AnVIL API Error: " + str(e)
            # If the API call failed for some other reason, rerender the page with the responses and show a message.
            messages.add_message(self.request, messages.ERROR, msg)
            return self.render_to_response(self.get_context_data(form=form))
        if not account_exists:
            messages.add_message(
                self.request, messages.ERROR, self.message_account_does_not_exist
            )
            # Re-render the page with a message.
            return self.render_to_response(self.get_context_data(form=form))

        return super().form_valid(form)


class AccountUpdate(
    auth.AnVILConsortiumManagerEditRequired,
    SuccessMessageMixin,
    SingleAccountMixin,
    UpdateView,
):
    """View to update information about an Account."""

    model = models.Account
    form_class = forms.AccountUpdateForm
    template_name = "anvil_consortium_manager/account_update.html"
    success_message = "Successfully updated Account."


class AccountLink(LoginRequiredMixin, SuccessMessageMixin, FormView):
    """View where a user enter their AnVIL email to get an email verification link."""

    login_url = settings.LOGIN_URL
    template_name = "anvil_consortium_manager/account_link.html"
    model = models.UserEmailEntry
    message_account_does_not_exist = "This account does not exist on AnVIL."
    message_user_already_linked = "You have already linked an AnVIL account."
    message_account_already_exists = (
        "An AnVIL Account with this email already exists in this app."
    )
    form_class = forms.UserEmailEntryForm
    success_message = (
        "To complete linking the account, check your email for a verification link."
    )

    def get(self, request, *args, **kwargs):
        """Check if the user already has an account linked and redirect."""
        try:
            request.user.account
        except models.Account.DoesNotExist:
            return super().get(request, *args, **kwargs)
        else:
            # The user already has a linked account, so redirect with a message.
            messages.add_message(
                self.request, messages.ERROR, self.message_user_already_linked
            )
            return HttpResponseRedirect(reverse(settings.ANVIL_ACCOUNT_LINK_REDIRECT))

    def post(self, request, *args, **kwargs):
        """Check if the user already has an account linked and redirect."""
        try:
            request.user.account
        except models.Account.DoesNotExist:
            return super().post(request, *args, **kwargs)
        else:
            # The user already has a linked account, so redirect with a message.
            messages.add_message(
                self.request, messages.ERROR, self.message_user_already_linked
            )
            return HttpResponseRedirect(reverse(settings.ANVIL_ACCOUNT_LINK_REDIRECT))

    def get_success_url(self):
        return reverse(settings.ANVIL_ACCOUNT_LINK_REDIRECT)

    def form_valid(self, form):
        """If the form is valid, check that the email exists on AnVIL and send verification email."""
        email = form.cleaned_data.get("email")

        try:
            email_entry = models.UserEmailEntry.objects.get(
                email__iexact=email, user=self.request.user
            )
        except models.UserEmailEntry.DoesNotExist:
            email_entry = models.UserEmailEntry(email=email, user=self.request.user)

        # Check if this email has an account already linked to a different user.
        # Don't need to check the user, because a user who has already linked their account shouldn't get here.
        if models.Account.objects.filter(email=email).count():
            # The user already has a linked account, so redirect with a message.
            messages.add_message(
                self.request, messages.ERROR, self.message_account_already_exists
            )
            return HttpResponseRedirect(reverse(settings.ANVIL_ACCOUNT_LINK_REDIRECT))

        # Check if it exists on AnVIL.
        try:
            anvil_account_exists = email_entry.anvil_account_exists()
        except AnVILAPIError as e:
            messages.add_message(
                self.request, messages.ERROR, "AnVIL API Error: " + str(e)
            )
            return self.render_to_response(self.get_context_data(form=form))

        if not anvil_account_exists:
            messages.add_message(
                self.request, messages.ERROR, self.message_account_does_not_exist
            )
            # Re-render the page with a message.
            return self.render_to_response(self.get_context_data(form=form))

        email_entry.date_verification_email_sent = timezone.now()
        email_entry.save()
        email_entry.send_verification_email(get_current_site(self.request).domain)

        return super().form_valid(form)


class AccountLinkVerify(LoginRequiredMixin, RedirectView):
    """View where a user can verify their email and create an Account object."""

    message_already_linked = "You have already linked an AnVIL account."
    message_link_invalid = "AnVIL account verification link is invalid."
    message_account_already_exists = (
        "An AnVIL Account with this email already exists in this app."
    )
    message_account_does_not_exist = "This account does not exist on AnVIL."
    message_success = "Thank you for verifying your email."

    def get_redirect_url(self, *args, **kwargs):
        return reverse(settings.ANVIL_ACCOUNT_LINK_REDIRECT)

    def get(self, request, *args, **kwargs):
        # Check if this user already has an account linked.
        if models.Account.objects.filter(user=request.user).count():
            messages.add_message(
                self.request, messages.ERROR, self.message_already_linked
            )
            return super().get(request, *args, **kwargs)

        uuid = kwargs.get("uuid")
        token = kwargs.get("token")

        try:
            email_entry = models.UserEmailEntry.objects.get(uuid=uuid)
        except models.UserEmailEntry.DoesNotExist:
            messages.add_message(
                self.request, messages.ERROR, self.message_link_invalid
            )
            return super().get(request, *args, **kwargs)

        # Check if the email is already linked to an account.
        if models.Account.objects.filter(email=email_entry.email).count():
            messages.add_message(
                self.request, messages.ERROR, self.message_account_already_exists
            )
            return super().get(request, *args, **kwargs)

        # Check that the token maches.
        if not account_verification_token.check_token(email_entry, token):
            messages.add_message(
                self.request, messages.ERROR, self.message_link_invalid
            )
            return super().get(request, *args, **kwargs)

        # Create an account for this user from this email.
        account = models.Account(
            user=self.request.user,
            email=email_entry.email,
            status=models.Account.ACTIVE_STATUS,
            is_service_account=False,
            verified_email_entry=email_entry,
        )
        # Make sure an AnVIL account still exists.
        try:
            anvil_account_exists = account.anvil_exists()
        except AnVILAPIError as e:
            messages.add_message(
                self.request, messages.ERROR, "AnVIL API Error: " + str(e)
            )
            return super().get(request, *args, **kwargs)

        if not anvil_account_exists:
            messages.add_message(
                self.request, messages.ERROR, self.message_account_does_not_exist
            )
            return super().get(request, *args, **kwargs)

        # Mark the entry as verified.
        email_entry.date_verified = timezone.now()
        email_entry.save()
        email_entry.send_notification_email()

        # Save the account
        account.full_clean()
        account.save()

        # Add a success message.
        messages.add_message(self.request, messages.SUCCESS, self.message_success)

        return super().get(request, *args, **kwargs)


class AccountList(auth.AnVILConsortiumManagerViewRequired, SingleTableView):
    """View to display a list of Accounts.

    The table class can be customized using in a custom Account adapter."""

    model = models.Account
    ordering = ("email",)

    def get_table_class(self):
        adapter = get_account_adapter()
        return adapter().get_list_table_class()


class AccountActiveList(auth.AnVILConsortiumManagerViewRequired, SingleTableView):
    model = models.Account
    ordering = ("email",)

    def get_table_class(self):
        adapter = get_account_adapter()
        return adapter().get_list_table_class()

    def get_queryset(self):
        return self.model.objects.active()


class AccountInactiveList(auth.AnVILConsortiumManagerViewRequired, SingleTableView):
    model = models.Account
    ordering = ("email",)

    def get_table_class(self):
        adapter = get_account_adapter()
        return adapter().get_list_table_class()

    def get_queryset(self):
        return self.model.objects.inactive()


class AccountDeactivate(
    auth.AnVILConsortiumManagerEditRequired,
    SuccessMessageMixin,
    SingleTableMixin,
    SingleAccountMixin,
    DeleteView,
):
    """Deactivate an account and remove it from all groups on AnVIL."""

    form_class = Form
    template_name = "anvil_consortium_manager/account_confirm_deactivate.html"
    context_table_name = "group_table"
    message_error_removing_from_groups = "Error removing account from groups; manually verify group memberships on AnVIL. (AnVIL API Error: {})"  # noqa
    message_already_inactive = "This Account is already inactive."
    success_message = "Successfully deactivated Account in app."

    def get_table(self):
        return tables.GroupAccountMembershipTable(
            self.object.groupaccountmembership_set.all(),
            exclude=["account", "is_service_account"],
        )

    def get_success_url(self):
        return self.object.get_absolute_url()
        # exceptions.AnVILRemoveAccountFromGroupError

    def get(self, *args, **kwargs):
        response = super().get(self, *args, **kwargs)
        # Check if account is inactive.
        if self.object.status == self.object.INACTIVE_STATUS:
            messages.add_message(
                self.request, messages.ERROR, self.message_already_inactive
            )
            # Redirect to the object detail page.
            return HttpResponseRedirect(self.object.get_absolute_url())
        return response

    def form_valid(self, form):
        """
        Make an API call to AnVIL to remove the account from all groups and then set status to inactive.
        """
        self.object = self.get_object()

        if self.object.status == self.object.INACTIVE_STATUS:
            messages.add_message(
                self.request, messages.ERROR, self.message_already_inactive
            )
            # Redirect to the object detail page.
            return HttpResponseRedirect(self.object.get_absolute_url())

        try:
            self.object.deactivate()
        except AnVILAPIError as e:
            msg = self.message_error_removing_from_groups.format(e)
            messages.add_message(self.request, messages.ERROR, msg)
            # Rerender the same page with an error message.
            return HttpResponseRedirect(self.object.get_absolute_url())
        else:
            # Need to add the message because we're not calling the super method.
            messages.success(self.request, self.success_message)
            return HttpResponseRedirect(self.get_success_url())


class AccountReactivate(
    auth.AnVILConsortiumManagerEditRequired,
    SuccessMessageMixin,
    SingleTableMixin,
    SingleAccountMixin,
    SingleObjectMixin,
    FormView,
):
    """Reactivate an account and re-add it to all groups on AnVIL."""

    context_table_name = "group_table"
    form_class = Form
    template_name = "anvil_consortium_manager/account_confirm_reactivate.html"
    message_error_adding_to_groups = "Error adding account to groups; manually verify group memberships on AnVIL. (AnVIL API Error: {})"  # noqa
    message_already_active = "This Account is already active."
    success_message = "Successfully reactivated Account in app."

    def get_success_url(self):
        return self.object.get_absolute_url()
        # exceptions.AnVILRemoveAccountFromGroupError

    def get_table(self):
        return tables.GroupAccountMembershipTable(
            self.object.groupaccountmembership_set.all(),
            exclude=["account", "is_service_account"],
        )

    def get(self, *args, **kwargs):
        self.object = self.get_object()
        # Check if account is inactive.
        if self.object.status == self.object.ACTIVE_STATUS:
            messages.add_message(
                self.request, messages.ERROR, self.message_already_active
            )
            # Redirect to the object detail page.
            return HttpResponseRedirect(self.object.get_absolute_url())
        return super().get(self, *args, **kwargs)

    def form_valid(self, form):
        """Set the object status to active and add it to all groups on AnVIL."""
        # Set the status to active.
        self.object = self.get_object()
        if self.object.status == self.object.ACTIVE_STATUS:
            messages.add_message(
                self.request, messages.ERROR, self.message_already_active
            )
            # Redirect to the object detail page.
            return HttpResponseRedirect(self.object.get_absolute_url())

        self.object.status = self.object.ACTIVE_STATUS
        self.object.save()
        # Re-add to all groups
        group_memberships = self.object.groupaccountmembership_set.all()
        try:
            for membership in group_memberships:
                membership.anvil_create()
        except AnVILAPIError as e:
            msg = self.message_error_adding_to_groups.format(e)
            messages.add_message(self.request, messages.ERROR, msg)
            # Rerender the same page with an error message.
            return HttpResponseRedirect(self.object.get_absolute_url())
        return super().form_valid(form)


class AccountDelete(
    auth.AnVILConsortiumManagerEditRequired,
    SuccessMessageMixin,
    SingleAccountMixin,
    DeleteView,
):
    model = models.Account
    message_error_removing_from_groups = "Error removing account from groups; manually verify group memberships on AnVIL. (AnVIL API Error: {})"  # noqa
    success_message = "Successfully deleted Account from app."

    def get_success_url(self):
        return reverse("anvil_consortium_manager:accounts:list")

    def form_valid(self, form):
        """
        Make an API call to AnVIL to remove the account from all groups and then delete it from the app.
        """
        self.object = self.get_object()
        try:
            self.object.anvil_remove_from_groups()
        except AnVILAPIError as e:
            msg = self.message_error_removing_from_groups.format(e)
            messages.add_message(self.request, messages.ERROR, msg)
            # Rerender the same page with an error message.
            return HttpResponseRedirect(self.object.get_absolute_url())
        else:
            return super().form_valid(form)


class AccountAutocomplete(
    auth.AnVILConsortiumManagerViewRequired, autocomplete.Select2QuerySetView
):
    """View to provide autocompletion for Accounts. Only active accounts are included."""

    def get_result_label(self, item):
        adapter = get_account_adapter()
        return adapter().get_autocomplete_label(item)

    def get_selected_result_label(self, item):
        adapter = get_account_adapter()
        return adapter().get_autocomplete_label(item)

    def get_queryset(self):
        # Only active accounts.
        qs = models.Account.objects.filter(
            status=models.Account.ACTIVE_STATUS
        ).order_by("email")

        if self.q:
            # Use the account adapter to process the query.
            adapter = get_account_adapter()
            qs = adapter().get_autocomplete_queryset(qs, self.q)

        return qs


class AccountAudit(
    auth.AnVILConsortiumManagerViewRequired, AnVILAuditMixin, TemplateView
):
    """View to run an audit on Accounts and display the results."""

    template_name = "anvil_consortium_manager/account_audit.html"

    def run_audit(self):
        self.audit_results = models.Account.anvil_audit()


class ManagedGroupDetail(
    auth.AnVILConsortiumManagerViewRequired, ManagedGroupGraphMixin, DetailView
):
    model = models.ManagedGroup
    slug_field = "name"

    def get_graph(self):
        self.graph = self.object.get_graph()

    def plot_graph(self):
        fig = super().plot_graph()
        # Replot this group in a different color.
        # Annotate this group.
        fig.add_annotation(
            x=self.graph_layout[self.object.name][0],
            y=self.graph_layout[self.object.name][1],
            text=self.object.name,
            bgcolor="lightskyblue",
            bordercolor="black",
            showarrow=True,
            arrowhead=1,
        )
        return fig

    def get_context_data(self, **kwargs):
        context = super().get_context_data(**kwargs)
        context["workspace_authorization_domain_table"] = tables.WorkspaceTable(
            self.object.workspace_set.all(),
            exclude=(
                "number_groups",
                "has_authorization_domains",
                "billing_project",
            ),
        )
        context["workspace_table"] = tables.WorkspaceGroupSharingTable(
            self.object.workspacegroupsharing_set.all(), exclude="group"
        )
        context["active_account_table"] = tables.GroupAccountMembershipTable(
            self.object.groupaccountmembership_set.filter(
                account__status=models.Account.ACTIVE_STATUS
            ),
            exclude="group",
        )
        context["inactive_account_table"] = tables.GroupAccountMembershipTable(
            self.object.groupaccountmembership_set.filter(
                account__status=models.Account.INACTIVE_STATUS
            ),
            exclude="group",
        )
        context["group_table"] = tables.GroupGroupMembershipTable(
            self.object.child_memberships.all(), exclude="parent_group"
        )
        context["parent_table"] = tables.GroupGroupMembershipTable(
            self.object.parent_memberships.all(), exclude="child_group"
        )
        edit_permission_codename = (
            models.AnVILProjectManagerAccess.EDIT_PERMISSION_CODENAME
        )
        context["show_edit_links"] = self.request.user.has_perm(
            "anvil_consortium_manager." + edit_permission_codename
        )
        return context


class ManagedGroupCreate(
    auth.AnVILConsortiumManagerEditRequired, SuccessMessageMixin, CreateView
):
    model = models.ManagedGroup
    form_class = forms.ManagedGroupCreateForm
    template_name = "anvil_consortium_manager/managedgroup_create.html"
    success_message = "Successfully created Managed Group on AnVIL."

    def form_valid(self, form):
        """If the form is valid, save the associated model and create it on AnVIL."""
        # Create but don't save the new group.
        self.object = form.save(commit=False)
        # Make an API call to AnVIL to create the group.
        try:
            self.object.anvil_create()
        except AnVILAPIError as e:
            # If the API call failed, rerender the page with the responses and show a message.
            messages.add_message(
                self.request, messages.ERROR, "AnVIL API Error: " + str(e)
            )
            return self.render_to_response(self.get_context_data(form=form))
        # The object is saved by the super's form_valid method.
        return super().form_valid(form)


class ManagedGroupUpdate(
    auth.AnVILConsortiumManagerEditRequired,
    SuccessMessageMixin,
    UpdateView,
):
    """View to update information about an Account."""

    model = models.ManagedGroup
    form_class = forms.ManagedGroupUpdateForm
    slug_field = "name"
    template_name = "anvil_consortium_manager/managedgroup_update.html"
    success_message = "Successfully updated ManagedGroup."


class ManagedGroupList(auth.AnVILConsortiumManagerViewRequired, SingleTableView):
    model = models.ManagedGroup
    table_class = tables.ManagedGroupTable
    ordering = ("name",)


class ManagedGroupVisualization(
    auth.AnVILConsortiumManagerViewRequired, ManagedGroupGraphMixin, TemplateView
):
    """Display a visualization of all group relationships."""

    template_name = "anvil_consortium_manager/managedgroup_visualization.html"

    def get_graph(self):
        # Get a list of nodes and edges.
        nodes = models.ManagedGroup.objects.values_list("name", flat=True)
        edges = models.GroupGroupMembership.objects.values_list(
            "parent_group__name", "child_group__name"
        )

        # Build the graph with nx.
        G = nx.DiGraph()
        G.add_nodes_from(nodes)
        G.add_edges_from(edges)
        self.graph = G


class ManagedGroupDelete(
    auth.AnVILConsortiumManagerEditRequired, SuccessMessageMixin, DeleteView
):
    model = models.ManagedGroup
    slug_field = "name"
    message_not_managed_by_app = (
        "Cannot delete group because it is not managed by this app."
    )
    message_is_auth_domain = (
        "Cannot delete group since it is an authorization domain for a workspace."
    )
    message_is_member_of_another_group = (
        "Cannot delete group since it is a member of another group."
    )
    message_has_access_to_workspace = (
        "Cannot delete group because it has access to at least one workspace."
    )
    # In some cases the AnVIL API returns a successful code but the group is not deleted.
    message_could_not_delete_group_from_app = (
        "Cannot delete group from app due to foreign key restrictions."
    )
    message_could_not_delete_group_from_anvil = (
        "Cannot not delete group from AnVIL - unknown reason."
    )
    success_message = "Successfully deleted Group on AnVIL."

    def get_success_url(self):
        return reverse("anvil_consortium_manager:managed_groups:list")

    def get(self, *args, **kwargs):
        response = super().get(self, *args, **kwargs)
        # Check if managed by the app.
        if not self.object.is_managed_by_app:
            messages.add_message(
                self.request, messages.ERROR, self.message_not_managed_by_app
            )
            # Redirect to the object detail page.
            return HttpResponseRedirect(self.object.get_absolute_url())
        # Check authorization domains
        if self.object.workspaceauthorizationdomain_set.count() > 0:
            # Add a message and redirect.
            messages.add_message(
                self.request, messages.ERROR, self.message_is_auth_domain
            )
            # Redirect to the object detail page.
            return HttpResponseRedirect(self.object.get_absolute_url())
        # Check that it is not a member of other groups.
        # This is enforced by AnVIL.
        if self.object.parent_memberships.count() > 0:
            messages.add_message(
                self.request, messages.ERROR, self.message_is_member_of_another_group
            )
            return HttpResponseRedirect(self.object.get_absolute_url())
        if self.object.workspacegroupsharing_set.count() > 0:
            messages.add_message(
                self.request, messages.ERROR, self.message_has_access_to_workspace
            )
            return HttpResponseRedirect(self.object.get_absolute_url())
        # Otherwise, return the response.
        return response

    def form_valid(self, form):
        """
        Make an API call to AnVIL and then call the delete method on the object.
        """
        self.object = self.get_object()
        # Check that the group is managed by the app.
        if not self.object.is_managed_by_app:
            messages.add_message(
                self.request, messages.ERROR, self.message_not_managed_by_app
            )
            # Redirect to the object detail page.
            return HttpResponseRedirect(self.object.get_absolute_url())
        # Check if it's an auth domain for any workspaces.
        if self.object.workspaceauthorizationdomain_set.count() > 0:
            # Add a message and redirect.
            messages.add_message(
                self.request, messages.ERROR, self.message_is_auth_domain
            )
            # Redirect to the object detail page.
            return HttpResponseRedirect(self.object.get_absolute_url())
        # Check that it is not a member of other groups.
        # This is enforced by AnVIL.
        if self.object.parent_memberships.count() > 0:
            messages.add_message(
                self.request, messages.ERROR, self.message_is_member_of_another_group
            )
            return HttpResponseRedirect(self.object.get_absolute_url())
        if self.object.workspacegroupsharing_set.count() > 0:
            messages.add_message(
                self.request, messages.ERROR, self.message_has_access_to_workspace
            )
            return HttpResponseRedirect(self.object.get_absolute_url())

        try:
            with transaction.atomic():
                self.object.delete()
                self.object.anvil_delete()
                success_message = self.get_success_message(form.cleaned_data)
                if success_message:
                    messages.success(self.request, success_message)
                response = HttpResponseRedirect(self.get_success_url())
        except (ProtectedError, RestrictedError):
            messages.add_message(
                self.request,
                messages.ERROR,
                self.message_could_not_delete_group_from_app,
            )
            response = HttpResponseRedirect(self.object.get_absolute_url())
        except AnVILAPIError as e:
            # The AnVIL call has failed for some reason.
            messages.add_message(
                self.request, messages.ERROR, "AnVIL API Error: " + str(e)
            )
            # Rerender the same page with an error message.
            response = self.render_to_response(self.get_context_data())
        return response


class ManagedGroupAutocomplete(
    auth.AnVILConsortiumManagerViewRequired, autocomplete.Select2QuerySetView
):
    """View to provide autocompletion for ManagedGroups."""

    def get_queryset(self):
        # Filter out unathorized users, or does the auth mixin do that?
        qs = models.ManagedGroup.objects.filter(is_managed_by_app=True).order_by("name")

        if self.q:
            qs = qs.filter(name__icontains=self.q)

        return qs


class ManagedGroupAudit(
    auth.AnVILConsortiumManagerViewRequired, AnVILAuditMixin, TemplateView
):
    """View to run an audit on ManagedGroups and display the results."""

    template_name = "anvil_consortium_manager/managedgroup_audit.html"

    def run_audit(self):
        self.audit_results = models.ManagedGroup.anvil_audit()


class ManagedGroupMembershipAudit(
    auth.AnVILConsortiumManagerViewRequired,
    SingleObjectMixin,
    AnVILAuditMixin,
    TemplateView,
):
    """View to run an audit on ManagedGroups and display the results."""

    model = models.ManagedGroup
    slug_field = "name"
    template_name = "anvil_consortium_manager/managedgroup_membership_audit.html"
    message_not_managed_by_app = (
        "Cannot audit membership because group is not managed by this app."
    )

    def get(self, request, *args, **kwargs):
        self.object = self.get_object()
        # Check if managed by the app.
        if not self.object.is_managed_by_app:
            messages.add_message(
                self.request,
                messages.ERROR,
                self.message_not_managed_by_app,
            )
            # Redirect to the object detail page.
            return HttpResponseRedirect(self.object.get_absolute_url())
        # Otherwise, return the response.
        return super().get(request, *args, **kwargs)

    def run_audit(self):
        self.audit_results = self.object.anvil_audit_membership()


class WorkspaceAdapterMixin:
    """Class for handling workspace adapters."""

    def get_workspace_type(self):
        # Try getting it from the kwargs.
        workspace_type = self.kwargs.get("workspace_type")
        return workspace_type

    def get_adapter(self):
        workspace_type = self.get_workspace_type()
        if workspace_type:
            try:
                adapter = workspace_adapter_registry.get_adapter(workspace_type)
            except KeyError:
                raise Http404("workspace_type is not registered.")
        else:
            raise AttributeError(
                "`workspace_type` must be specified." % self.__class__.__name__
            )
        return adapter

    def get(self, request, *args, **kwargs):
        self.adapter = self.get_adapter()
        return super().get(request, *args, **kwargs)

    def post(self, request, *args, **kwargs):
        self.adapter = self.get_adapter()
        return super().post(request, *args, **kwargs)

    def get_context_data(self, **kwargs):
        if "workspace_type_display_name" not in kwargs:
            kwargs["workspace_type_display_name"] = self.adapter.get_name()
        return super().get_context_data(**kwargs)


class WorkspaceDetail(
    auth.AnVILConsortiumManagerViewRequired, WorkspaceAdapterMixin, DetailView
):
    model = models.Workspace

    def get_object(self, queryset=None):
        """Return the object the view is displaying."""

        # Use a custom queryset if provided; this is required for subclasses
        # like DateDetailView
        if queryset is None:
            queryset = self.get_queryset()
        # Filter the queryset based on kwargs.
        billing_project_slug = self.kwargs.get("billing_project_slug", None)
        workspace_slug = self.kwargs.get("workspace_slug", None)
        queryset = queryset.filter(
            billing_project__name=billing_project_slug, name=workspace_slug
        )
        try:
            # Get the single item from the filtered queryset
            obj = queryset.get()
        except queryset.model.DoesNotExist:
            raise Http404(
                _("No %(verbose_name)s found matching the query")
                % {"verbose_name": queryset.model._meta.verbose_name}
            )
        return obj

    def get_workspace_type(self):
        """Return the workspace type of this workspace."""
        object = self.get_object()
        return object.workspace_type

    def get_context_data(self, **kwargs):
        context = super().get_context_data(**kwargs)
        context["group_sharing_table"] = tables.WorkspaceGroupSharingTable(
            self.object.workspacegroupsharing_set.all(), exclude="workspace"
        )
        context["authorization_domain_table"] = tables.ManagedGroupTable(
            self.object.authorization_domains.all(),
            exclude=["workspace", "number_groups", "number_accounts"],
        )
        edit_permission_codename = (
            models.AnVILProjectManagerAccess.EDIT_PERMISSION_CODENAME
        )
        context["show_edit_links"] = self.request.user.has_perm(
            "anvil_consortium_manager." + edit_permission_codename
        )
        return context

    def get_template_names(self):
        """Return the workspace detail template name specified in the adapter."""
        adapter = workspace_adapter_registry.get_adapter(self.object.workspace_type)
        template_name = adapter.get_workspace_detail_template_name()
        return [template_name]


class WorkspaceCreate(
    auth.AnVILConsortiumManagerEditRequired,
    SuccessMessageMixin,
    WorkspaceAdapterMixin,
    FormView,
):
    form_class = forms.WorkspaceCreateForm
    success_message = "Successfully created Workspace on AnVIL."
    template_name = "anvil_consortium_manager/workspace_create.html"

    def get_workspace_data_formset(self):
        """Return an instance of the workspace data form to be used in this view."""
        formset_prefix = "workspacedata"
        form_class = self.adapter.get_workspace_data_form_class()
        model = self.adapter.get_workspace_data_model()
        formset_factory = inlineformset_factory(
            models.Workspace,
            model,
            form=form_class,
            can_delete=False,
            can_delete_extra=False,
            absolute_max=1,
            max_num=1,
            min_num=1,
        )
        if self.request.method in ("POST"):
            formset = formset_factory(
                self.request.POST,
                instance=self.workspace,
                prefix=formset_prefix,
                initial=[{"workspace": self.workspace}],
            )
        else:
            formset = formset_factory(prefix=formset_prefix, initial=[{}])
        return formset

    def get_context_data(self, **kwargs):
        """Insert the workspace data formset into the context dict."""
        if "workspace_data_formset" not in kwargs:
            kwargs["workspace_data_formset"] = self.get_workspace_data_formset()
        return super().get_context_data(**kwargs)

    def post(self, request, *args, **kwargs):
        """
        Handle POST requests: instantiate the forms instances with the passed
        POST variables and then check if they are valid.
        """
        self.adapter = self.get_adapter()
        self.workspace = None
        form = self.get_form()
        # First, check if the workspace form is valid.
        # If it is, we'll save the model and then check the workspace data formset in the post method.
        if form.is_valid():
            return self.form_valid(form)
        else:
            workspace_data_formset = self.get_workspace_data_formset()
            return self.forms_invalid(form, workspace_data_formset)

    def form_valid(self, form):
        """If the form(s) are valid, save the associated model(s) and create the workspace on AnVIL."""
        # Need to use a transaction because the object needs to be saved to access the many-to-many field.
        try:
            with transaction.atomic():
                # Calling form.save() does not create the history for the authorization domain many to many field.
                # Instead, save the workspace first and then create the auth domain relationships one by one.
                # Add the workspace data type from the adapter to the instance.
                form.instance.workspace_type = self.adapter.get_type()
                self.workspace = form.save(commit=False)
                self.workspace.save()
                # Now check the workspace_data_formset.
                workspace_data_formset = self.get_workspace_data_formset()
                if not workspace_data_formset.is_valid():
                    # Tell the transaction to roll back, since we are not raising an exception.
                    transaction.set_rollback(True)
                    return self.forms_invalid(form, workspace_data_formset)
                # Now save the auth domains and the workspace_data_form.
                for auth_domain in form.cleaned_data["authorization_domains"]:
                    models.WorkspaceAuthorizationDomain.objects.create(
                        workspace=self.workspace, group=auth_domain
                    )
                workspace_data_formset.forms[0].save()
                # Then create the workspace on AnVIL.
                self.workspace.anvil_create()
        except AnVILAPIError as e:
            # If the API call failed, rerender the page with the responses and show a message.
            messages.add_message(
                self.request, messages.ERROR, "AnVIL API Error: " + str(e)
            )
            return self.render_to_response(
                self.get_context_data(
                    form=form, workspace_data_formset=workspace_data_formset
                )
            )
        return super().form_valid(form)

    def forms_invalid(self, form, workspace_data_formset):
        """If the form(s) are invalid, render the invalid form."""
        return self.render_to_response(
            self.get_context_data(
                form=form, workspace_data_formset=workspace_data_formset
            )
        )

    def get_success_url(self):
        return self.workspace.get_absolute_url()


class WorkspaceImport(
    auth.AnVILConsortiumManagerEditRequired,
    SuccessMessageMixin,
    WorkspaceAdapterMixin,
    FormView,
):
    template_name = "anvil_consortium_manager/workspace_import.html"
    message_anvil_no_access_to_workspace = (
        "Requested workspace doesn't exist or you don't have permission to see it."
    )
    message_anvil_not_owner = "Not an owner of this workspace."
    message_workspace_exists = "This workspace already exists in the web app."
    message_error_fetching_workspaces = "Unable to fetch workspaces from AnVIL."
    message_no_available_workspaces = "No workspaces available for import from AnVIL."
    success_message = "Successfully imported Workspace from AnVIL."
    # Set in a method.
    workspace_choices = None

    def get_form(self):
        """Return the form instance with the list of available workspaces to import."""
        try:
            all_workspaces = (
                AnVILAPIClient()
                .list_workspaces(
                    fields="workspace.namespace,workspace.name,accessLevel"
                )
                .json()
            )
            # Filter workspaces to only owners and not imported.
            workspaces = [
                w["workspace"]["namespace"] + "/" + w["workspace"]["name"]
                for w in all_workspaces
                if (w["accessLevel"] == "OWNER")
                and not models.Workspace.objects.filter(
                    billing_project__name=w["workspace"]["namespace"],
                    name=w["workspace"]["name"],
                ).exists()
            ]
            workspace_choices = [(x, x) for x in workspaces]

            if not len(workspace_choices):
                messages.add_message(
                    self.request, messages.INFO, self.message_no_available_workspaces
                )

        except AnVILAPIError:
            workspace_choices = []
            messages.add_message(
                self.request, messages.ERROR, self.message_error_fetching_workspaces
            )

        return forms.WorkspaceImportForm(
            workspace_choices=workspace_choices, **self.get_form_kwargs()
        )

    def get_workspace_data_formset(self):
        """Return an instance of the workspace data form to be used in this view."""
        formset_prefix = "workspacedata"
        form_class = self.adapter.get_workspace_data_form_class()
        model = self.adapter.get_workspace_data_model()
        formset_factory = inlineformset_factory(
            models.Workspace,
            model,
            form=form_class,
            can_delete=False,
            can_delete_extra=False,
            absolute_max=1,
            max_num=1,
            min_num=1,
        )
        if self.request.method in ("POST"):
            formset = formset_factory(
                self.request.POST,
                instance=self.workspace,
                prefix=formset_prefix,
                initial=[{"workspace": self.workspace}],
            )
        else:
            formset = formset_factory(prefix=formset_prefix, initial=[{}])
        return formset

    def get_context_data(self, **kwargs):
        """Insert the workspace data form into the context dict."""
        if "workspace_data_formset" not in kwargs:
            kwargs["workspace_data_formset"] = self.get_workspace_data_formset()
        return super().get_context_data(**kwargs)

    def post(self, request, *args, **kwargs):
        """
        Handle POST requests: instantiate the forms instances with the passed
        POST variables and then check if they are valid.
        """
        self.adapter = self.get_adapter()
        self.workspace = None
        form = self.get_form()
        # First, check if the workspace form is valid.
        # If it is, we'll save the model and then check the workspace data form.
        if form.is_valid():
            return self.form_valid(form)
        else:
            workspace_data_formset = self.get_workspace_data_formset()
            return self.forms_invalid(form, workspace_data_formset)

    def get_success_url(self):
        return self.workspace.get_absolute_url()

    @transaction.atomic
    def form_valid(self, form):
        """If the form is valid, check that the workspace exists on AnVIL and save the associated model.
        Then check if the workspace_data_form is valid."""
        # Separate the billing project and workspace name.
        billing_project_name, workspace_name = form.cleaned_data["workspace"].split("/")

        try:
            workspace_type = self.adapter.get_type()
            # This is not ideal because we attempt to import the workspace before validating the workspace_data_Form.
            # However, we need to add the workspace to the form before validating it.
            self.workspace = models.Workspace.anvil_import(
                billing_project_name,
                workspace_name,
                workspace_type=workspace_type,
                note=form.cleaned_data["note"],
            )
            workspace_data_formset = self.get_workspace_data_formset()
            if not workspace_data_formset.is_valid():
                # Delete the workspace, since we are not raising an exception.
                # self.workspace.delete()
                transaction.set_rollback(True)
                return self.forms_invalid(form, workspace_data_formset)
            workspace_data_formset.forms[0].save()
        except anvil_api.AnVILAPIError as e:
            messages.add_message(
                self.request, messages.ERROR, "AnVIL API Error: " + str(e)
            )
            return self.render_to_response(self.get_context_data(form=form))
        return super().form_valid(form)

    def forms_invalid(self, form, workspace_data_formset):
        """If the form is invalid, render the invalid form."""
        return self.render_to_response(
            self.get_context_data(
                form=form, workspace_data_formset=workspace_data_formset
            )
        )


class WorkspaceClone(
    auth.AnVILConsortiumManagerEditRequired,
    SuccessMessageMixin,
    WorkspaceAdapterMixin,
    SingleObjectMixin,
    FormView,
):
    model = models.Workspace
    form_class = forms.WorkspaceCloneForm
    success_message = "Successfully created Workspace on AnVIL."
    template_name = "anvil_consortium_manager/workspace_clone.html"

    def get_object(self, queryset=None):
        """Return the workspace to clone."""
        if queryset is None:
            queryset = self.get_queryset()
        # Filter the queryset based on kwargs.
        billing_project_slug = self.kwargs.get("billing_project_slug")
        workspace_slug = self.kwargs.get("workspace_slug")
        queryset = queryset.filter(
            billing_project__name=billing_project_slug, name=workspace_slug
        )
        try:
            # Get the single item from the filtered queryset
            obj = queryset.get()
        except queryset.model.DoesNotExist:
            raise Http404(
                _("No %(verbose_name)s found matching the query")
                % {"verbose_name": queryset.model._meta.verbose_name}
            )
        return obj

    def get(self, request, *args, **kwargs):
        self.object = self.get_object()
        return super().get(request, *args, **kwargs)

    def get_initial(self):
        """Add the authorization domains of the workspace to be cloned to the form."""
        initial = super().get_initial()
        initial["authorization_domains"] = self.object.authorization_domains.all()
        return initial

    def get_form(self, form_class=None):
        """Return an instance of the form to be used in this view."""
        if form_class is None:
            form_class = self.get_form_class()
        return form_class(self.object, **self.get_form_kwargs())

    def get_workspace_data_formset(self):
        """Return an instance of the workspace data form to be used in this view."""
        formset_prefix = "workspacedata"
        form_class = self.adapter.get_workspace_data_form_class()
        model = self.adapter.get_workspace_data_model()
        formset_factory = inlineformset_factory(
            models.Workspace,
            model,
            form=form_class,
            can_delete=False,
            can_delete_extra=False,
            absolute_max=1,
            max_num=1,
            min_num=1,
        )
        if self.request.method in ("POST"):
            formset = formset_factory(
                self.request.POST,
                instance=self.new_workspace,
                prefix=formset_prefix,
                initial=[{"workspace": self.new_workspace}],
            )
        else:
            formset = formset_factory(prefix=formset_prefix, initial=[{}])
        return formset

    def get_context_data(self, **kwargs):
        """Insert the workspace data formset into the context dict."""
        if "workspace_data_formset" not in kwargs:
            kwargs["workspace_data_formset"] = self.get_workspace_data_formset()
        return super().get_context_data(**kwargs)

    def post(self, request, *args, **kwargs):
        """
        Handle POST requests: instantiate the forms instances with the passed
        POST variables and then check if they are valid.
        """
        self.adapter = self.get_adapter()
        self.object = self.get_object()
        self.new_workspace = None
        form = self.get_form()
        # First, check if the workspace form is valid.
        # If it is, we'll save the model and then check the workspace data formset in the post method.
        if form.is_valid():
            return self.form_valid(form)
        else:
            workspace_data_formset = self.get_workspace_data_formset()
            return self.forms_invalid(form, workspace_data_formset)

    def form_valid(self, form):
        """If the form(s) are valid, save the associated model(s) and create the workspace on AnVIL."""
        # Need to use a transaction because the object needs to be saved to access the many-to-many field.
        try:
            with transaction.atomic():
                # Calling form.save() does not create the history for the authorization domain many to many field.
                # Instead, save the workspace first and then create the auth domain relationships one by one.
                # Add the workspace data type from the adapter to the instance.
                form.instance.workspace_type = self.adapter.get_type()
                self.new_workspace = form.save(commit=False)
                self.new_workspace.save()
                # Now check the workspace_data_formset.
                workspace_data_formset = self.get_workspace_data_formset()
                if not workspace_data_formset.is_valid():
                    # Tell the transaction to roll back, since we are not raising an exception.
                    transaction.set_rollback(True)
                    return self.forms_invalid(form, workspace_data_formset)
                # Now save the auth domains and the workspace_data_form.
                for auth_domain in form.cleaned_data["authorization_domains"]:
                    models.WorkspaceAuthorizationDomain.objects.create(
                        workspace=self.new_workspace, group=auth_domain
                    )
                workspace_data_formset.forms[0].save()
                # Then create the workspace on AnVIL.
                authorization_domains = self.new_workspace.authorization_domains.all()
                self.object.anvil_clone(
                    self.new_workspace.billing_project,
                    self.new_workspace.name,
                    authorization_domains=authorization_domains,
                )
        except AnVILAPIError as e:
            # If the API call failed, rerender the page with the responses and show a message.
            messages.add_message(
                self.request, messages.ERROR, "AnVIL API Error: " + str(e)
            )
            return self.render_to_response(
                self.get_context_data(
                    form=form, workspace_data_formset=workspace_data_formset
                )
            )
        return super().form_valid(form)

    def forms_invalid(self, form, workspace_data_formset):
        """If the form(s) are invalid, render the invalid form."""
        return self.render_to_response(
            self.get_context_data(
                form=form, workspace_data_formset=workspace_data_formset
            )
        )

    def get_success_url(self):
        return self.new_workspace.get_absolute_url()


class WorkspaceUpdate(
    auth.AnVILConsortiumManagerEditRequired,
    SuccessMessageMixin,
    WorkspaceAdapterMixin,
    UpdateView,
):
    """View to update information about an Account."""

    model = models.Workspace
    form_class = forms.WorkspaceUpdateForm
    slug_field = "name"
    template_name = "anvil_consortium_manager/workspace_update.html"
    success_message = "Successfully updated Workspace."

    def get_object(self, queryset=None):
        """Return the object the view is displaying."""

        # Use a custom queryset if provided; this is required for subclasses
        # like DateDetailView
        if queryset is None:
            queryset = self.get_queryset()
        # Filter the queryset based on kwargs.
        billing_project_slug = self.kwargs.get("billing_project_slug", None)
        workspace_slug = self.kwargs.get("workspace_slug", None)
        queryset = queryset.filter(
            billing_project__name=billing_project_slug, name=workspace_slug
        )
        try:
            # Get the single item from the filtered queryset
            obj = queryset.get()
        except queryset.model.DoesNotExist:
            raise Http404(
                _("No %(verbose_name)s found matching the query")
                % {"verbose_name": queryset.model._meta.verbose_name}
            )
        return obj

    def get_workspace_type(self):
        """Return the workspace type of this workspace."""
        object = self.get_object()
        return object.workspace_type

    def get_workspace_data_formset(self):
        """Return an instance of the workspace data form to be used in this view."""
        formset_prefix = "workspacedata"
        form_class = self.adapter.get_workspace_data_form_class()
        model = self.adapter.get_workspace_data_model()
        formset_factory = inlineformset_factory(
            models.Workspace,
            model,
            form=form_class,
            # exclude=("workspace",),
            can_delete=False,
            can_delete_extra=False,
            absolute_max=1,
            max_num=1,
            min_num=1,
        )
        if self.request.method in ("POST"):
            formset = formset_factory(
                self.request.POST,
                instance=self.object,
                prefix=formset_prefix,
                initial=[{"workspace": self.object}],
            )
        else:
            formset = formset_factory(
                prefix=formset_prefix, initial=[{}], instance=self.object
            )
        return formset

    def get_context_data(self, **kwargs):
        """Insert the workspace data formset into the context dict."""
        if "workspace_data_formset" not in kwargs:
            kwargs["workspace_data_formset"] = self.get_workspace_data_formset()
        return super().get_context_data(**kwargs)

    def post(self, request, *args, **kwargs):
        """
        Handle POST requests: instantiate the forms instances with the passed
        POST variables and then check if they are valid.
        """
        self.object = self.get_object()
        self.adapter = self.get_adapter()
        form = self.get_form()
        workspace_data_formset = self.get_workspace_data_formset()
        if form.is_valid() and workspace_data_formset.is_valid():
            return self.form_valid(form, workspace_data_formset)
        else:
            return self.forms_invalid(form, workspace_data_formset)

    @transaction.atomic
    def form_valid(self, form, workspace_data_formset):
        """If the form(s) are valid, save the associated model(s) and create the workspace on AnVIL."""
        workspace_data_formset.save()
        return super().form_valid(form)

    def forms_invalid(self, form, workspace_data_formset):
        """If the form(s) are invalid, render the invalid form."""
        return self.render_to_response(
            self.get_context_data(
                form=form, workspace_data_formset=workspace_data_formset
            )
        )

    def get_success_url(self):
        return self.object.get_absolute_url()


class WorkspaceList(auth.AnVILConsortiumManagerViewRequired, SingleTableView):
    """Display a list of all workspaces using the default table."""

    model = models.Workspace
    table_class = tables.WorkspaceTable
    ordering = (
        "billing_project__name",
        "name",
    )


class WorkspaceListByType(
    auth.AnVILConsortiumManagerViewRequired, WorkspaceAdapterMixin, SingleTableView
):
    """Display a list of workspaces of the given ``workspace_type``."""

    model = models.Workspace
    ordering = (
        "billing_project__name",
        "name",
    )

    def get_queryset(self):
        return self.model.objects.filter(workspace_type=self.adapter.get_type())

    def get_table_class(self):
        """Use the adapter to get the table class."""
        table_class = self.adapter.get_list_table_class()
        return table_class


class WorkspaceDelete(
    auth.AnVILConsortiumManagerEditRequired, SuccessMessageMixin, DeleteView
):
    model = models.Workspace
    success_message = "Successfully deleted Workspace on AnVIL."
    message_could_not_delete_workspace_from_app = (
        "Cannot delete workspace from app due to foreign key restrictions."
    )

    def get_object(self, queryset=None):
        """Return the object the view is displaying."""

        # Use a custom queryset if provided; this is required for subclasses
        # like DateDetailView
        if queryset is None:
            queryset = self.get_queryset()
        # Filter the queryset based on kwargs.
        billing_project_slug = self.kwargs.get("billing_project_slug", None)
        workspace_slug = self.kwargs.get("workspace_slug", None)
        queryset = queryset.filter(
            billing_project__name=billing_project_slug, name=workspace_slug
        )
        try:
            # Get the single item from the filtered queryset
            obj = queryset.get()
        except queryset.model.DoesNotExist:
            raise Http404(
                _("No %(verbose_name)s found matching the query")
                % {"verbose_name": queryset.model._meta.verbose_name}
            )
        return obj

    def get_success_url(self):
        return reverse(
            "anvil_consortium_manager:workspaces:list",
            args=[self.object.workspace_type],
        )

    def form_valid(self, form):
        """
        Make an API call to AnVIL and then call the delete method on the object.
        """
        self.object = self.get_object()
        try:
            with transaction.atomic():
                self.object.delete()
                self.object.anvil_delete()
                success_message = self.get_success_message(form.cleaned_data)
                if success_message:
                    messages.success(self.request, success_message)
                response = HttpResponseRedirect(self.get_success_url())
        except (ProtectedError, RestrictedError):
            messages.add_message(
                self.request,
                messages.ERROR,
                self.message_could_not_delete_workspace_from_app,
            )
            response = HttpResponseRedirect(self.object.get_absolute_url())
        except AnVILAPIError as e:
            # The AnVIL call has failed for some reason.
            messages.add_message(
                self.request, messages.ERROR, "AnVIL API Error: " + str(e)
            )
            # Rerender the same page with an error message.
            response = self.render_to_response(self.get_context_data())
        return response


class WorkspaceAudit(
    auth.AnVILConsortiumManagerViewRequired, AnVILAuditMixin, TemplateView
):
    """View to run an audit on Workspaces and display the results."""

    template_name = "anvil_consortium_manager/workspace_audit.html"

    def run_audit(self):
        self.audit_results = models.Workspace.anvil_audit()


class WorkspaceSharingAudit(
    auth.AnVILConsortiumManagerViewRequired,
    SingleObjectMixin,
    AnVILAuditMixin,
    TemplateView,
):
    """View to run an audit on access to a specific Workspace and display the results."""

    model = models.Workspace
    template_name = "anvil_consortium_manager/workspace_sharing_audit.html"

    def get_object(self, queryset=None):
        """Return the object the view is displaying."""

        # Use a custom queryset if provided; this is required for subclasses
        # like DateDetailView
        if queryset is None:
            queryset = self.get_queryset()
        # Filter the queryset based on kwargs.
        billing_project_slug = self.kwargs.get("billing_project_slug", None)
        workspace_slug = self.kwargs.get("workspace_slug", None)
        queryset = queryset.filter(
            billing_project__name=billing_project_slug, name=workspace_slug
        )
        try:
            # Get the single item from the filtered queryset
            obj = queryset.get()
        except queryset.model.DoesNotExist:
            raise Http404(
                _("No %(verbose_name)s found matching the query")
                % {"verbose_name": queryset.model._meta.verbose_name}
            )
        return obj

    def get(self, request, *args, **kwargs):
        self.object = self.get_object()
        # Otherwise, return the response.
        return super().get(request, *args, **kwargs)

    def run_audit(self):
        self.audit_results = self.object.anvil_audit_sharing()


class WorkspaceAutocomplete(
    auth.AnVILConsortiumManagerViewRequired, autocomplete.Select2QuerySetView
):
    """View to provide autocompletion for Workspaces.

    Right now this only matches Workspace name, not billing project."""

    def get_queryset(self):
        # Filter out unathorized users, or does the auth mixin do that?
        qs = models.Workspace.objects.filter().order_by("billing_project__name", "name")

        if self.q:
            qs = qs.filter(name__icontains=self.q)

        return qs


class GroupGroupMembershipDetail(auth.AnVILConsortiumManagerViewRequired, DetailView):
    model = models.GroupGroupMembership

    def get_object(self, queryset=None):
        """Return the object the view is displaying."""

        # Use a custom queryset if provided; this is required for subclasses
        # like DateDetailView
        if queryset is None:
            queryset = self.get_queryset()
        # Filter the queryset based on kwargs.
        parent_group_slug = self.kwargs.get("parent_group_slug", None)
        child_group_slug = self.kwargs.get("child_group_slug", None)
        queryset = queryset.filter(
            parent_group__name=parent_group_slug, child_group__name=child_group_slug
        )
        try:
            # Get the single item from the filtered queryset
            obj = queryset.get()
        except queryset.model.DoesNotExist:
            raise Http404(
                _("No %(verbose_name)s found matching the query")
                % {"verbose_name": queryset.model._meta.verbose_name}
            )
        return obj

    def get_context_data(self, **kwargs):
        context = super().get_context_data(**kwargs)
        edit_permission_codename = (
            models.AnVILProjectManagerAccess.EDIT_PERMISSION_CODENAME
        )
        context["show_edit_links"] = self.request.user.has_perm(
            "anvil_consortium_manager." + edit_permission_codename
        )
        return context


class GroupGroupMembershipCreate(
    auth.AnVILConsortiumManagerEditRequired, SuccessMessageMixin, CreateView
):
    model = models.GroupGroupMembership
    form_class = forms.GroupGroupMembershipForm
    success_message = "Successfully created group membership."

    def get_success_url(self):
        return reverse("anvil_consortium_manager:group_group_membership:list")

    def form_valid(self, form):
        """If the form is valid, save the associated model and create it on AnVIL."""
        # Create but don't save the new group.
        self.object = form.save(commit=False)
        # Make an API call to AnVIL to create the group.
        try:
            self.object.anvil_create()
        except AnVILAPIError as e:
            # If the API call failed, rerender the page with the responses and show a message.
            messages.add_message(
                self.request, messages.ERROR, "AnVIL API Error: " + str(e)
            )
            return self.render_to_response(self.get_context_data(form=form))
        # The object is saved by the super's form_valid method.
        return super().form_valid(form)


class GroupGroupMembershipCreateByParent(GroupGroupMembershipCreate):
    """View to create a new GroupGroupMembership object for the parent group specified in the url."""

    template_name = "anvil_consortium_manager/groupgroupmembership_form_byparent.html"
    message_not_managed_by_app = "Parent group is not managed by this app."

    def get_parent_group(self):
        try:
            name = self.kwargs["parent_group_slug"]
            group = models.ManagedGroup.objects.get(name=name)
        except models.ManagedGroup.DoesNotExist:
            raise Http404("ManagedGroup not found.")
        return group

    def check_group_errors(self):
        """Check parent and child groups and return an error message upon error."""
        if not self.parent_group.is_managed_by_app:
            return self.message_not_managed_by_app

    def get(self, request, *args, **kwargs):
        self.parent_group = self.get_parent_group()
        error = self.check_group_errors()
        if error:
            messages.error(self.request, error)
            return HttpResponseRedirect(self.parent_group.get_absolute_url())
        return super().get(request, *args, **kwargs)

    def post(self, request, *args, **kwargs):
        self.parent_group = self.get_parent_group()
        error = self.check_group_errors()
        if error:
            messages.error(self.request, error)
            return HttpResponseRedirect(self.parent_group.get_absolute_url())
        return super().post(request, *args, **kwargs)

    def get_initial(self):
        initial = super().get_initial()
        initial["parent_group"] = self.parent_group
        return initial

    def get_form(self, **kwargs):
        """Get the form and set the inputs to use a hidden widget."""
        form = super().get_form(**kwargs)
        form.fields["parent_group"].widget = HiddenInput()
        return form

    def get_context_data(self, **kwargs):
        context = super().get_context_data(**kwargs)
        context["parent_group"] = self.parent_group
        return context

    def get_success_url(self):
        return self.object.get_absolute_url()


class GroupGroupMembershipCreateByChild(GroupGroupMembershipCreate):
    """View to create a new GroupGroupMembership object for the child group specified in the url."""

    template_name = "anvil_consortium_manager/groupgroupmembership_form_bychild.html"

    def get_child_group(self):
        try:
            name = self.kwargs["group_slug"]
            group = models.ManagedGroup.objects.get(name=name)
        except models.ManagedGroup.DoesNotExist:
            raise Http404("ManagedGroup not found.")
        return group

    def get(self, request, *args, **kwargs):
        self.child_group = self.get_child_group()
        return super().get(request, *args, **kwargs)

    def post(self, request, *args, **kwargs):
        self.child_group = self.get_child_group()
        return super().post(request, *args, **kwargs)

    def get_initial(self):
        initial = super().get_initial()
        initial["child_group"] = self.child_group
        return initial

    def get_form(self, **kwargs):
        """Get the form and set the inputs to use a hidden widget."""
        form = super().get_form(**kwargs)
        form.fields["child_group"].widget = HiddenInput()
        return form

    def get_context_data(self, **kwargs):
        context = super().get_context_data(**kwargs)
        context["child_group"] = self.child_group
        return context

    def get_success_url(self):
        return self.object.get_absolute_url()


class GroupGroupMembershipCreateByParentChild(GroupGroupMembershipCreate):
    """View to create a new GroupGroupMembership object for the parent and child groups specified in the url."""

    template_name = (
        "anvil_consortium_manager/groupgroupmembership_form_byparentchild.html"
    )

    message_already_exists = (
        "Child group is already a member of the parent Managed Group."
    )
    message_cannot_add_group_to_itself = "Cannot add a group to itself as a member."
    message_circular_relationship = "Cannot add a circular group relationship."
    message_not_managed_by_app = "Parent group is not managed by this app."

    def get_parent_group(self):
        try:
            name = self.kwargs["parent_group_slug"]
            group = models.ManagedGroup.objects.get(name=name)
        except models.ManagedGroup.DoesNotExist:
            raise Http404("ManagedGroup not found.")
        return group

    def get_child_group(self):
        try:
            name = self.kwargs["child_group_slug"]
            group = models.ManagedGroup.objects.get(name=name)
        except models.ManagedGroup.DoesNotExist:
            raise Http404("ManagedGroup not found.")
        return group

    def check_group_errors(self):
        """Check parent and child groups and return an error message upon error."""
        if not self.parent_group.is_managed_by_app:
            return self.message_not_managed_by_app
        if self.parent_group == self.child_group:
            return self.message_cannot_add_group_to_itself
        if self.parent_group in self.child_group.get_all_children():
            return self.message_circular_relationship

    def get(self, request, *args, **kwargs):
        self.parent_group = self.get_parent_group()
        self.child_group = self.get_child_group()
        error = self.check_group_errors()
        if error:
            messages.error(self.request, error)
            return HttpResponseRedirect(self.parent_group.get_absolute_url())
        try:
            obj = models.GroupGroupMembership.objects.get(
                parent_group=self.parent_group, child_group=self.child_group
            )
            messages.error(self.request, self.message_already_exists)
            return HttpResponseRedirect(obj.get_absolute_url())
        except models.GroupGroupMembership.DoesNotExist:
            return super().get(request, *args, **kwargs)

    def post(self, request, *args, **kwargs):
        self.parent_group = self.get_parent_group()
        self.child_group = self.get_child_group()
        error = self.check_group_errors()
        if error:
            messages.error(self.request, error)
            return HttpResponseRedirect(self.parent_group.get_absolute_url())
        try:
            obj = models.GroupGroupMembership.objects.get(
                parent_group=self.parent_group, child_group=self.child_group
            )
            messages.error(self.request, self.message_already_exists)
            return HttpResponseRedirect(obj.get_absolute_url())
        except models.GroupGroupMembership.DoesNotExist:
            return super().post(request, *args, **kwargs)

    def get_initial(self):
        initial = super().get_initial()
        initial["parent_group"] = self.parent_group
        initial["child_group"] = self.child_group
        return initial

    def get_form(self, **kwargs):
        """Get the form and set the inputs to use a hidden widget."""
        form = super().get_form(**kwargs)
        form.fields["parent_group"].widget = HiddenInput()
        form.fields["child_group"].widget = HiddenInput()
        return form

    def get_context_data(self, **kwargs):
        context = super().get_context_data(**kwargs)
        context["parent_group"] = self.parent_group
        context["child_group"] = self.child_group
        return context

    def get_success_url(self):
        return self.object.get_absolute_url()


class GroupGroupMembershipList(
    auth.AnVILConsortiumManagerViewRequired, SingleTableView
):
    model = models.GroupGroupMembership
    table_class = tables.GroupGroupMembershipTable


class GroupGroupMembershipDelete(
    auth.AnVILConsortiumManagerEditRequired, SuccessMessageMixin, DeleteView
):
    model = models.GroupGroupMembership
    success_message = "Successfully deleted group membership on AnVIL."

    message_parent_group_not_managed_by_app = (
        "Cannot remove members from parent group because it is not managed by this app."
    )

    def get_object(self, queryset=None):
        """Return the object the view is displaying."""

        # Use a custom queryset if provided; this is required for subclasses
        # like DateDetailView
        if queryset is None:
            queryset = self.get_queryset()
        # Filter the queryset based on kwargs.
        parent_group_slug = self.kwargs.get("parent_group_slug", None)
        child_group_slug = self.kwargs.get("child_group_slug", None)
        queryset = queryset.filter(
            parent_group__name=parent_group_slug, child_group__name=child_group_slug
        )
        try:
            # Get the single item from the filtered queryset
            obj = queryset.get()
        except queryset.model.DoesNotExist:
            raise Http404(
                _("No %(verbose_name)s found matching the query")
                % {"verbose_name": queryset.model._meta.verbose_name}
            )
        return obj

    def get_success_url(self):
        return self.parent_group.get_absolute_url()

    def get(self, request, *args, **kwargs):
        response = super().get(self, *args, **kwargs)
        # Check if managed by the app.
        if not self.object.parent_group.is_managed_by_app:
            messages.add_message(
                self.request,
                messages.ERROR,
                self.message_parent_group_not_managed_by_app,
            )
            # Redirect to the object detail page.
            return HttpResponseRedirect(self.object.get_absolute_url())
        # Otherwise, return the response.
        return response

    def form_valid(self, form):
        """
        Make an API call to AnVIL and then call the delete method on the object.
        """
        self.object = self.get_object()
        self.parent_group = self.object.parent_group
        # Check if managed by the app.
        if not self.object.parent_group.is_managed_by_app:
            messages.add_message(
                self.request,
                messages.ERROR,
                self.message_parent_group_not_managed_by_app,
            )
            # Redirect to the object detail page.
            return HttpResponseRedirect(self.object.get_absolute_url())
        # Try to delete it on AnVIL.
        try:
            self.object.anvil_delete()
        except AnVILAPIError as e:
            # The AnVIL call has failed for some reason.
            messages.add_message(
                self.request, messages.ERROR, "AnVIL API Error: " + str(e)
            )
            # Rerender the same page with an error message.
            return self.render_to_response(self.get_context_data())
        return super().form_valid(form)


class GroupAccountMembershipDetail(auth.AnVILConsortiumManagerViewRequired, DetailView):
    model = models.GroupAccountMembership

    def get_object(self, queryset=None):
        """Return the object the view is displaying."""

        # Use a custom queryset if provided; this is required for subclasses
        # like DateDetailView
        if queryset is None:
            queryset = self.get_queryset()
        # Filter the queryset based on kwargs.
        group_slug = self.kwargs.get("group_slug", None)
        account_uuid = self.kwargs.get("account_uuid", None)
        queryset = queryset.filter(group__name=group_slug, account__uuid=account_uuid)
        try:
            # Get the single item from the filtered queryset
            obj = queryset.get()
        except queryset.model.DoesNotExist:
            raise Http404(
                _("No %(verbose_name)s found matching the query")
                % {"verbose_name": queryset.model._meta.verbose_name}
            )
        return obj

    def get_context_data(self, **kwargs):
        context = super().get_context_data(**kwargs)
        edit_permission_codename = (
            models.AnVILProjectManagerAccess.EDIT_PERMISSION_CODENAME
        )
        context["show_edit_links"] = self.request.user.has_perm(
            "anvil_consortium_manager." + edit_permission_codename
        )
        return context


class GroupAccountMembershipCreate(
    auth.AnVILConsortiumManagerEditRequired, SuccessMessageMixin, CreateView
):
    model = models.GroupAccountMembership
    form_class = forms.GroupAccountMembershipForm
    success_message = "Successfully added account membership."

    def get_success_url(self):
        return reverse("anvil_consortium_manager:group_account_membership:list")

    def form_valid(self, form):
        """If the form is valid, save the associated model and create it on AnVIL."""
        # Create but don't save the new group.
        self.object = form.save(commit=False)
        # Make an API call to AnVIL to create the group.
        try:
            self.object.anvil_create()
        except AnVILAPIError as e:
            # If the API call failed, rerender the page with the responses and show a message.
            messages.add_message(
                self.request, messages.ERROR, "AnVIL API Error: " + str(e)
            )
            return self.render_to_response(self.get_context_data(form=form))
        # The object is saved by the super's form_valid method.
        return super().form_valid(form)


class GroupAccountMembershipCreateByGroup(GroupAccountMembershipCreate):
    """View to create a new GroupAccountMembership for the group specified in the url."""

    template_name = "anvil_consortium_manager/groupaccountmembership_form_bygroup.html"

    message_not_managed_by_app = (
        "Cannot add Account because this group is not managed by the app."
    )
    message_group_not_found = "Managed Group not found on AnVIL."
    """Message to display when the ManagedGroup was not found on AnVIL."""

    message_already_exists = "This Account is already a member of this Managed Group."

    def get_group(self):
        try:
            group_slug = self.kwargs["group_slug"]
            group = models.ManagedGroup.objects.get(name=group_slug)
        except models.ManagedGroup.DoesNotExist:
            raise Http404("Workspace or ManagedGroup not found.")
        return group

    def get(self, request, *args, **kwargs):
        self.group = self.get_group()
        if not self.group.is_managed_by_app:
            messages.error(self.request, self.message_not_managed_by_app)
            return HttpResponseRedirect(self.group.get_absolute_url())
        return super().get(request, *args, **kwargs)

    def post(self, request, *args, **kwargs):
        self.group = self.get_group()
        if not self.group.is_managed_by_app:
            messages.error(self.request, self.message_not_managed_by_app)
            return HttpResponseRedirect(self.group.get_absolute_url())
        return super().post(request, *args, **kwargs)

    def get_initial(self):
        initial = super().get_initial()
        initial["group"] = self.group
        return initial

    def get_form(self, **kwargs):
        """Get the form and set the inputs to use a hidden widget."""
        form = super().get_form(**kwargs)
        form.fields["group"].widget = HiddenInput()
        return form

    def get_context_data(self, **kwargs):
        context = super().get_context_data(**kwargs)
        context["group"] = self.group
        return context

    def get_success_url(self):
        return self.object.get_absolute_url()


class GroupAccountMembershipCreateByAccount(GroupAccountMembershipCreate):
    """View to create a new GroupAccountMembership for the account specified in the url."""

    template_name = (
        "anvil_consortium_manager/groupaccountmembership_form_byaccount.html"
    )

    message_not_managed_by_app = (
        "Cannot add Account because this group is not managed by the app."
    )
    message_group_not_found = "Managed Group not found on AnVIL."
    """Message to display when the ManagedGroup was not found on AnVIL."""

    message_already_exists = "This Account is already a member of this Managed Group."

    def get_account(self):
        try:
            account_uuid = self.kwargs["uuid"]
            account = models.Account.objects.get(uuid=account_uuid)
        except models.Account.DoesNotExist:
            raise Http404("Account not found.")
        return account

    def get(self, request, *args, **kwargs):
        self.account = self.get_account()
        return super().get(request, *args, **kwargs)

    def post(self, request, *args, **kwargs):
        self.account = self.get_account()
        return super().post(request, *args, **kwargs)

    def get_initial(self):
        initial = super().get_initial()
        initial["account"] = self.account
        return initial

    def get_form(self, **kwargs):
        """Get the form and set the inputs to use a hidden widget."""
        form = super().get_form(**kwargs)
        form.fields["account"].widget = HiddenInput()
        return form

    def get_context_data(self, **kwargs):
        context = super().get_context_data(**kwargs)
        context["account"] = self.account
        return context

    def get_success_url(self):
        return self.object.get_absolute_url()


class GroupAccountMembershipCreateByGroupAccount(GroupAccountMembershipCreate):
    """View to create a new GroupAccountMembership object for the group and account specified in the url."""

    template_name = (
        "anvil_consortium_manager/groupaccountmembership_form_bygroupaccount.html"
    )

    message_group_not_found = "Managed Group not found on AnVIL."
    """Message to display when the ManagedGroup was not found on AnVIL."""

    message_already_exists = "This Account is already a member of this Managed Group."

    def get_account(self):
        try:
            uuid = self.kwargs["account_uuid"]
            account = models.Account.objects.get(uuid=uuid)
        except models.Account.DoesNotExist:
            raise Http404("Account not found.")
        return account

    def get_group(self):
        try:
            group_slug = self.kwargs["group_slug"]
            group = models.ManagedGroup.objects.get(name=group_slug)
        except models.ManagedGroup.DoesNotExist:
            raise Http404("Workspace or ManagedGroup not found.")
        return group

    def get(self, request, *args, **kwargs):
        self.account = self.get_account()
        self.group = self.get_group()
        try:
            obj = models.GroupAccountMembership.objects.get(
                account=self.account, group=self.group
            )
            messages.error(self.request, self.message_already_exists)
            return HttpResponseRedirect(obj.get_absolute_url())
        except models.GroupAccountMembership.DoesNotExist:
            return super().get(request, *args, **kwargs)

    def post(self, request, *args, **kwargs):
        self.account = self.get_account()
        self.group = self.get_group()
        try:
            obj = models.GroupAccountMembership.objects.get(
                account=self.account, group=self.group
            )
            messages.error(self.request, self.message_already_exists)
            return HttpResponseRedirect(obj.get_absolute_url())
        except models.GroupAccountMembership.DoesNotExist:
            return super().post(request, *args, **kwargs)

    def get_initial(self):
        initial = super().get_initial()
        initial["account"] = self.account
        initial["group"] = self.group
        return initial

    def get_form(self, **kwargs):
        """Get the form and set the inputs to use a hidden widget."""
        form = super().get_form(**kwargs)
        form.fields["account"].widget = HiddenInput()
        form.fields["group"].widget = HiddenInput()
        return form

    def get_context_data(self, **kwargs):
        context = super().get_context_data(**kwargs)
        context["account"] = self.account
        context["group"] = self.group
        return context

    def get_success_url(self):
        return self.object.get_absolute_url()


class GroupAccountMembershipList(
    auth.AnVILConsortiumManagerViewRequired, SingleTableView
):
    """Show a list of all group memberships regardless of account active/inactive status."""

    model = models.GroupAccountMembership
    table_class = tables.GroupAccountMembershipTable


class GroupAccountMembershipActiveList(
    auth.AnVILConsortiumManagerViewRequired, SingleTableView
):
    """Show a list of all group memberships for active accounts."""

    model = models.GroupAccountMembership
    table_class = tables.GroupAccountMembershipTable
    ordering = (
        "group__name",
        "account__email",
    )

    def get_queryset(self):
        return self.model.objects.filter(account__status=models.Account.ACTIVE_STATUS)


class GroupAccountMembershipInactiveList(
    auth.AnVILConsortiumManagerViewRequired, SingleTableView
):
    """Show a list of all group memberships for inactive accounts."""

    model = models.GroupAccountMembership
    table_class = tables.GroupAccountMembershipTable
    ordering = (
        "group__name",
        "account__email",
    )

    def get_queryset(self):
        return self.model.objects.filter(account__status=models.Account.INACTIVE_STATUS)


class GroupAccountMembershipDelete(
    auth.AnVILConsortiumManagerEditRequired, SuccessMessageMixin, DeleteView
):
    model = models.GroupAccountMembership
    success_message = "Successfully deleted account membership on AnVIL."

    message_group_not_managed_by_app = (
        "Cannot remove members from group because it is not managed by this app."
    )

    def get_object(self, queryset=None):
        """Return the object the view is displaying."""

        # Use a custom queryset if provided; this is required for subclasses
        # like DateDetailView
        if queryset is None:
            queryset = self.get_queryset()
        # Filter the queryset based on kwargs.
        group_slug = self.kwargs.get("group_slug", None)
        account_uuid = self.kwargs.get("account_uuid", None)
        queryset = queryset.filter(group__name=group_slug, account__uuid=account_uuid)
        try:
            # Get the single item from the filtered queryset
            obj = queryset.get()
        except queryset.model.DoesNotExist:
            raise Http404(
                _("No %(verbose_name)s found matching the query")
                % {"verbose_name": queryset.model._meta.verbose_name}
            )
        return obj

    def get_success_url(self):
        return self.group.get_absolute_url()

    def get(self, request, *args, **kwargs):
        response = super().get(self, *args, **kwargs)
        # Check if managed by the app.
        if not self.object.group.is_managed_by_app:
            messages.add_message(
                self.request, messages.ERROR, self.message_group_not_managed_by_app
            )
            # Redirect to the object detail page.
            return HttpResponseRedirect(self.object.get_absolute_url())
        # Otherwise, return the response.
        return response

    def form_valid(self, form):
        """
        Make an API call to AnVIL and then call the delete method on the object.
        """
        self.object = self.get_object()
        self.group = self.object.group
        # Check if managed by the app.
        if not self.object.group.is_managed_by_app:
            messages.add_message(
                self.request, messages.ERROR, self.message_group_not_managed_by_app
            )
            # Redirect to the object detail page.
            return HttpResponseRedirect(self.object.get_absolute_url())
        # Try to delete from AnVIL.
        try:
            self.object.anvil_delete()
        except AnVILAPIError as e:
            # The AnVIL call has failed for some reason.
            messages.add_message(
                self.request, messages.ERROR, "AnVIL API Error: " + str(e)
            )
            # Rerender the same page with an error message.
            return self.render_to_response(self.get_context_data())
        return super().form_valid(form)


class WorkspaceGroupSharingDetail(auth.AnVILConsortiumManagerViewRequired, DetailView):
    model = models.WorkspaceGroupSharing

    def get_object(self, queryset=None):
        """Return the object the view is displaying."""

        # Use a custom queryset if provided; this is required for subclasses
        # like DateDetailView
        if queryset is None:
            queryset = self.get_queryset()
        # Filter the queryset based on kwargs.
        billing_project_slug = self.kwargs.get("billing_project_slug", None)
        workspace_slug = self.kwargs.get("workspace_slug", None)
        group_slug = self.kwargs.get("group_slug", None)
        queryset = queryset.filter(
            workspace__billing_project__name=billing_project_slug,
            workspace__name=workspace_slug,
            group__name=group_slug,
        )
        try:
            # Get the single item from the filtered queryset
            obj = queryset.get()
        except queryset.model.DoesNotExist:
            raise Http404(
                _("No %(verbose_name)s found matching the query")
                % {"verbose_name": queryset.model._meta.verbose_name}
            )
        return obj

    def get_context_data(self, **kwargs):
        context = super().get_context_data(**kwargs)
        edit_permission_codename = (
            models.AnVILProjectManagerAccess.EDIT_PERMISSION_CODENAME
        )
        context["show_edit_links"] = self.request.user.has_perm(
            "anvil_consortium_manager." + edit_permission_codename
        )
        return context


class WorkspaceGroupSharingCreate(
    auth.AnVILConsortiumManagerEditRequired, SuccessMessageMixin, CreateView
):
    """View to create a new WorkspaceGroupSharing object and share the Workspace with a Group on AnVIL."""

    model = models.WorkspaceGroupSharing
    form_class = forms.WorkspaceGroupSharingForm
    success_message = "Successfully shared Workspace with Group."
    """Message to display when the WorkspaceGroupSharing object was successfully created in the app and on AnVIL."""

    message_group_not_found = "Managed Group not found on AnVIL."
    """Message to display when the ManagedGroup was not found on AnVIL."""

    def get_success_url(self):
        """URL to redirect to upon success."""
        return reverse("anvil_consortium_manager:workspace_group_sharing:list")

    def form_valid(self, form):
        """If the form is valid, save the associated model and create it on AnVIL."""
        # Create but don't save the new group.
        self.object = form.save(commit=False)
        # Make an API call to AnVIL to create the group.
        try:
            self.object.anvil_create_or_update()
        except exceptions.AnVILGroupNotFound:
            messages.add_message(
                self.request, messages.ERROR, self.message_group_not_found
            )
            return self.render_to_response(self.get_context_data(form=form))
        except AnVILAPIError as e:
            # If the API call failed, rerender the page with the responses and show a message.
            messages.add_message(
                self.request, messages.ERROR, "AnVIL API Error: " + str(e)
            )
            return self.render_to_response(self.get_context_data(form=form))
        # The object is saved by the super's form_valid method.
        return super().form_valid(form)


class WorkspaceGroupSharingCreateByWorkspace(WorkspaceGroupSharingCreate):
    """View to create a new WorkspaceGroupSharing object for the workspace specified in the url."""

    model = models.WorkspaceGroupSharing
    form_class = forms.WorkspaceGroupSharingForm
    template_name = (
        "anvil_consortium_manager/workspacegroupsharing_form_byworkspace.html"
    )
    success_message = "Successfully shared Workspace with Group."
    """Message to display when the WorkspaceGroupSharing object was successfully created in the app and on AnVIL."""

    message_group_not_found = "Managed Group not found on AnVIL."
    """Message to display when the ManagedGroup was not found on AnVIL."""

    message_already_exists = (
        "This workspace has already been shared with this managed group."
    )

    def get_workspace(self):
        try:
            billing_project_slug = self.kwargs["billing_project_slug"]
            workspace_slug = self.kwargs["workspace_slug"]
            workspace = models.Workspace.objects.get(
                billing_project__name=billing_project_slug, name=workspace_slug
            )
        except models.Workspace.DoesNotExist:
            raise Http404("Workspace not found.")
        return workspace

    def get(self, request, *args, **kwargs):
        self.workspace = self.get_workspace()
        return super().get(request, *args, **kwargs)

    def post(self, request, *args, **kwargs):
        self.workspace = self.get_workspace()
        return super().post(request, *args, **kwargs)

    def get_initial(self):
        initial = super().get_initial()
        initial["workspace"] = self.workspace
        return initial

    def get_form(self, **kwargs):
        """Get the form and set the inputs to use a hidden widget."""
        form = super().get_form(**kwargs)
        form.fields["workspace"].widget = HiddenInput()
        return form

    def get_context_data(self, **kwargs):
        context = super().get_context_data(**kwargs)
        context["workspace"] = self.workspace
        return context

    def get_success_url(self):
        return self.object.get_absolute_url()


class WorkspaceGroupSharingCreateByGroup(WorkspaceGroupSharingCreate):
    """View to create a new WorkspaceGroupSharing object for the group specified in the url."""

    model = models.WorkspaceGroupSharing
    form_class = forms.WorkspaceGroupSharingForm
    template_name = "anvil_consortium_manager/workspacegroupsharing_form_bygroup.html"
    success_message = "Successfully shared Workspace with Group."
    """Message to display when the WorkspaceGroupSharing object was successfully created in the app and on AnVIL."""

    message_group_not_found = "Managed Group not found on AnVIL."
    """Message to display when the ManagedGroup was not found on AnVIL."""

    message_already_exists = (
        "This workspace has already been shared with this managed group."
    )

    def get_group(self):
        try:
            group_slug = self.kwargs["group_slug"]
            group = models.ManagedGroup.objects.get(name=group_slug)
        except models.ManagedGroup.DoesNotExist:
            raise Http404("Workspace or ManagedGroup not found.")
        return group

    def get(self, request, *args, **kwargs):
        self.group = self.get_group()
        return super().get(request, *args, **kwargs)

    def post(self, request, *args, **kwargs):
        self.group = self.get_group()
        return super().post(request, *args, **kwargs)

    def get_initial(self):
        initial = super().get_initial()
        initial["group"] = self.group
        return initial

    def get_form(self, **kwargs):
        """Get the form and set the inputs to use a hidden widget."""
        form = super().get_form(**kwargs)
        form.fields["group"].widget = HiddenInput()
        return form

    def get_context_data(self, **kwargs):
        context = super().get_context_data(**kwargs)
        context["group"] = self.group
        return context

    def get_success_url(self):
        return self.object.get_absolute_url()


class WorkspaceGroupSharingCreateByWorkspaceGroup(WorkspaceGroupSharingCreate):
    """View to create a new WorkspaceGroupSharing object for the workspace and group specified in the url."""

    model = models.WorkspaceGroupSharing
    form_class = forms.WorkspaceGroupSharingForm
    template_name = (
        "anvil_consortium_manager/workspacegroupsharing_form_byworkspacegroup.html"
    )
    success_message = "Successfully shared Workspace with Group."
    """Message to display when the WorkspaceGroupSharing object was successfully created in the app and on AnVIL."""

    message_group_not_found = "Managed Group not found on AnVIL."
    """Message to display when the ManagedGroup was not found on AnVIL."""

    message_already_exists = (
        "This workspace has already been shared with this managed group."
    )

    def get_workspace(self):
        try:
            billing_project_slug = self.kwargs["billing_project_slug"]
            workspace_slug = self.kwargs["workspace_slug"]
            workspace = models.Workspace.objects.get(
                billing_project__name=billing_project_slug, name=workspace_slug
            )
        except models.Workspace.DoesNotExist:
            raise Http404("Workspace not found.")
        return workspace

    def get_group(self):
        try:
            group_slug = self.kwargs["group_slug"]
            group = models.ManagedGroup.objects.get(name=group_slug)
        except models.ManagedGroup.DoesNotExist:
            raise Http404("Workspace or ManagedGroup not found.")
        return group

    def get(self, request, *args, **kwargs):
        self.workspace = self.get_workspace()
        self.group = self.get_group()
        try:
            obj = models.WorkspaceGroupSharing.objects.get(
                workspace=self.workspace, group=self.group
            )
            messages.error(self.request, self.message_already_exists)
            return HttpResponseRedirect(obj.get_absolute_url())
        except models.WorkspaceGroupSharing.DoesNotExist:
            return super().get(request, *args, **kwargs)

    def post(self, request, *args, **kwargs):
        self.workspace = self.get_workspace()
        self.group = self.get_group()
        try:
            obj = models.WorkspaceGroupSharing.objects.get(
                workspace=self.workspace, group=self.group
            )
            messages.error(self.request, self.message_already_exists)
            return HttpResponseRedirect(obj.get_absolute_url())
        except models.WorkspaceGroupSharing.DoesNotExist:
            return super().post(request, *args, **kwargs)

    def get_initial(self):
        initial = super().get_initial()
        initial["workspace"] = self.workspace
        initial["group"] = self.group
        return initial

    def get_form(self, **kwargs):
        """Get the form and set the inputs to use a hidden widget."""
        form = super().get_form(**kwargs)
        form.fields["workspace"].widget = HiddenInput()
        form.fields["group"].widget = HiddenInput()
        return form

    def get_context_data(self, **kwargs):
        context = super().get_context_data(**kwargs)
        context["workspace"] = self.workspace
        context["group"] = self.group
        return context

    def get_success_url(self):
        return self.object.get_absolute_url()


class WorkspaceGroupSharingUpdate(
    auth.AnVILConsortiumManagerEditRequired, SuccessMessageMixin, UpdateView
):
    """View to update a WorkspaceGroupSharing object and on AnVIL."""

    model = models.WorkspaceGroupSharing
    fields = (
        "access",
        "can_compute",
    )
    template_name = "anvil_consortium_manager/workspacegroupsharing_update.html"
    success_message = "Successfully updated Workspace sharing."
    """Message to display when the WorkspaceGroupSharing object was successfully updated."""

    def get_object(self, queryset=None):
        """Return the object the view is displaying."""

        # Use a custom queryset if provided; this is required for subclasses
        # like DateDetailView
        if queryset is None:
            queryset = self.get_queryset()
        # Filter the queryset based on kwargs.
        billing_project_slug = self.kwargs.get("billing_project_slug", None)
        workspace_slug = self.kwargs.get("workspace_slug", None)
        group_slug = self.kwargs.get("group_slug", None)
        queryset = queryset.filter(
            workspace__billing_project__name=billing_project_slug,
            workspace__name=workspace_slug,
            group__name=group_slug,
        )
        try:
            # Get the single item from the filtered queryset
            obj = queryset.get()
        except queryset.model.DoesNotExist:
            raise Http404(
                _("No %(verbose_name)s found matching the query")
                % {"verbose_name": queryset.model._meta.verbose_name}
            )
        return obj

    def form_valid(self, form):
        """If the form is valid, save the associated model and create it on AnVIL."""
        # Create but don't save the new group.
        self.object = form.save(commit=False)
        # Make an API call to AnVIL to create the group.
        try:
            self.object.anvil_create_or_update()
        except AnVILAPIError as e:
            # If the API call failed, rerender the page with the responses and show a message.
            messages.add_message(
                self.request, messages.ERROR, "AnVIL API Error: " + str(e)
            )
            return self.render_to_response(self.get_context_data(form=form))
        # The object is saved by the super's form_valid method.
        return super().form_valid(form)


class WorkspaceGroupSharingList(
    auth.AnVILConsortiumManagerViewRequired, SingleTableView
):
    model = models.WorkspaceGroupSharing
    table_class = tables.WorkspaceGroupSharingTable


class WorkspaceGroupSharingDelete(
    auth.AnVILConsortiumManagerEditRequired, SuccessMessageMixin, DeleteView
):
    model = models.WorkspaceGroupSharing
    success_message = "Successfully removed workspace sharing on AnVIL."

    def get_object(self, queryset=None):
        """Return the object the view is displaying."""

        # Use a custom queryset if provided; this is required for subclasses
        # like DateDetailView
        if queryset is None:
            queryset = self.get_queryset()
        # Filter the queryset based on kwargs.
        billing_project_slug = self.kwargs.get("billing_project_slug", None)
        workspace_slug = self.kwargs.get("workspace_slug", None)
        group_slug = self.kwargs.get("group_slug", None)
        queryset = queryset.filter(
            workspace__billing_project__name=billing_project_slug,
            workspace__name=workspace_slug,
            group__name=group_slug,
        )
        try:
            # Get the single item from the filtered queryset
            obj = queryset.get()
        except queryset.model.DoesNotExist:
            raise Http404(
                _("No %(verbose_name)s found matching the query")
                % {"verbose_name": queryset.model._meta.verbose_name}
            )
        return obj

    def get_success_url(self):
        return reverse("anvil_consortium_manager:workspace_group_sharing:list")

    def form_valid(self, form):
        """
        Make an API call to AnVIL and then call the delete method on the object.
        """
        self.object = self.get_object()
        try:
            self.object.anvil_delete()
        except AnVILAPIError as e:
            # The AnVIL call has failed for some reason.
            messages.add_message(
                self.request, messages.ERROR, "AnVIL API Error: " + str(e)
            )
            # Rerender the same page with an error message.
            return self.render_to_response(self.get_context_data())
        return super().form_valid(form)<|MERGE_RESOLUTION|>--- conflicted
+++ resolved
@@ -1,12 +1,9 @@
-<<<<<<< HEAD
 import networkx as nx
 import plotly
 import plotly.graph_objects as go
-=======
 from dal import autocomplete
 from django import VERSION as DJANGO_VERSION
 from django.conf import settings
->>>>>>> 8d19b5b1
 from django.contrib import messages
 from django.contrib.auth.mixins import LoginRequiredMixin
 from django.contrib.messages.views import SuccessMessageMixin
