--- conflicted
+++ resolved
@@ -127,21 +127,18 @@
 managed_group_patterns = (
     [
         path("", views.ManagedGroupList.as_view(), name="list"),
-<<<<<<< HEAD
+        path("new/", views.ManagedGroupCreate.as_view(), name="new"),
+        path(
+            "autocomplete/",
+            views.ManagedGroupAutocomplete.as_view(),
+            name="autocomplete",
+        ),
+        path("audit/", views.ManagedGroupAudit.as_view(), name="audit"),
         path(
             "visualization/",
             views.ManagedGroupVisualization.as_view(),
             name="visualization",
         ),
-        path("<int:pk>/delete", views.ManagedGroupDelete.as_view(), name="delete"),
-=======
-        path("new/", views.ManagedGroupCreate.as_view(), name="new"),
-        path(
-            "autocomplete/",
-            views.ManagedGroupAutocomplete.as_view(),
-            name="autocomplete",
-        ),
-        path("audit/", views.ManagedGroupAudit.as_view(), name="audit"),
         path("<slug:slug>/", views.ManagedGroupDetail.as_view(), name="detail"),
         path(
             "<slug:slug>/audit/",
@@ -158,7 +155,6 @@
             views.GroupGroupMembershipCreateByChild.as_view(),
             name="add_to_group",
         ),
->>>>>>> 8d19b5b1
     ],
     "managed_groups",
 )
